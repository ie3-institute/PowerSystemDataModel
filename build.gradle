--- conflicted
+++ resolved
@@ -45,20 +45,14 @@
 	jcenter() //searches in bintray's repository 'jCenter', which contains Maven Central
 	maven { url 'https://www.jitpack.io' } // allows github repos as dependencies
 
-	// sonatype snapshot repo
+	// sonartype snapshot repo
 	maven { url 'http://oss.sonatype.org/content/repositories/snapshots' }
 
 }
 
 dependencies {
 	//	 ie³ power system utils
-<<<<<<< HEAD
 	compile 'com.github.ie3-institute:PowerSystemUtils:1.4-SNAPSHOT'
-=======
-	compile 'com.github.ie3-institute:PowerSystemUtils:1.3.2'
-
-	compile "tec.uom:uom-se:$unitsOfMeasurementVersion"
->>>>>>> a2915ce9
 
 	// JTS Topology Suite for GeoPositions, License: EPL 1.0 / EDL 1.0
 	compile 'org.locationtech.jts:jts-core:1.16.1'
