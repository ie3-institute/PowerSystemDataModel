plugins {
	id 'java' //java support
	id 'pmd' // code check, working on source code
	id 'com.github.spotbugs' version '2.0.0' // code check, working on byte code
	id 'com.diffplug.gradle.spotless' version '3.27.1'//code format
<<<<<<< HEAD
	id 'com.github.johnrengelman.shadow' version '5.2.0'
=======
	id 'com.github.onslip.gradle-one-jar' version '1.0.5' // pack a self contained jar
	id 'jacoco' // java code coverage plugin
	id "org.sonarqube" version "2.8" // sonarqube
>>>>>>> 232e3c02
}

ext {
	//version (changing these should be considered thoroughly!)
	javaVersion = JavaVersion.VERSION_1_8
	unitsOfMeasurementVersion = '1.0.10'
	tscfgVersion = '0.9.9'

	scriptsLocation = 'gradle' + File.separator + 'scripts' + File.separator //location of script plugins
}

group = 'com.github.ie3-institute'
description = 'PowerSystemDataModel'
version = '1.1-SNAPSHOT'
sourceCompatibility = javaVersion
targetCompatibility = javaVersion

apply from: scriptsLocation + 'tests.gradle'
apply from: scriptsLocation + 'pmd.gradle'
apply from: scriptsLocation + 'spotbugs.gradle'
apply from: scriptsLocation + 'spotless.gradle'
apply from: scriptsLocation + 'checkJavaVersion.gradle'

repositories {
	jcenter() //searches in bintray's repository 'jCenter', which contains Maven Central
	maven { url 'https://www.jitpack.io' } // allows github repos as dependencies

}

dependencies {
	//	 ie³ power system utils
	compile 'com.github.ie3-institute:PowerSystemUtils:1.3.1'

	compile "tec.uom:uom-se:$unitsOfMeasurementVersion"

	// JTS Topology Suite for GeoPositions, License: EPL 1.0 / EDL 1.0
	compile 'org.locationtech.jts:jts-core:1.16.1'
	compile 'org.locationtech.jts.io:jts-io-common:1.16.1'

	// Graphs
	compile 'org.jgrapht:jgrapht-core:1.3.1'

	compile 'org.influxdb:influxdb-java:2.17' //for influxdb connector
	compile 'com.couchbase.client:java-client:3.0.0'
	compile 'com.opencsv:opencsv:5.0' //for csv connector

//	neo4j
	compile 'org.neo4j.driver:neo4j-java-driver:4.0.0'
	compile "org.neo4j:neo4j-ogm-core:3.+"
	runtime "org.neo4j:neo4j-ogm-bolt-driver:3.+"

	//csv logging
	runtime 'org.apache.logging.log4j:log4j-api:+'
	runtime 'org.apache.logging.log4j:log4j-core:+'
	runtime 'org.apache.commons:commons-csv:+'


	compile 'com.fasterxml.jackson.datatype:jackson-datatype-jsr310:2.10.2'

	//hibernate
	compile 'org.hibernate:hibernate-core:' + '5.3.3.Final'
	compile 'org.hibernate:hibernate-ehcache:' + '5.3.3.Final'
	implementation 'org.hibernate:hibernate-c3p0:' + '5.3.3.Final'
	annotationProcessor 'org.hibernate:hibernate-jpamodelgen:' + '5.3.3.Final'


	// JAX-B dependencies for JDK 9+
	annotationProcessor "jakarta.xml.bind:jakarta.xml.bind-api:2.3.2"
	annotationProcessor "org.glassfish.jaxb:jaxb-runtime:2.3.2"
	compile "jakarta.xml.bind:jakarta.xml.bind-api:2.3.2"
	compile "org.glassfish.jaxb:jaxb-runtime:2.3.2"

	annotationProcessor 'javax.annotation:javax.annotation-api:1.3.2'
	compile 'javax.annotation:javax.annotation-api:1.3.2'

	//testing
	testCompile 'org.junit.jupiter:junit-jupiter:5.5.2'
<<<<<<< HEAD
}

test {
	useJUnitPlatform()
=======
	testCompile 'org.spockframework:spock-core:2.0-M1-groovy-2.5'
	testCompile 'org.objenesis:objenesis:3.1' // Mock creation with constructor parameters

	// logging
	compile 'org.apache.logging.log4j:log4j-api:+' // log4j
	compile 'org.apache.logging.log4j:log4j-core:+' // log4j
	compile 'org.apache.logging.log4j:log4j-slf4j-impl:+' // log4j -> slf4j
>>>>>>> 232e3c02
}

wrapper {
	gradleVersion = '6.0.1'
}

tasks.withType(JavaCompile) {
	options.encoding = 'UTF-8'
}

<<<<<<< HEAD
jar {
	manifest {
		attributes 'Main-class': 'edu.ie3.dataconnection.metrics.Main'
	}
}

//tasks.withType(JavaCompile) {
//	options.annotationProcessorGeneratedSourcesDirectory = file("src/generated/java")
//}
//
//
//sourceSets {
//	generated {
//		java {
//			srcDirs = ['src/generated/java']
//		}
//	}
//}
=======
task printVersion {
	doLast {
		println project.version
	}
}
>>>>>>> 232e3c02
<|MERGE_RESOLUTION|>--- conflicted
+++ resolved
@@ -3,13 +3,9 @@
 	id 'pmd' // code check, working on source code
 	id 'com.github.spotbugs' version '2.0.0' // code check, working on byte code
 	id 'com.diffplug.gradle.spotless' version '3.27.1'//code format
-<<<<<<< HEAD
-	id 'com.github.johnrengelman.shadow' version '5.2.0'
-=======
 	id 'com.github.onslip.gradle-one-jar' version '1.0.5' // pack a self contained jar
 	id 'jacoco' // java code coverage plugin
 	id "org.sonarqube" version "2.8" // sonarqube
->>>>>>> 232e3c02
 }
 
 ext {
@@ -87,12 +83,6 @@
 
 	//testing
 	testCompile 'org.junit.jupiter:junit-jupiter:5.5.2'
-<<<<<<< HEAD
-}
-
-test {
-	useJUnitPlatform()
-=======
 	testCompile 'org.spockframework:spock-core:2.0-M1-groovy-2.5'
 	testCompile 'org.objenesis:objenesis:3.1' // Mock creation with constructor parameters
 
@@ -100,7 +90,10 @@
 	compile 'org.apache.logging.log4j:log4j-api:+' // log4j
 	compile 'org.apache.logging.log4j:log4j-core:+' // log4j
 	compile 'org.apache.logging.log4j:log4j-slf4j-impl:+' // log4j -> slf4j
->>>>>>> 232e3c02
+}
+
+test {
+	useJUnitPlatform()
 }
 
 wrapper {
@@ -111,29 +104,13 @@
 	options.encoding = 'UTF-8'
 }
 
-<<<<<<< HEAD
+task printVersion {
+	doLast {
+		println project.version
+	}
+
 jar {
 	manifest {
 		attributes 'Main-class': 'edu.ie3.dataconnection.metrics.Main'
 	}
-}
-
-//tasks.withType(JavaCompile) {
-//	options.annotationProcessorGeneratedSourcesDirectory = file("src/generated/java")
-//}
-//
-//
-//sourceSets {
-//	generated {
-//		java {
-//			srcDirs = ['src/generated/java']
-//		}
-//	}
-//}
-=======
-task printVersion {
-	doLast {
-		println project.version
-	}
-}
->>>>>>> 232e3c02
+}