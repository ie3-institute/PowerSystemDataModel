plugins {
	id 'java' //java support
	id 'groovy' // groovy support
	id 'maven-publish'
	id 'signing'
	id 'pmd' // code check, working on source code
	id 'com.diffplug.spotless' version '6.2.0'//code format
	id 'com.github.spotbugs' version '5.0.5' // code check, working on byte code
	id 'de.undercouch.download' version '4.1.2'
	id 'kr.motd.sphinx' version '2.10.1' // documentation generation
	id 'jacoco' // java code coverage plugin
	id "org.sonarqube" version "3.3" // sonarqube
	id 'net.thauvin.erik.gradle.semver' version '1.0.4' // semantic versioning
}

ext {
	//version (changing these should be considered thoroughly!)
	javaVersion = JavaVersion.VERSION_17
	tscfgVersion = '0.9.9'
	testcontainersVersion = '1.16.3'

	scriptsLocation = 'gradle' + File.separator + 'scripts' + File.separator //location of script plugins
}

group = 'com.github.ie3-institute'
description = 'PowerSystemDataModel'
sourceCompatibility = javaVersion
targetCompatibility = javaVersion

apply from: scriptsLocation + 'tests.gradle'
apply from: scriptsLocation + 'pmd.gradle'
apply from: scriptsLocation + 'spotbugs.gradle'
apply from: scriptsLocation + 'spotless.gradle'
apply from: scriptsLocation + 'checkJavaVersion.gradle'
apply from: scriptsLocation + 'documentation.gradle'
apply from: scriptsLocation + 'jacoco.gradle' // jacoco java code coverage
apply from: scriptsLocation + 'mavenCentralPublish.gradle'
apply from: scriptsLocation + 'sonarqube.gradle'
apply from: scriptsLocation + 'vcs.gradle'
apply from: scriptsLocation + 'semVer.gradle'

repositories {
<<<<<<< HEAD
	mavenCentral() // searches in Sonatype's repository 'Maven Central'
=======
	mavenCentral() //searches in bintray's repository 'jCenter', which contains Maven Central
>>>>>>> be6b20b7
	maven { url 'https://www.jitpack.io' } // allows github repos as dependencies

	// sonatype snapshot repo
	maven { url 'https://oss.sonatype.org/content/repositories/snapshots' }

}

dependencies {
	constraints {
		implementation( 'junit:junit:4.13.2+'){
			because "CVE-2020-15250 - Temporary folder vulnerability - https://github.com/advisories/GHSA-269g-pwp5-87pp"
		}
	}

	//	 ie³ power system utils
<<<<<<< HEAD
	compile 'com.github.ie3-institute:PowerSystemUtils:1.5.2'
=======
	implementation 'com.github.ie3-institute:PowerSystemUtils:1.6'
>>>>>>> be6b20b7

	implementation 'tech.units:indriya:2.1.2'

	implementation 'com.github.johanneshiry:OSMonaut:v1.1.1' // tmp pbf parse

	// JTS Topology Suite for GeoPositions, License: EPL 1.0 / EDL 1.0
	implementation ('org.locationtech.jts:jts-core:1.18.2'){
		exclude group: 'junit', module: 'junit'
	}

	implementation 'org.locationtech.jts.io:jts-io-common:1.18.2'

	// Graphs
	implementation 'org.jgrapht:jgrapht-core:1.5.1'

	// testing
	testImplementation 'org.junit.jupiter:junit-jupiter:5.8.2'
	testImplementation 'org.spockframework:spock-core:2.1-M2-groovy-3.0'
	testImplementation 'org.objenesis:objenesis:3.2' // Mock creation with constructor parameters

	// testcontainers (docker framework for testing)
	testImplementation "org.testcontainers:testcontainers:$testcontainersVersion"
	testImplementation "org.testcontainers:spock:$testcontainersVersion"
	testImplementation "org.testcontainers:influxdb:$testcontainersVersion"
	testImplementation "org.testcontainers:postgresql:$testcontainersVersion"
	testImplementation "org.testcontainers:couchbase:$testcontainersVersion"

	// logging
	implementation 'org.apache.logging.log4j:log4j-api:2.17.1' // log4j
	implementation 'org.apache.logging.log4j:log4j-core:2.17.1' // log4j
	implementation 'org.apache.logging.log4j:log4j-slf4j-impl:2.17.1' // log4j -> slf4j

	// Databases
	implementation 'org.influxdb:influxdb-java:2.22'
	implementation 'com.couchbase.client:java-client:3.2.4'
	runtimeOnly 'org.postgresql:postgresql:42.3.1' // postgresql jdbc driver required during runtime

	implementation 'commons-io:commons-io:2.11.0' // I/O functionalities
	implementation 'org.apache.commons:commons-compress:1.21' // I/O functionalities
	implementation 'org.apache.commons:commons-lang3:3.12.0'

}

tasks.withType(JavaCompile) {
	options.encoding = 'UTF-8'
}

tasks.withType(Javadoc){
	options.encoding = 'UTF-8'
	failOnError = false // TODO: Temp until JavaDoc issues are resolved
}

task printVersion {
	doLast {
		println project.version
	}
}<|MERGE_RESOLUTION|>--- conflicted
+++ resolved
@@ -40,11 +40,7 @@
 apply from: scriptsLocation + 'semVer.gradle'
 
 repositories {
-<<<<<<< HEAD
 	mavenCentral() // searches in Sonatype's repository 'Maven Central'
-=======
-	mavenCentral() //searches in bintray's repository 'jCenter', which contains Maven Central
->>>>>>> be6b20b7
 	maven { url 'https://www.jitpack.io' } // allows github repos as dependencies
 
 	// sonatype snapshot repo
@@ -60,11 +56,7 @@
 	}
 
 	//	 ie³ power system utils
-<<<<<<< HEAD
-	compile 'com.github.ie3-institute:PowerSystemUtils:1.5.2'
-=======
 	implementation 'com.github.ie3-institute:PowerSystemUtils:1.6'
->>>>>>> be6b20b7
 
 	implementation 'tech.units:indriya:2.1.2'
 
