--- conflicted
+++ resolved
@@ -25,11 +25,8 @@
 -   BREAKING: Harmonized field naming for time information
 -   BREAKING: Properly applying snake case to result file names
 -   deprecated `TarballUtils`
-<<<<<<< HEAD
 -   updated Indriya to version 2.1.2 to include fixes for serialization
-=======
 -   Reworking the time series source (one source per time series, distinct mapping source, factory pattern)
->>>>>>> 854d4638
 
 ### Fixed
 - InfluxDbConnector now keeps session instead of creating a new one each call
