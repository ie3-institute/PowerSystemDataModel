--- conflicted
+++ resolved
@@ -27,7 +27,13 @@
 ### Changed
 - BREAKING: Transformer's no load susceptance needs to be zero or negative to pass model validation [#378](https://github.com/ie3-institute/PowerSystemDataModel/issues/378)
   - All input data sets for version < 3.0.0 need to be altered!
-<<<<<<< HEAD
+- Deprecating (as part of [#513](https://github.com/ie3-institute/PowerSystemDataModel/issues/513)): 
+  - `edu.ie3.datamodel.io.csv.timeseries.ColumnScheme`
+  - `edu.ie3.datamodel.io.csv.FileNameMetaInformation`
+  - `edu.ie3.datamodel.io.csv.timeseries.IndividualTimeSeriesMetaInformation`
+  - `edu.ie3.datamodel.io.csv.timeseries.LoadProfileTimeSeriesMetaInformation`
+  - `edu.ie3.datamodel.io.connectors.CsvFileConnector.CsvIndividualTimeSeriesMetaInformation`
+  - and related methods
 - BREAKING: Comprehensive harmonization around weather sources [#267](https://github.com/ie3-institute/PowerSystemDataModel/issues/267)
     - Adapted the expected column scheme
       - DWD COSMO model
@@ -35,15 +41,6 @@
         - `"diffuseirradiation"` to `"diffuse irradiance"` (as composite word)
     - Harmonized the column name definition for coordinate id across implementations of `WeatherSource`
       - Allows for different case conventions based on the used data source technology
-=======
-- Deprecating (as part of [#513](https://github.com/ie3-institute/PowerSystemDataModel/issues/513)): 
-  - `edu.ie3.datamodel.io.csv.timeseries.ColumnScheme`
-  - `edu.ie3.datamodel.io.csv.FileNameMetaInformation`
-  - `edu.ie3.datamodel.io.csv.timeseries.IndividualTimeSeriesMetaInformation`
-  - `edu.ie3.datamodel.io.csv.timeseries.LoadProfileTimeSeriesMetaInformation`
-  - `edu.ie3.datamodel.io.connectors.CsvFileConnector.CsvIndividualTimeSeriesMetaInformation`
-  - and related methods
->>>>>>> 605898f1
 
 ## [2.1.0] - 2022-01-05
 
@@ -72,7 +69,7 @@
 -   added target temperature including tolerance boundaries to `ThermalHouseInput`
 
 ### Changed
-- separated entity and file naming and introduced a new FileNamingStrategy taking an EntityNamingStrategy and a FileHierarchy as arguments
+-   separated entity and file naming and introduced a new FileNamingStrategy taking an EntityNamingStrategy and a FileHierarchy as arguments
 
 ### Fixed
 -   `CsvSystemParticipantSource#getSystemParticipants()` now correctly returns electric vehicle charging station input models [PR#370](https://github.com/ie3-institute/PowerSystemDataModel/pull/370)
