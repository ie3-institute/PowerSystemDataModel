--- conflicted
+++ resolved
@@ -8,19 +8,13 @@
 
 ### Added
 - Enhancing `VoltageLevel` with `equals` method [#1063](https://github.com/ie3-institute/PowerSystemDataModel/issues/1063)
-<<<<<<< HEAD
 - Enhance `TimeSeriesSource` with method to retrieve all time keys after a given key [#543](https://github.com/ie3-institute/PowerSystemDataModel/issues/543)
 - Enhance `WeatherSource` with method to retrieve all time keys after a given key [#572](https://github.com/ie3-institute/PowerSystemDataModel/issues/572)
-=======
->>>>>>> 2ec2f79d
-
-### Fixed
-
-### Changed
-<<<<<<< HEAD
-=======
+
+### Fixed
+
+### Changed
 - Improvements to the search for corner points in `IdCoordinateSource` [#1016](https://github.com/ie3-institute/PowerSystemDataModel/issues/1016)
->>>>>>> 2ec2f79d
 
 
 ## [5.0.1] - 2024-03-07
