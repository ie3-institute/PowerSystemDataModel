--- conflicted
+++ resolved
@@ -54,7 +54,11 @@
 -   added target temperature including tolerance boundaries to `ThermalHouseInput`
 
 ### Changed
--   separated entity and file naming and introduced a new FileNamingStrategy taking an EntityNamingStrategy and a FileHierarchy as arguments
+- separated entity and file naming and introduced a new FileNamingStrategy taking an EntityNamingStrategy and a FileHierarchy as arguments
+- BREAKING: Weather source
+  - Adapted data scheme (COSMO: `"coordinate"` to `"coordinate id"`, `"irradiation"` to `"irradiance"`)
+  - Harmonized the source of coordinate id column name across implementations of `WeatherSource`
+  - Get field name in different casing (to actually get the column name in database, file, ...)
 
 ### Fixed
 -   `CsvSystemParticipantSource#getSystemParticipants()` now correctly returns electric vehicle charging station input models [PR#370](https://github.com/ie3-institute/PowerSystemDataModel/pull/370)
@@ -85,12 +89,6 @@
 -   Reworking the time series source (one source per time series, distinct mapping source, factory pattern)
 -   BREAKING: Moved methods `buildSafe{Coord,Point,LineString,LineStringBetweenCoords,LineStringBetweenPoints}`, `totalLengthOfLineString` from `GridAndGeoUtils` to `GeoUtils` in [_PowerSystemUtils_](https://github.com/ie3-institute/PowerSystemUtils)
 -   BREAKING: Moved `CoordinateDistance` to [_PowerSystemUtils_](https://github.com/ie3-institute/PowerSystemUtils)
-<<<<<<< HEAD
--   BREAKING: Weather source
-	-   Adapted data scheme (COSMO: `"coordinate"` to `"coordinate id"`, `"irradiation"` to `"irradiance"`)
-	-   Harmonized the source of coordinate id column name across implementations of `WeatherSource`
-	-   Get field name in different casing (to actually get the column name in database, file, ...)
-=======
 -   Factory methods for `SubGridGate`
 -   BREAKING: Inheritance hierarchy of exceptions all around entity validation
 
@@ -100,7 +98,6 @@
 	-   `TarballUtils` that have been transferred to `FileIOUtils` in [_PowerSystemUtils_](https://github.com/ie3-institute/PowerSystemUtils)
 	-   `FileNamingStrategy` that has been transferred to `EntityPersistenceNamingStrategy`
 	-   `EvCharacteristicInput` and `TimeSeriesContainer` that shouldn't be used anymore
->>>>>>> be6b20b7
 
 ### Fixed
 -   InfluxDbConnector now keeps session instead of creating a new one each call
