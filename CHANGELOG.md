# Changelog
All notable changes to this project will be documented in this file.

The format is based on [Keep a Changelog](https://keepachangelog.com/en/1.0.0/),
and this project adheres to [Semantic Versioning](https://semver.org/spec/v2.0.0.html).

## [Unreleased/Snapshot]

### Added
-  Headline in csv files is now mandatory. CsvDataSource checks for existing field `uuid` in first row of .csv file
-  Minor logging improvements
-  New constructor in ``Transformer3WInput`` that allows the internal node to be marked as slack
-  Method in ``ContainerUtils`` to modify a provided ``SubGridContainer`` with slack nodes and make it usable for
most of the commonly known power flow calculations
-  gradle task to create JavaDoc HTML files in the folder 'docs/javadoc'
-  added missing ``HpResult`` model
-  Implementation of ``DataConnector`` and  ``WeatherSource`` for InfluxDB
-  Introduction of a ``IdCoordinateSource`` and implementation of  corresponding csv source for ID to coordinate mapping
-  Factory for ``TimeBasedValues<WeatherValue>``
-  Documentation with Sphinx / ReadTheDocs: [https://powersystemdatamodel.readthedocs.io/en/latest/](https://powersystemdatamodel.readthedocs.io/en/latest/)
-  Introduction of``SwitchResultFactory`` to build adapted ``SwitchResult`` entities
-  Copy method for all `RawGridElements` and `SystemParticipants` input entities which allow an easy to use entity copy with altered field values
-  ``distanceBetweenNodes(NodeInput nodeA, NodeInput nodeB)`` in ``GridAndGeoUtils``
-  Additional constructors based on lists of entities in ``RawGridElements``, ``SystemParticipants`` and ``GraphicElements``
<<<<<<< HEAD
-  added ``ContainerNodeUpdateUtil`` to support updating nested nodes in ``GridContainer`` instances
=======
-  Added ``DistanceWeightedGraph`` + corresponding utility method to generate a graph topology whose vertices are `NodeInput` entities and its edges are weighted with the distance between the vertices in meter
>>>>>>> 13f2bb94

### Changed
-  Disabled concurrent writing in `CsvFileSink.persistJointGrid()` as this caused concurrency issues
-  Modifications in `LineInput` and `GraphicInput` constructors to make `LineStrings` with two exactly equal
coordinates or multiple exactly equal coordinates possible
-  Extended functionality of `GridAndGeoUtils`
- `CsvFileConnector` is now set up to process either UniqueEntities or only by file name
- `SwitchResult` superclass changed from `ConnectorResult` to `ResultEntity`

### Fixed
-  CsvDataSource now stops trying to get an operator for empty operator uuid field in entities
-  CsvDataSource now parsing multiple geoJson strings correctly<|MERGE_RESOLUTION|>--- conflicted
+++ resolved
@@ -22,11 +22,8 @@
 -  Copy method for all `RawGridElements` and `SystemParticipants` input entities which allow an easy to use entity copy with altered field values
 -  ``distanceBetweenNodes(NodeInput nodeA, NodeInput nodeB)`` in ``GridAndGeoUtils``
 -  Additional constructors based on lists of entities in ``RawGridElements``, ``SystemParticipants`` and ``GraphicElements``
-<<<<<<< HEAD
--  added ``ContainerNodeUpdateUtil`` to support updating nested nodes in ``GridContainer`` instances
-=======
 -  Added ``DistanceWeightedGraph`` + corresponding utility method to generate a graph topology whose vertices are `NodeInput` entities and its edges are weighted with the distance between the vertices in meter
->>>>>>> 13f2bb94
+-  Added ``ContainerNodeUpdateUtil`` to support updating nested nodes in ``GridContainer`` instances
 
 ### Changed
 -  Disabled concurrent writing in `CsvFileSink.persistJointGrid()` as this caused concurrency issues
