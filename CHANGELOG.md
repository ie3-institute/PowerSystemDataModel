--- conflicted
+++ resolved
@@ -7,20 +7,13 @@
 ## [Unreleased/Snapshot]
 
 ### Added
-<<<<<<< HEAD
-
-=======
 - Copy methods for container classes [#726](https://github.com/ie3-institute/PowerSystemDataModel/issues/726)
->>>>>>> 968ef931
-
-### Fixed
-
-
-### Changed
-<<<<<<< HEAD
+
+### Fixed
+
+
+### Changed
 - Use nio paths instead of strings for file path [#723](https://github.com/ie3-institute/PowerSystemDataModel/issues/723)
-=======
->>>>>>> 968ef931
 
 
 ## [3.0.0] - 2023-02-16
