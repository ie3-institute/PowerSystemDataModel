# Changelog
All notable changes to this project will be documented in this file.

The format is based on [Keep a Changelog](https://keepachangelog.com/en/1.0.0/),
and this project adheres to [Semantic Versioning](https://semver.org/spec/v2.0.0.html).

## [Unreleased/Snapshot]

### Added
<<<<<<< HEAD
-   added target temperature including tolerance boundaries to `ThermalHouseInput`
=======
- added `ResultEntitySource` interface
- added `CsvResultEntitySource` implementation to read `ResultEntity` instances from .csv files

### Changed
-   separated entity and file naming and introduced a new FileNamingStrategy taking an EntityNamingStrategy and a FileHierarchy as arguments
>>>>>>> 0929fba1

### Fixed
-   `CsvSystemParticipantSource#getSystemParticipants()` now correctly returns electric vehicle charging station input models [PR#370](https://github.com/ie3-institute/PowerSystemDataModel/pull/370)

## [2.0.0] - 2021-05-21

### Added
-   definition for a default input file directory structure
-   tarball utils to extract and compress files
-   added electric vehicle charging station implementation ``EvcsInput``
-   reading time series from csv files (including a container object to hold the different types of time series)
-   reading mapping from participant uuid to time series uuid including a mapping object for easy access to time series
-   Couchbase, SQL and CSV connectors and sources for weather data
-   added validation utils that can be used to check whether objects have valid values (no usage implemented yet)
-   added `SystemParticipantWithHeatResult` with thermal power variable to be used by heat plant result models

### Changed
-   BREAKING: replaced [Unit API 1.0](https://github.com/unitsofmeasurement/uom-se) (JSR 363, tec.uom.se) with [Unit API 2.0](https://github.com/unitsofmeasurement/indriya) (JSR 385, tech.units.indriya)
-   added possibility to allow `null` values in time series for missing values (e.g. if some measure data points from real world data time series are missing)
-   moved api docs to own branch incl. automated api-docs deployment
-   added methods for nearest and all coordinates to IdCoordinateSource
-   utilize factory in IdCoordinateSource to maintain highest possible flexibility
-   added coordinate distance sort method to GridAndGeoUtils
-   BREAKING: Harmonized field naming for time information
-   BREAKING: Properly applying snake case to result file names
-   deprecated `TarballUtils`
-   updated Indriya to version 2.1.2 to include fixes for serialization
-   Reworking the time series source (one source per time series, distinct mapping source, factory pattern)
-   BREAKING: Moved methods `buildSafe{Coord,Point,LineString,LineStringBetweenCoords,LineStringBetweenPoints}`, `totalLengthOfLineString` from `GridAndGeoUtils` to `GeoUtils` in [_PowerSystemUtils_](https://github.com/ie3-institute/PowerSystemUtils)
-   BREAKING: Moved `CoordinateDistance` to [_PowerSystemUtils_](https://github.com/ie3-institute/PowerSystemUtils)
-   Factory methods for `SubGridGate`
-   BREAKING: Inheritance hierarchy of exceptions all around entity validation

### Removed
-   BREAKING: Removed deprecated code parts
	-   Intermingled builder pattern and constructors in `SubGridGate`
	-   `TarballUtils` that have been transferred to `FileIOUtils` in [_PowerSystemUtils_](https://github.com/ie3-institute/PowerSystemUtils)
	-   `FileNamingStrategy` that has been transferred to `EntityPersistenceNamingStrategy`
	-   `EvCharacteristicInput` and `TimeSeriesContainer` that shouldn't be used anymore

### Fixed
-   InfluxDbConnector now keeps session instead of creating a new one each call
(resolves [#247](https://github.com/ie3-institute/PowerSystemDataModel/issues/247)
and [#248](https://github.com/ie3-institute/PowerSystemDataModel/issues/248))
-   BREAKING: fix invalid application of solar irradiance / irradiation ([#266](https://github.com/ie3-institute/PowerSystemDataModel/issues/266))
-   BREAKING: deleted `IrradiationValue` as it is invalid and no longer required
-   added copy builder implementations for thermal input models `CylindricalStorageInput`, `ThermalBusInput` and `ThermalHouseInput`
-   the sample code for reading and writing model data from respectively to csv files documented in the Sphinx documentation is fixed

## [1.1.0] - 2020-09-15

### Added
-   Headline in csv files is now mandatory. CsvDataSource checks for existing field `uuid` in first row of .csv file
-   Minor logging improvements
-   New constructor in ``Transformer3WInput`` that allows the internal node to be marked as slack
-   Method in ``ContainerUtils`` to modify a provided ``SubGridContainer`` with slack nodes and make it usable for
most of the commonly known power flow calculations
-   gradle task to create JavaDoc HTML files in the folder 'docs/javadoc'
-   added missing ``HpResult`` model
-   Implementation of ``DataConnector``, ``WeatherSource`` and ``DataSink`` for InfluxDB
-   Introduction of a ``IdCoordinateSource`` and implementation of  corresponding csv source for ID to coordinate mapping
-   Factory for ``TimeBasedValues<WeatherValue>``
-   Documentation with Sphinx / ReadTheDocs: [https://powersystemdatamodel.readthedocs.io/en/latest/](https://powersystemdatamodel.readthedocs.io/en/latest/)
-   Introduction of``SwitchResultFactory`` to build adapted ``SwitchResult`` entities
-   Copy method for all `RawGridElements` and `SystemParticipants` input entities which allow an easy to use entity copy with altered field values
-   ``distanceBetweenNodes(NodeInput nodeA, NodeInput nodeB)`` in ``GridAndGeoUtils``
-   Additional constructors based on lists of entities in ``RawGridElements``, ``SystemParticipants`` and ``GraphicElements``
-   Added ``DistanceWeightedGraph`` + corresponding utility method to generate a graph topology whose vertices are `NodeInput` entities and its edges are weighted with the distance between the vertices in meter
-   Added ``ContainerNodeUpdateUtil`` to support updating nested nodes in ``GridContainer`` instances
-   Gradle task `gradle finalizePR` to format and test the code as well as generate JavaDoc

### Changed
-   Disabled concurrent writing in `CsvFileSink.persistJointGrid()` as this caused concurrency issues
-   Modifications in `LineInput` and `GraphicInput` constructors to make `LineStrings` with two exactly equal
coordinates or multiple exactly equal coordinates possible
-   Extended functionality of `GridAndGeoUtils`
- `CsvFileConnector` is now set up to process either UniqueEntities or only by file name
- `SwitchResult` superclass changed from `ConnectorResult` to `ResultEntity`
- ``CsvDataSource`` now parses valid RFC 4180 rows correctly (invalid, old syntax is still supported but deprecated!)
-   Consolidate test tasks. `gradle allTests` is now replaced by `gradle test`. Only unit tests can be run with `gradle unitTest`.
- Changed projects toString() methods for readability/completeness

### Fixed
-   CsvDataSource now stops trying to get an operator for empty operator uuid field in entities
-   CsvDataSource now parsing multiple geoJson strings correctly

[Unreleased/Snapshot]: https://github.com/ie3-institute/powersystemdatamodel/compare/2.0.0...HEAD
[2.0.0]: https://github.com/ie3-institute/powersystemdatamodel/compare/1.1.0...2.0.0
[1.1.0]: https://github.com/ie3-institute/powersystemdatamodel/compare/6a49bc514be8859ebd29a3595cd58cd000498f1e...1.1.0<|MERGE_RESOLUTION|>--- conflicted
+++ resolved
@@ -7,15 +7,12 @@
 ## [Unreleased/Snapshot]
 
 ### Added
-<<<<<<< HEAD
+-   added `ResultEntitySource` interface
+-   added `CsvResultEntitySource` implementation to read `ResultEntity` instances from .csv files
 -   added target temperature including tolerance boundaries to `ThermalHouseInput`
-=======
-- added `ResultEntitySource` interface
-- added `CsvResultEntitySource` implementation to read `ResultEntity` instances from .csv files
 
 ### Changed
 -   separated entity and file naming and introduced a new FileNamingStrategy taking an EntityNamingStrategy and a FileHierarchy as arguments
->>>>>>> 0929fba1
 
 ### Fixed
 -   `CsvSystemParticipantSource#getSystemParticipants()` now correctly returns electric vehicle charging station input models [PR#370](https://github.com/ie3-institute/PowerSystemDataModel/pull/370)
