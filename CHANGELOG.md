--- conflicted
+++ resolved
@@ -19,11 +19,8 @@
 -  Factory for ``TimeBasedValues<WeatherValue>``
 -  Documentation with Sphinx / ReadTheDocs: [https://powersystemdatamodel.readthedocs.io/en/latest/](https://powersystemdatamodel.readthedocs.io/en/latest/)
 -  Introduction of``SwitchResultFactory`` to build adapted ``SwitchResult`` entities
-<<<<<<< HEAD
+-  Additional constructors based on lists of entities in ``RawGridElements``, ``SystemParticipants`` and ``GraphicElements``
 -  Added ``DistanceWeightedGraph`` + corresponding utility method to generate a graph topology whose vertices are `NodeInput` entities and its edges are weighted with the distance between the vertices in meter
-=======
--  Additional constructors based on lists of entities in ``RawGridElements``, ``SystemParticipants`` and ``GraphicElements``
->>>>>>> ab3f999c
 
 ### Changed
 -  Disabled concurrent writing in `CsvFileSink.persistJointGrid()` as this caused concurrency issues
