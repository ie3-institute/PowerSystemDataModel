--- conflicted
+++ resolved
@@ -7,20 +7,13 @@
 ## [Unreleased/Snapshot]
 
 ### Added
-<<<<<<< HEAD
-
-=======
 - Copy methods for container classes [#726](https://github.com/ie3-institute/PowerSystemDataModel/issues/726)
->>>>>>> 968ef931
-
-### Fixed
-
-
-### Changed
-<<<<<<< HEAD
+
+### Fixed
+
+
+### Changed
 - Data source will throw an exceptions instead of returning an empty optionals [#707](https://github.com/ie3-institute/PowerSystemDataModel/issues/707)
-=======
->>>>>>> 968ef931
 
 
 ## [3.0.0] - 2023-02-16
