--- conflicted
+++ resolved
@@ -7,16 +7,6 @@
 ## [Unreleased/Snapshot]
 
 ### Added
-<<<<<<< HEAD
--  definition for a default input file directory structure
--  tarball utils to extract and compress files
-- added electric vehicle charging station implementation ``EvcsInput``
-
-### Changed
-- BREAKING: replaced [Unit API 1.0](https://github.com/unitsofmeasurement/uom-se) (JSR 363, tec.uom.se) with [Unit API 2.0](https://github.com/unitsofmeasurement/indriya) (JSR 385, tech.units.indriya)
-- added possibility to allow `null` values in time series for missing values (e.g. if some measure data points from real world data time series are missing)
-- moved api docs to own branch incl. automated api-docs deployment
-=======
 -   definition for a default input file directory structure
 -   tarball utils to extract and compress files
 -   added electric vehicle charging station implementation ``EvcsInput``
@@ -31,7 +21,6 @@
 -   added coordinate distance sort method to GridAndGeoUtils
 -   BREAKING: Harmonized field naming for time information
 -   BREAKING: Properly applying snake case to result file names
->>>>>>> 5ab61668
 
 ## [1.1.0] - 2020-09-15
 
