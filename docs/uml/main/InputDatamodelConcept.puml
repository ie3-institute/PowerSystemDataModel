@startuml

abstract Class UniqueEntity {
    + uuid: UUID
}

abstract Class InputEntity
InputEntity --|> UniqueEntity

Interface Operable {
    + inOperation: Boolean
}
Operable --|> NestedEntity

abstract Class AssetInput {
    - id: String
    - operationTime: OperationTime
    - operator: OperatorInput
}
AssetInput --|> InputEntity
AssetInput ..|> Operable

abstract Class SystemParticipantInput {
<<<<<<< HEAD
    - node: NodeInput
    - qCharacteristics: String
=======
- node: NodeInput
- qCharacteristics: ReactivePowerCharacteristicInput<?>
>>>>>>> 1607fafc
}
SystemParticipantInput --|> AssetInput
SystemParticipantInput ..|> HasNodes

Class OperatorInput {
    + name: String
}
OperatorInput --|> InputEntity

abstract Class ConnectorInput {
    + nodeA: NodeInput
    + nodeB: NodeInput
}
ConnectorInput --|> AssetInput
ConnectorInput ..|> HasNodes

Interface Comparable

Class CharacteristicCoordinate <A extends Quantity<A>, O extends Quantity<O>> {
    - x: ComparableQuantity<A>
    - y: ComparableQuantity<O>
    + deSerialize(Int): String
}
CharacteristicCoordinate ..|> Comparable

abstract Class CharacteristicInput <A extends Quantity<A>, O extends Quantity<O>> {
    - characteristicPrefix: String
    - decimalPlaces: int
    - points: SortedSet<CharacteristicCoordinate>
    + deSerialize(): String
    + <<static>> buildStartingRegex(String): String
    - extractCoordinateList(String): String
    - buildCoordinatesFromString(String, Unit<A>, Unit<O>): SortedSet<CharacteristicCoordinate<A, O>>
}
CharacteristicInput "1" --* "n" CharacteristicCoordinate

Class WecCharacteristicInput {
}
WecCharacteristicInput --|> CharacteristicInput: <<bind>>A::Power,O::Dimensionless

Class EvCharacteristicInput {
}
EvCharacteristicInput --|> CharacteristicInput: <<bind>>A::Speed,O::Dimensionless

Class OlmCharacteristicInput {
    + <<static>> CONSTANT_CHARACTERISTIC: OlmCharacteristicInput
}
OlmCharacteristicInput --|> CharacteristicInput: <<bind>>A::Speed,O::Dimensionless

abstract Class ReactivePowerCharacteristic {
    + <<static>> parse(String): ReactivePowerCharacteristic
}
ReactivePowerCharacteristic --|> CharacteristicInput: <<bind>>A::Dimensionless,O::Dimensionless

Class CosPhiFixed {
    + <<static>> CONSTANT_CHARACTERISTIC: CosPhiFixed
}
CosPhiFixed --|> ReactivePowerCharacteristic

Class CosPhiP {
    + <<static>> CONSTANT_CHARACTERISTIC: CosPhiP
}
CosPhiP --|> ReactivePowerCharacteristic

Class QV {
    + <<static>> CONSTANT_CHARACTERISTIC: QV
}
QV --|> ReactivePowerCharacteristic: <<bind>>A::Power

abstract Class AssetTypeInput {
    + id: String
}
AssetTypeInput --|> InputEntity

abstract Class SystemParticipantTypeInput {
    - capex: ComparableQuantity<Currency> [€]
    - opex: ComparableQuantity<EnergyPrice> [€/MWh]
    - sRated: ComparableQuantity<Power> [kVA]
    - cosphiRated: Double
}
SystemParticipantTypeInput --|> AssetTypeInput



Class BmTypeInput {
   - capex: ComparableQuantity<Currency> [€]
   - opex: ComparableQuantity<EnergyPrice> [€/MWh]
   - cosphiRated: double
   - sRated: ComparableQuantity<Power> [kVA]
   - etaConv: ComparableQuantity<Dimensionless> [%]
   - loadGradient: ComparableQuantity<DimensionlessRate> [%/h]
}
BmTypeInput --|> SystemParticipantTypeInput

Class ChpTypeInput {
    - capex: ComparableQuantity<Currency> [€]
    - opex: ComparableQuantity<EnergyPrice> [€/MWh]
    - cosphiRated: double
    - pThermal: ComparableQuantity<Power> [KW]
    - etaEl: ComparableQuantity<Dimensionless> [%]
    - etaTh: ComparableQuantity<Dimensionless> [%]
    - pOwn: ComparableQuantity<Power> [kW]
    - thermalStorage: ThermalStorageInput
 }
ChpTypeInput --|> SystemParticipantTypeInput

Class EvTypeInput {
    - capex: ComparableQuantity<Currency> [€]
    - opex: ComparableQuantity<EnergyPrice> [€/MWh]
    - cosphiRated: double
    - eStorage: ComparableQuantity<Energy> [kWh]
    - sRated: ComparableQuantity<Power> [kVA]
    - eCons: ComparableQuantity<SpecificEnergy> [kWh/km]
}
EvTypeInput --|> SystemParticipantTypeInput


Class HpTypeInput {
    - capex: ComparableQuantity<Currency> [€]
    - opex: ComparableQuantity<EnergyPrice> [€/MWh]
    - cosphiRated: double
    - sRated: ComparableQuantity<Power> [kVA]
    - pThermal: ComparableQuantity<Power> [kW]
}
HpTypeInput --|> SystemParticipantTypeInput


Class StorageTypeInput {
    - capex: ComparableQuantity<Currency> [€]
- opex: ComparableQuantity<EnergyPrice> [€/MWh]
- cosphiRated: double
- sRated: ComparableQuantity<Power> [kVA]
    - activePowerGradient: ComparableQuantity<DimensionlessRate>
    - pMax: ComparableQuantity<Power> [kW]
    - eta: ComparableQuantity<Dimensionless> [%]
    - eStorage: ComparableQuantity<Energy> [kWh]
    - dod: ComparableQuantity<Dimensionless> [%]
    - lifeTime: ComparableQuantity<Time> [ms]
    - lifeCycle: Integer
}
StorageTypeInput --|> SystemParticipantTypeInput

Class WecTypeInput {
    - rotorArea: ComparableQuantity<Area> [m²]
    - hubHeight: ComparableQuantity<Length> [m]
    - etaConv: ComparableQuantity<Dimensionless> [%]
<<<<<<< HEAD
=======
    - cpCharacteristic: WecCharacteristicInput
>>>>>>> 1607fafc
}
WecTypeInput --|> SystemParticipantTypeInput


Class LineTypeInput {
    + r: ComparableQuantity<SpecificResistance> (Ohm/km)
    + x: ComparableQuantity<SpecificResistance> (Ohm/km)
    + g: ComparableQuantity<SpecificConductance> (µS/km)
    + b: ComparableQuantity<SpecificConductance> (µS/km)
    + iMax: ComparableQuantity<ElectricCurrent> (A)
    + vRated: ComparableQuantity<ElectricPotential> (V)
    + olmChar: Optional<String>
}
LineTypeInput --|> AssetTypeInput

Class Transformer2WTypeInput {
    + sRated: ComparableQuantity<Power> (MVA)
    + vRatedA: ComparableQuantity<ElectricPotential> (kV)
    + vRatedB: ComparableQuantity<ElectricPotential> (kV)
    + rSc: ComparableQuantity<ElectricalResistance> (Ohm)
    + xSc: ComparableQuantity<ElectricalResistance> (Ohm)
    + gM: ComparableQuantity<ElectricalConductance> (nS)
    + bM: ComparableQuantity<ElectricalConductance> (nS)
    + dV: ComparableQuantity<Dimensionless> (%)
    + dPhi: ComparableQuantity<Angle> (Degrees)
    + tapSide: Boolean
    + tapNeutr: Integer
    + tapMin: Integer
    + tapMax: Integer
}
Transformer2WTypeInput --|> AssetTypeInput

Class Transformer3WTypeInput {
    + vRatedA: ComparableQuantity<ElectricPotential> (kV)
    + vRatedB: ComparableQuantity<ElectricPotential> (kV)
    + vRatedC: ComparableQuantity<ElectricPotential> (kV)
    + rScA: ComparableQuantity<ElectricalResistance> (Ohm)
    + rScB: ComparableQuantity<ElectricalResistance> (Ohm)
    + rScC: ComparableQuantity<ElectricalResistance> (Ohm)
    + xScA: ComparableQuantity<ElectricalResistance> (Ohm)
    + xScB: ComparableQuantity<ElectricalResistance> (Ohm)
    + xScC: ComparableQuantity<ElectricalResistance> (Ohm)
    + gM: ComparableQuantity<ElectricalConductance> (nS)
    + bM: ComparableQuantity<ElectricalConductance> (nS)
    + sRatedA: ComparableQuantity<Power> (MVA)
    + sRatedB: ComparableQuantity<Power> (MVA)
    + sRatedC: ComparableQuantity<Power> (MVA)
    + dV: ComparableQuantity<Dimensionless> (%)
    + dPhi: ComparableQuantity<Angle> (Degrees)
    + tapNeutr: Integer
    + tapMin: Integer
    + tapMax: Integer
}
Transformer3WTypeInput --|> AssetTypeInput

Class RandomLoadParameter {
    + quarterHour: Integer
    + kWd: Double
    + kSa: Double
    + kSu: Double
    + myWd: Double
    + mySa: Double
    + mySu: Double
    + sigmaWd: Double
    + sigmaSa: Double
    + sigmaSu: Double
}
RandomLoadParameter --|> InputEntity

'extractor interface information

interface NestedEntity

interface HasNodes
HasNodes --|> NestedEntity

interface HasType
HasType --|> NestedEntity

interface HasLine
HasLine --|> NestedEntity

interface HasBus
HasBus --|> NestedEntity

Class FixedFeedInInput {
    - sRated: ComparableQuantity<Power> [kVA]
    - cosphiRated: double
}
FixedFeedInInput --|> SystemParticipantInput

Class PvInput {
    - sRated: ComparableQuantity<Power> [kVA]
    - cosphiRated: double
    - azimuth: ComparableQuantity<Angle> [Degrees]
    - solarHeight: ComparableQuantity<Angle> [Degrees]
    - etaConv: ComparableQuantity<Dimensionless> [%]
    - albedo: Double
    - kG: Double
    - kT: Double
    - marketReaction: Boolean
}
PvInput --|> SystemParticipantInput

Class WecInput{
    - type: WecTypeInput
    - marketReaction: Boolean
}
WecInput --|> SystemParticipantInput
WecInput ..|> HasType

Class ChpInput {
    - type: ChpTypeInput
    - marketReaction: Boolean
}
ChpInput --|> SystemParticipantInput
ChpInput ..|> HasType

Class BmInput {
    - type: BmTypeInput
    - sRated: ComparableQuantity<Power> [KW]
    - feedInTariff: ComparableQuantity<SpecificCurrency> [€/kWh]
    - marketReaction: Boolean
    - costControlled: Boolean
}
BmInput --|> SystemParticipantInput
BmInput ..|> HasType

Class EvInput {
    - type: EvTypeInput
}
EvInput --|> SystemParticipantInput
EvInput ..|> HasType

Class LoadInput {
    - scenario: String
    - sRated: ComparableQuantity<Power> [kVA]
    - eConsAnnual: ComparableQuantity<Energy> [kWh]
    - dsm: Boolean
}
LoadInput --|> SystemParticipantInput

Class StorageInput {
    - type: StorageTypeInput
    - behaviour: String
}
StorageInput --|> SystemParticipantInput
StorageInput ..|> HasType

Class HpInput {
    - type: HpTypeInput
}
HpInput --|> SystemParticipantInput
HpInput ..|> HasType

Abstract Class ThermalUnitInput {
 - uuid: UUID
 - bus: ThermalBusInput
}
ThermalUnitInput --|> AssetInput
ThermalUnitInput --|> HasBus

Class ThermalBusInput {
}
ThermalBusInput --|> AssetInput

Abstract Class ThermalSinkInput {
}
ThermalSinkInput --|> ThermalUnitInput

Class ThermalHouseInput {
 - ethCapa: ComparableQuantity<HeatCapacity> [kWh / K]
 - ethLosses: ComparableQuantity<ThermalConductance> [kW / K]
}
ThermalHouseInput --|> ThermalSinkInput

Abstract Class ThermalStorageInput {
}
ThermalStorageInput --|> ThermalUnitInput

Class CylindricalStorageInput {
  - storageVolumeLvl: ComparableQuantity<Volume>
  - storageVolumeLvlMin: ComparableQuantity<Volume>
  - inletTemp: ComparableQuantity<Temperature>
  - returnTemp: ComparableQuantity<Temperature>
  - c: ComparableQuantity<SpecificHeatCapacity>
}
CylindricalStorageInput --|> ThermalStorageInput

Class MeasurementUnitInput {
    + node: NodeInput
    + vMag: Boolean [default f]
    + vAng: Boolean [default f]
    + p: Boolean [default f]
    + q: Boolean [default f]
}
MeasurementUnitInput --|> AssetInput
MeasurementUnitInput --|> HasNodes

Class NodeInput {
    + vTarget: ComparableQuantity<Dimensionless> (pU)
    + vRated: ComparableQuantity<ElectricPotential> (kV)
    + slack: Boolean
    + geoPosition: Point
    + voltLvl: VoltageLevel
    + subnet: Integer
}
NodeInput --|> AssetInput

Class EvcsInput {
???
}
EvcsInput --|> AssetInput

Class LineInput {
<<<<<<< HEAD
    + type: LineTypeInput
    + length: ComparableQuantity<Length> (km)
    + amount: Integer
    + olm: Optional<String>
    + geoPosition: LineString
=======
    - type: LineTypeInput
    - length: ComparableQuantity<Length> (km)
    - amount: Integer
    - olm: OlmCharacteristicInput
    - geoPosition: LineString
>>>>>>> 1607fafc
}
LineInput --|> ConnectorInput
LineInput ..|> HasType

Class SwitchInput {
    + closed: Boolean
}
SwitchInput --|> ConnectorInput

abstract TransformerInput {
    + tapPos: Integer
    + amount: Integer
    + autoTap: Boolean
}
TransformerInput --|> ConnectorInput

Class Transformer2WInput {
    + type: Transformer2WTypeInput
}
Transformer2WInput --|> TransformerInput
Transformer2WInput ..|> HasType

Class Transformer3WInput {
    + nodeC: NodeInput
    + type: Transformer3WTypeInput
}
Transformer3WInput --|> TransformerInput
Transformer3WInput ..|> HasType

abstract Class GraphicInput {
    + graphicLayer: String
    + path: LineString
}
GraphicInput --|> InputEntity

Class NodeGraphicInput {
    + node: NodeInput
    + point: Point
}
NodeGraphicInput --|> GraphicInput
NodeGraphicInput --|> HasNodes

Class LineGraphicInput {
    + line: LineInput
}
LineGraphicInput --|> GraphicInput
LineGraphicInput --|> HasLine

Abstract Class Entry <V extends Value> {
    - value: V
}
Entry --|> UniqueEntity
Entry --* Value

Class LoadProfileEntry {
    - dayOfWeek: DayOfWeek
    - quarterHourOfDay: int
}
LoadProfileEntry --|> Entry: <<bind>>:PValue

abstract Class TimeBasedValue<V extends Value>{
    - time: ZonedDateTime
}
TimeBasedValue --|> Entry: <<bind>>:V

Interface Value

Class EnergyPriceValue {
    - price: ComparableQuantity<SpecificCurrency> [€/MWh]
}
EnergyPriceValue ..|> Value

Class HeatDemandValue {
    - heatDemand : ComparableQuantity<Power>
}
HeatDemandValue ..|> Value

Class PValue {
    - p: ComparableQuantity<Power>
}
PValue ..|> Value

Class HeatAndPValue {
    - heatDemand: ComparableQuantity<Power>
}
HeatAndPValue --|> PValue

Class SValue {
    - q: ComparableQuantity<Power>
}
SValue --|> PValue

Class HeatAndSValue {
    - heatDemand: ComparableQuantity<Power>
}
HeatAndSValue --|> SValue

Class IrradiationValue {
  - directIrradiation: ComparableQuantity<Irradiation>
  - diffuseIrradiation: ComparableQuantity<Irradiation>
}
IrradiationValue ..|> Value

Class TemperatureValue {
  - temperature: ComparableQuantity<Temperature>
}
TemperatureValue ..|> Value

Class WindValue {
  - direction: ComparableQuantity<Angle>
  - velocity: ComparableQuantity<Speed>
}
WindValue ..|> Value

class WeatherValue {
  - coordinate: Point
  - irradiation: IrradiationValue
  - temperature: TemperatureValue
  - wind: WindValue
}
WeatherValue ..|> Value
WeatherValue --* IrradiationValue
WeatherValue --* TemperatureValue
WeatherValue --* WindValue

Interface LoadProfileType

enum PowerSystemLoadProfileType {
    BL_H
    G0_A
    G0_M
    ...
}
PowerSystemLoadProfileType --|> LoadProfileType

Interface VoltageLevel

enum GermanVoltageLevel {
    HoeS,
    HS,
    MS,
    NS
}
GermanVoltageLevel ..|> VoltageLevel

Abstract Class TimeSeries<E extends Entry<V>, V extends Value> {
    - entries: Set<E>
    + TimeBasedValue<T> getTimeBasedValue(ZonedDateTime)
    + T getValue(ZonedDateTime)
    + Set<E> getEntries()
    - ZonedDateTime getPreviousDateTime()
    - ZonedDateTime getNextDateTime()
}
TimeSeries --|> UniqueEntity
TimeSeries "1" --* "n" Entry

Class IndividualTimeSeries<V extends Value> {
    - Map<ZonedDateTime, TimeBasedValue<V>> timeToValue
}
IndividualTimeSeries --|> TimeSeries: <<bind>>:TimeBasedValue<V>

Abstract Class RepetitiveTimeSeries<T extends Value> {
    - calc(ZonedDateTime): T
}
RepetitiveTimeSeries --|> TimeSeries

Class LoadProfileInput {
    + profile: LoadProfileType
}
LoadProfileInput --|> RepetitiveTimeSeries
LoadProfileInput --* LoadProfileType

@enduml<|MERGE_RESOLUTION|>--- conflicted
+++ resolved
@@ -21,13 +21,8 @@
 AssetInput ..|> Operable
 
 abstract Class SystemParticipantInput {
-<<<<<<< HEAD
     - node: NodeInput
-    - qCharacteristics: String
-=======
-- node: NodeInput
-- qCharacteristics: ReactivePowerCharacteristicInput<?>
->>>>>>> 1607fafc
+    - qCharacteristics: ReactivePowerCharacteristicInput
 }
 SystemParticipantInput --|> AssetInput
 SystemParticipantInput ..|> HasNodes
@@ -174,10 +169,7 @@
     - rotorArea: ComparableQuantity<Area> [m²]
     - hubHeight: ComparableQuantity<Length> [m]
     - etaConv: ComparableQuantity<Dimensionless> [%]
-<<<<<<< HEAD
-=======
     - cpCharacteristic: WecCharacteristicInput
->>>>>>> 1607fafc
 }
 WecTypeInput --|> SystemParticipantTypeInput
 
@@ -393,19 +385,11 @@
 EvcsInput --|> AssetInput
 
 Class LineInput {
-<<<<<<< HEAD
-    + type: LineTypeInput
-    + length: ComparableQuantity<Length> (km)
-    + amount: Integer
-    + olm: Optional<String>
-    + geoPosition: LineString
-=======
     - type: LineTypeInput
     - length: ComparableQuantity<Length> (km)
     - amount: Integer
     - olm: OlmCharacteristicInput
     - geoPosition: LineString
->>>>>>> 1607fafc
 }
 LineInput --|> ConnectorInput
 LineInput ..|> HasType
