--- conflicted
+++ resolved
@@ -21,13 +21,8 @@
 AssetInput ..|> Operable
 
 abstract Class SystemParticipantInput {
-<<<<<<< HEAD
-- node: NodeInput
-- qCharacteristics: ReactivePowerCharacteristicInput<?>
-=======
     - node: NodeInput
     - qCharacteristics: ReactivePowerCharacteristicInput
->>>>>>> 223211b6
 }
 SystemParticipantInput --|> AssetInput
 SystemParticipantInput ..|> HasNodes
@@ -38,14 +33,9 @@
 OperatorInput --|> InputEntity
 
 abstract Class ConnectorInput {
-<<<<<<< HEAD
-+ nodeA: NodeInput
-+ nodeB: NodeInput
-+ parallelDevices: Integer
-=======
     + nodeA: NodeInput
     + nodeB: NodeInput
->>>>>>> 223211b6
+    + parallelDevices: Integer
 }
 ConnectorInput --|> AssetInput
 ConnectorInput ..|> HasNodes
