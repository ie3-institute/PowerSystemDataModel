--- conflicted
+++ resolved
@@ -142,16 +142,11 @@
      - Active and heat power
        Permissible head line: ``time,p,h``
    * - pqh
-<<<<<<< HEAD
-     - | Active, reactive and heat power
-       | Permissible head line: ``time,p,q,h``
-   * - v
-     - | Voltage mangnitude in pu and angle in °
-       | Permissible head line: ``time,vMag,vAng``
-=======
      - Active, reactive and heat power
        Permissible head line: ``time,p,q,h``
->>>>>>> 15a0f184
+   * - v
+     - Voltage mangnitude in pu and angle in °
+       Permissible head line: ``time,vMag,vAng``
    * - weather
      - Weather information
        Permissible head line: ``time,coordinate,direct_irradiation,diffuse_irradiation,temperature,wind_velocity,wind_direction``
