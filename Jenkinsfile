#!groovy​

/**
 * configuration parameters
 */

/* project configuration */
String javaVersionId = 'jdk-8' // id that matches the java tool with the java version that should be used set as jenkins property

/* git configuration */
String projectName = 'PowerSystemDataModel' // name of the repository, is case insensitive
String orgName = 'ie3-institute' // name of the github organization
String gitCheckoutUrl = "git@github.com:$orgName/${projectName}.git"
String sshCredentialsId = '19f16959-8a0d-4a60-bd1f-5adb4572b702' // id that matches the ssh credentials to interact with the git set as jenkins property

/* ci configuration */
String sonarqubeProjectKey = 'edu.ie3:PowerSystemDataModel' // sonarqube project key, case-sensitive
String codeCovTokenId = 'psdm-codecov-token' // id that matches the code coverage token set as jenkins property

/* maven central configuration */
String mavenCentralCredentialsId = '87bfb2d4-7613-4816-9fe1-70dfd7e6dec2' // id that matches the maven central credentials set as jenkins property
String mavenCentralSignKeyFileId = 'dc96216c-d20a-48ff-98c0-1c7ba096d08d' // id that matches the maven central sign key file set as jenkins property
String mavenCentralSignKeyId = 'a1357827-1516-4fa2-ab8e-72cdea07a692' // id that matches the maven central sign key id set as jenkins property

/* Rocket.Chat configuration */
String rocketChatChannel = 'jenkins'

/**
 * pipeline configuration
 */

/* setup pipeline properties */
// dev and main need manual deploy capabilities
if (env.BRANCH_NAME == "main" || env.BRANCH_NAME == "dev") {
    constantBranchesProps()
} else {
    // all other branches need trigger capabilities for PRs
    temporaryBranchesProps()
}

/**
 * pipeline
 */

node {
    ansiColor('xterm') {
        try {
            // set java version
            setJavaVersion(javaVersionId)

            // determine branch name that should be checked out
            net.sf.json.JSONObject prJsonObj = getPRJsonObj(orgName, projectName, env.CHANGE_ID)
            String currentBranchName = prJsonObj == null ? env.BRANCH_NAME : prJsonObj.head.ref
            String targetBranchName = prJsonObj == null ? null : prJsonObj.base.ref

            /* prs from forks require a special handling*/
            String headGitCheckoutUrl = prJsonObj == null ? gitCheckoutUrl : prJsonObj.head.repo.ssh_url

            // notify rocket chat
            notifyRocketChat(rocketChatChannel, ':jenkins_triggered:', buildStartMsg(currentBranchName, targetBranchName, projectName))

            // checkout scm
            String commitHash = ""
            stage('checkout') {
                // commit hash from scm checkout
                // https://www.theserverside.com/blog/Coffee-Talk-Java-News-Stories-and-Opinions/Complete-Jenkins-Git-environment-variables-list-for-batch-jobs-and-shell-script-builds
                commitHash = gitCheckout(projectName, headGitCheckoutUrl, currentBranchName, sshCredentialsId).GIT_COMMIT
            }

            // set build display name
            String displayNameBranchName = prFromFork() ? prJsonObj.head.repo.full_name : currentBranchName
            currentBuild.displayName = determineDisplayName(displayNameBranchName, commitHash, orgName, projectName)

            if (currentBranchName == "main") {
                stage('handle dev pr') {
                    // normally main pipeline is only triggered by merge of release or hotfixes OR manually triggered
                    // if manually triggered for deploy, no PR should be created
                    if (params.deploy != "true") {
                        handleDevPr(sshCredentialsId, orgName, projectName, currentBranchName)
                    }
                }
            }

            // version check
            stage('version check') {
                // version check can only be executed, if target branch is known (derived from a PR)
                if (targetBranchName == "main" || targetBranchName == "dev") {
                    if (checkVersion(currentBranchName, targetBranchName, projectName, projectName, gitCheckoutUrl, headGitCheckoutUrl, sshCredentialsId) != 0)
                        error "Version check failed! See log for version differences."
                } else if (targetBranchName == null) {
                    // if this branch is the dev branch, we can still do version check to compare if dev and main have the same semnatic version
                    if (env.BRANCH_NAME == "dev") {
                        if (checkVersion(currentBranchName, "main", projectName, projectName, gitCheckoutUrl, headGitCheckoutUrl, sshCredentialsId) != 0)
                            error "Version check failed! See log for version differences."
                    } else {
                        println "No PR for branch '$currentBranchName' exists. Cannot check versioning! Please create a PR to enable version check."
                    }
                } else {
                    error "Target branch name '$targetBranchName' for merging is not supported! Please select either 'dev' or 'main' as " +
                            "target branch for merging!"
                }
            }

            // test the project
            stage('run tests') {

                gradle('--refresh-dependencies clean spotlessCheck pmdMain pmdTest spotbugsMain ' +
                        'spotbugsTest test jacocoTestReport jacocoTestCoverageVerification', projectName)

                // due to an issue with openjdk-8 we use openjdk-11 for javadocs generation
                sh(script: """set +x && cd $projectName""" + ''' set +x; ./gradlew clean javadoc -Dorg.gradle.java.home=/opt/java/openjdk''', returnStdout: true)
            }

            // sonarqube analysis
            stage('sonarqube analysis') {
                String sonarqubeCurrentBranchName = prFromFork() ? prJsonObj.head.repo.full_name : currentBranchName // forks needs to be handled differently
                String sonarqubeCmd = determineSonarqubeGradleCmd(sonarqubeProjectKey, sonarqubeCurrentBranchName, orgName, projectName, projectName)
                withSonarQubeEnv() { // will pick the global server connection from jenkins for sonarqube
                    gradle(sonarqubeCmd, projectName)
                }
            }

            // sonarqube quality gate
            stage("quality gate") {
                timeout(time: 1, unit: 'HOURS') {
                    // just in case something goes wrong, pipeline will be killed after a timeout
                    def qg = waitForQualityGate() // reuse taskId previously collected by withSonarQubeEnv
                    if (qg.status != 'OK') {
                        error "Pipeline aborted due to quality gate failure: ${qg.status}"
                    }
                }
            }

            // deploy stage only if branch is main or dev
            if (env.BRANCH_NAME == "main" || env.BRANCH_NAME == "dev") {
                stage('deploy') {
                    // determine project version
                    String projectVersion = sh(returnStdout: true, script: "set +x && cd ${projectName}; ./gradlew -q " +
                            "${(env.BRANCH_NAME == "dev") ? "devVersion" : "currentVersion"}").toString().trim()

                    // get the sonatype credentials stored in the jenkins secure keychain
                    withCredentials([usernamePassword(credentialsId: mavenCentralCredentialsId, usernameVariable: 'mavencentral_username', passwordVariable: 'mavencentral_password'),
                                     file(credentialsId: mavenCentralSignKeyFileId, variable: 'mavenCentralKeyFile'),
                                     usernamePassword(credentialsId: mavenCentralSignKeyId, passwordVariable: 'signingPassword', usernameVariable: 'signingKeyId')]) {

                        /*
                         * There is a known bug in JavaDoc generation in JDK 8. Therefore generate the JavaDoc with JDK
                         * 11 first and do the rest of the tasks with JDK 8. IMPORTANT: Do not issue 'clean' in the
                         * following task
                         */
                        sh(
                                script: """set +x && cd $projectName""" +
                                ''' set +x; ./gradlew clean javadoc -Dorg.gradle.java.home=/opt/java/openjdk''',
                                returnStdout: true
                        )

                        String deployGradleTasks = "--refresh-dependencies test " +
                                "publish -Puser=${env.mavencentral_username} " +
                                "-Ppassword=${env.mavencentral_password} " +
                                "-Psigning.keyId=${env.signingKeyId} " +
                                "-Psigning.password=${env.signingPassword} " +
                                "-Psigning.secretKeyRingFile=${env.mavenCentralKeyFile} " +
                                "-PdeployVersion='$projectVersion'"

                        // see https://docs.gradle.org/6.0.1/release-notes.html "Publication of SHA256 and SHA512 checksums"
                        def preventSHACheckSums = "-Dorg.gradle.internal.publish.checksums.insecure=true"
                        gradle("${deployGradleTasks} $preventSHACheckSums", projectName)
                    }

                    if (env.BRANCH_NAME == "main") {
                        // create tag on main and push it to origin
                        createAndPushTagOnMain(projectName, sshCredentialsId)

                        // todo JH create github release

                        // deploy java docs
                        deployJavaDocs(projectName, sshCredentialsId, gitCheckoutUrl)
                    }

                    // notify rocket chat
                    String successMsg = "deployment of version $projectVersion from branch '$currentBranchName' to sonatype " +
                            "successful. If this is a deployment from 'main' pls remember visiting https://oss.sonatype.org to " +
                            "stag and release artifact!\n" +
                            "*project:* ${projectName}\n" +
                            "*branch:* ${currentBranchName}\n"

                    notifyRocketChat(rocketChatChannel, ':jenkins_party:', successMsg)
                }
            }

            // post processing
            stage('post processing') {

                // publish reports
                publishReports(projectName)

                // call codecov.io
                withCredentials([string(credentialsId: codeCovTokenId, variable: 'codeCovToken')]) {
                    sh "curl -s https://codecov.io/bash | bash -s - -t ${env.codeCovToken} -C ${commitHash}"
                }

                // notify Rocket.Chat
                String successMsg = buildSuccessMsg(currentBranchName, targetBranchName, projectName)
                notifyRocketChat(rocketChatChannel, ':jenkins_party:', successMsg)
            }

        } catch (Exception e) {
            // set build result to failure
            currentBuild.result = 'FAILURE'

            // publish reports even on failure
            publishReports(projectName)

            // print exception
            Date date = new Date()
            println("[ERROR] [${date.format("dd/MM/yyyy")} - ${date.format("HH:mm:ss")}] " + e)

            // notify rocket chat
            net.sf.json.JSONObject prJsonObj = getPRJsonObj(orgName, projectName, env.CHANGE_ID)
            String branchName = prJsonObj == null ? env.BRANCH_NAME : prJsonObj.head.ref
            String errorMsg = "CI failed.\n" +
                    "*project:* ${projectName}\n" +
                    "*branch:* ${branchName}\n" +
                    "*error:* ${e.getMessage()}\n"
            notifyRocketChat(rocketChatChannel, ':jenkins_explode:', errorMsg)
        }

    }
}


/**
 * pipeline stages - all methods require node context
 */

def setJavaVersion(String javaVersionId) {
    env.JAVA_HOME = "${tool javaVersionId}"
    env.PATH = "${env.JAVA_HOME}/bin:${env.PATH}"
}

/* git interaction */

def gitCheckout(String relativeTargetDir, String gitCheckoutUrl, String branch, String sshCredentialsId) {
    checkout([
            $class                           : 'GitSCM',
            branches                         : [[name: branch]],
            doGenerateSubmoduleConfigurations: false,
            extensions                       : [[$class: 'RelativeTargetDirectory', relativeTargetDir: relativeTargetDir]],
            submoduleCfg                     : [],
            userRemoteConfigs                : [[credentialsId: sshCredentialsId, url: gitCheckoutUrl]]
    ])
}

def handleDevPr(String sshCredentialsId, String orgName, String projectName, String currentBranchName) {
    // get the latest merge string from git to derive latest commit hash + latest merge branch name
    String gitLogLatestMergeString = ""
    withCredentials([sshUserPrivateKey(credentialsId: sshCredentialsId, keyFileVariable: 'sshKey')]) {
        // cleanup to prepare repo
        sh(script:
                "set +x && cd $projectName && " +
                        "ssh-agent bash -c \"set +x && ssh-add $sshKey; " +
                        "git branch | grep -v \"$currentBranchName\" | xargs git branch -D;" + // deletes all local branches except main
                        "git fetch && git checkout $currentBranchName && git pull\"", returnStdout: false)

        gitLogLatestMergeString = sh(script: "cd $projectName && set +x && git log --merges -n 1", returnStdout: true)

    }

    // only create pr if the last merge has been a hotfix or a release branch merge
    boolean isHotfix = gitLogLatestMergeString.find("Merge pull request .+ from .*hotfix/\\pL{2}/#\\d+.*") ? true : false
    boolean isRelease = gitLogLatestMergeString.find("Merge pull request .+ from .*rel/\\pL{2}/#\\d+.*") ? true : false

    if (isHotfix || isRelease) {

        // try to get hotfix first, if this fails try to get release
        String latestMergeBranchName = ""
        if (isHotfix) {
            String hotfixRegex = "hotfix/\\pL{2}/#\\d+.*"
            latestMergeBranchName = (gitLogLatestMergeString.find(hotfixRegex).trim() =~ hotfixRegex)[0]
        } else {
            String relRegex = "rel/\\pL{2}/#\\d+.*"
            latestMergeBranchName = (gitLogLatestMergeString.find(relRegex).trim() =~ relRegex)[0]
        }

        // get the latest merge commit sha
        String latestMergeCommitSHA = gitLogLatestMergeString.find("Merge: .* .*\n").trim().split(" ")[2]

        // create new branch with same name as before + hand in a pull request for dev branch,
        // if the branch already exists catch the exception because then we can just go on for a PR
        try {
            withCredentials([sshUserPrivateKey(credentialsId: sshCredentialsId, keyFileVariable: 'sshKey')]) {
                sh(script: "set +x && cd $projectName && " +
                        "ssh-agent bash -c \"set +x && ssh-add $sshKey; " +
                        "git fetch && git checkout $currentBranchName && git pull && " +
                        "git checkout -b $latestMergeBranchName $latestMergeCommitSHA && " +
                        "git push --set-upstream origin $latestMergeBranchName\"")

            }
        } catch (Exception e) {
            println "No need to create a new branch. Can reuse old one."
        }

        // create PR on dev branch
        withCredentials([string(credentialsId: 'SimServCIDeveloperAccessTokenForWebhooks', variable: 'SimServCIToken')]) {
            String issueId = (latestMergeBranchName =~ ".*(#\\d+).*")[0][1]
            String prMessage = "CI generated PR for branch `$latestMergeBranchName` after merging it into `main`.\\n" +
                    "Please review, adapt and merge it into `dev`.\\nResolves $issueId."
            String curlCmd = "set +x && " +
                    "curl -s -X POST -u johanneshiry:$SimServCIToken -H \"Accept: application/vnd.github.v3+json\"" +
                    " https://api.github.com/repos/$orgName/$projectName/pulls" +
                    " -d '{ \"title\": \"$latestMergeBranchName for dev\", \"body\": \"$prMessage\", \"head\": \"$latestMergeBranchName\", \"base\": \"dev\"," +
                    "\"draft\":\"true\"}'"
            sh(script: curlCmd, returnStdout: true)
        }

        // switch back to main branch for further processing
        sh(script: "set +x && cd $projectName && git checkout $currentBranchName")
    }
}

def createAndPushTagOnMain(String projectName, String sshCredentialsId) {
    String tagBranchName = 'main'

    String projectVersion =
            sh(returnStdout: true, script: "set +x && cd ${projectName}; ./gradlew -q printVersion").trim()

    try {
        withCredentials([sshUserPrivateKey(credentialsId: sshCredentialsId, keyFileVariable: 'sshKey')]) {
            // set tagging mail and name in git config
            sh(script: "set +x && cd $projectName && " +
                    "git config user.email 'johannes.hiry@tu-dortmund.de' && " +
                    "git config user.name 'Johannes Hiry'", returnStdout: false)

            // cleanup repo and tag it afterwards
            sh(script:
                    "set +x && cd $projectName && " +
                            "ssh-agent bash -c \"set +x && ssh-add $sshKey; " +
                            "git branch | grep -v \"$tagBranchName\" | xargs git branch -D; " + // deletes all local branches except tagBranchName
                            "git fetch && git checkout $tagBranchName && git pull && " +
                            "git tag -m 'Release version $projectVersion.' $projectVersion && " +
                            "git push origin --tags" +
                            "\"", returnStdout: false)
        }
    } catch (Exception e) {
        println "Error when creating tag on main branch! Exception: $e"
    }
}

def deployJavaDocs(String projectName, String sshCredentialsId, String gitCheckoutUrl) {

    try {
        withCredentials([sshUserPrivateKey(credentialsId: sshCredentialsId, keyFileVariable: 'sshKey')]) {
            // set mail and name in git config
            sh(script: "set +x && cd $projectName && " +
                    "git config user.email 'johannes.hiry@tu-dortmund.de' && " +
                    "git config user.name 'Johannes Hiry'", returnStdout: false)

            // create a temporary repo in the javadocs folder and push the updated javadocs to api-docs branch
            sh(script: "set +x && cd $projectName && " +
                    "./gradlew clean && rm -rf tmp-api-docs && mkdir tmp-api-docs && cd tmp-api-docs && " +
                    "ssh-agent bash -c \"set +x && ssh-add $sshKey; " +
                    "git init && git remote add origin $gitCheckoutUrl && " +
                    "git config user.email 'johannes.hiry@tu-dortmund.de' && " +
                    "git config user.name 'Johannes Hiry' && " +
                    "git fetch --depth=1 origin api-docs && " +
                    "git checkout api-docs && " +
                    "cd .. && ./gradlew clean javadoc -Dorg.gradle.java.home=/opt/java/openjdk && " +
                    "cp -R build/docs/javadoc/* tmp-api-docs && " +
                    "cd tmp-api-docs &&" +
                    "git add --all && git commit -m 'updated api-docs' && git push origin api-docs:api-docs" +
                    "\"",
                    returnStdout: false)
        }
    } catch (Exception e) {
        println "Error when deploying javadocs! Exception: $e"
    }

}

/* gradle */

def gradle(String command, String relativeProjectDir) {
    env.JENKINS_NODE_COOKIE = 'dontKillMe' // this is necessary for the Gradle daemon to be kept alive

    // switch directory to be able to use gradle wrapper
    sh(script: """set +x && cd $relativeProjectDir""" + ''' set +x; ./gradlew ''' + """$command""", returnStdout: true)
}

def determineSonarqubeGradleCmd(String sonarqubeProjectKey, String currentBranchName, String orgName, String projectName, String relativeGitDir) {
    switch (currentBranchName) {
        case "main":
            return "sonarqube -Dsonar.branch.name=main -Dsonar.projectKey=$sonarqubeProjectKey"
            break
        case "dev":
            String[] branchVersion = gradle("-q currentVersion", relativeGitDir).toString().split('\\.')
            Integer major = branchVersion[0].toInteger()
            Integer minor = branchVersion[1].toInteger()
            String projectVersion = "${major}.${minor}-SNAPSHOT"
            return "sonarqube -Dsonar.projectVersion=${projectVersion} -Dsonar.projectKey=$sonarqubeProjectKey"
            break
        default:
            String gradleCommand = "sonarqube -Dsonar.projectKey=$sonarqubeProjectKey"
            // if this branch has a PR, the sonarqube cmd needs to be adapted
            if (env.CHANGE_ID == null) {
                // no PR exists
                return gradleCommand + " -Dsonar.branch.name=${currentBranchName}"
            } else {
                // PR exists, adapt cmd accordingly
                return gradleCommand + " -Dsonar.pullrequest.branch=${currentBranchName} -Dsonar.pullrequest.key=${env.CHANGE_ID} " +
                        "-Dsonar.pullrequest.base=dev -Dsonar.pullrequest.github.repository=${orgName}/${projectName} " +
                        "-Dsonar.pullrequest.provider=Github"
            }
            break
    }
}

def determineDisplayName(String currentBranchName, String commitHash, String orgName, String projectName) {

    String displayName = ""
    if (currentBranchName == "main" || currentBranchName == "dev") {
        // main and dev are always merge branches
        def jsonObject = getGithubCommitJsonObj(commitHash, orgName, projectName)
        displayName = "${jsonObject.commit.message} (${currentBuild.displayName})"
    } else {
        displayName = currentBranchName + " (" + currentBuild.displayName + ")"
    }

    return displayName
}

def publishReports(String relativeProjectDir) {
    // publish test reports
    publishHTML([allowMissing: true, alwaysLinkToLastBuild: true, escapeUnderscores: false, keepAll: true, reportDir: relativeProjectDir + '/build/reports/tests/allTests', reportFiles: 'index.html', reportName: "${relativeProjectDir}_java_tests_report", reportTitles: ''])

    // publish jacoco report for main project only
    publishHTML([allowMissing: true, alwaysLinkToLastBuild: true, escapeUnderscores: false, keepAll: true, reportDir: relativeProjectDir + '/build/reports/jacoco', reportFiles: 'index.html', reportName: "${relativeProjectDir}_jacoco_report", reportTitles: ''])

    // publish pmd report for main project only
    publishHTML([allowMissing: true, alwaysLinkToLastBuild: true, escapeUnderscores: false, keepAll: true, reportDir: relativeProjectDir + '/build/reports/pmd', reportFiles: 'main.html', reportName: "${relativeProjectDir}_pmd_report", reportTitles: ''])

    // publish spotbugs report for main project only
    publishHTML([allowMissing: true, alwaysLinkToLastBuild: true, escapeUnderscores: false, keepAll: true, reportDir: relativeProjectDir + '/build/reports/spotbugs', reportFiles: 'main.html', reportName: "${relativeProjectDir}_spotbugs_report", reportTitles: ''])
}

/* Rocket.Chat */

def notifyRocketChat(String rocketChatChannel, String emoji, String message) {
    rocketSend channel: rocketChatChannel, emoji: emoji,
            message: message
    rawMessage: true
}

def buildSuccessMsg(String currentBranchName, String targetBranchName, String projectName) {

    String msg = "Build successful!\n" +
            "*project:* ${projectName}\n" +
            "*branch:* ${currentBranchName}\n"
    String targetBranch = targetBranchName != null ? "*target:* ${targetBranchName} \n" : ""


    return msg + targetBranch
}

def buildStartMsg(String currentBranchName, String targetBranchName, String projectName) {

    String msg = "Build triggered.\n" +
            "*project:* ${projectName}\n" +
            "*branch:* ${currentBranchName}\n"
    String targetBranch = targetBranchName != null ? "*target:* ${targetBranchName} \n" : ""

    return msg + targetBranch
}

def prFromFork() {
    return env.CHANGE_FORK != null
}

/**
 * utility functions - methods that does not require node context
 */

/* properties */

def constantBranchesProps() {
    properties([parameters(
            [string(defaultValue: '', description: '', name: 'deploy', trim: true)]),
                [$class: 'RebuildSettings', autoRebuild: false, rebuildDisabled: false],
                [$class: 'ThrottleJobProperty', categories: [], limitOneJobWithMatchingParams: false, maxConcurrentPerNode: 0, maxConcurrentTotal: 0, paramsToUseForLimit: '', throttleEnabled: true, throttleOption: 'project']
    ])
}

def temporaryBranchesProps() {
    properties(
            [pipelineTriggers([
                    issueCommentTrigger('.*!test.*')])
            ])
}

/* git interaction */

def getGithubCommitJsonObj(String commit_sha, String orgName, String repoName) {
    def jsonObj = readJSON text: curlByCSHA(commit_sha, orgName, repoName)
    return jsonObj
}

def curlByCSHA(String commit_sha, String orgName, String repoName) {

    def curlUrl = "curl -s https://api.github.com/repos/" + orgName + "/" + repoName + "/commits/" + commit_sha
    String jsonResponseString = sh(script: curlUrl, returnStdout: true)

    return jsonResponseString
}

def getGithubPRJsonObj(String prId, String orgName, String repoName) {
    def jsonObj = readJSON text: curlByPR(prId, orgName, repoName)
    return jsonObj
}

def curlByPR(String prId, String orgName, String repoName) {
    def curlUrl = "set +x && curl -s https://api.github.com/repos/" + orgName + "/" + repoName + "/pulls/" + prId
    String jsonResponseString = sh(script: curlUrl, returnStdout: true)
    return jsonResponseString
}

def getPRJsonObj(String orgName, String projectName, String changeId) {
    if (changeId == null) {
        return null
    } else {
        // PR exists, curl the api and retrieve target branch
        return getGithubPRJsonObj(changeId, orgName, projectName)
    }
}


def checkVersion(String branchName, String targetBranchName, String relativeGitDir,
                 String projectName,
                 String baseGitCheckoutUrl,
                 String headGitCheckoutUrl,
                 String sshCredentialsId) {
    // get current branch type
    // if headGitCheckoutUrl is set (= pr from fork), this branch type is always treated as a feature branch
    String branchType = prFromFork() ? "feature" : getBranchType(branchName)
    if (branchType == null) {
        println "Cannot derive branch type from current branch with name '$branchName'."
        return -1
    }

    // compare the version
    /// save the current version string
    String[] currentVersion = gradle("-q currentVersion", relativeGitDir).toString().split('\\.')

    /// switch to the comparison branch, this is always the base git checkout url
    gitCheckout(projectName, baseGitCheckoutUrl, targetBranchName, sshCredentialsId)
    String[] targetBranchVersion = gradle("-q currentVersion", relativeGitDir).toString().split('\\.')

    if (compareVersionParts(branchType, currentVersion, getBranchType(targetBranchName), targetBranchVersion) != 0) {
        // comparison failed
        return -1
    } else {
        // switch back to current branch. Select url depending on if this is a fork or not
        gitCheckout(projectName, headGitCheckoutUrl, branchName, sshCredentialsId)
        return 0
    }
}

def compareVersionParts(String sourceBranchType, String[] sourceBranchVersion, String targetBranchType, String[] targetBranchVersion) {

    switch (sourceBranchType) {
        case "hotfix":
            if (targetBranchType == "main") {
                boolean major = sourceBranchVersion[0].toInteger() == targetBranchVersion[0].toInteger()
                boolean minor = sourceBranchVersion[1].toInteger() == targetBranchVersion[1].toInteger()
                boolean patch = (sourceBranchVersion[2].toInteger() == targetBranchVersion[2].toInteger() + 1)

                if (major && minor && patch) {
                    return 0
                } else {
                    println "Hotfix branch versioning is invalid in comparison to main branch versioning. " +
                            "Only mainBranch.patchVersion + 1 is allowed for hotfix branch!\n" +
                            "hotfixVersion: ${sourceBranchVersion[0]}.${sourceBranchVersion[1]}.${sourceBranchVersion[2]}\n" +
                            "mainVersion: ${targetBranchVersion[0]}.${targetBranchVersion[1]}.${targetBranchVersion[2]}"
                    return -1
                }

            } else if (targetBranchType == "dev") {

                boolean major = sourceBranchVersion[0].toInteger() == targetBranchVersion[0].toInteger()
                boolean minor = sourceBranchVersion[1].toInteger() == targetBranchVersion[1].toInteger()
                boolean patch = (sourceBranchVersion[2].toInteger() == 0 && targetBranchVersion[2].toInteger() == 0)

                if (major && minor && patch) {
                    return 0
                } else {
                    println "Hotfix branch versioning is invalid in comparison to dev branch versioning. " +
                            "Major and minor version must be equal and patch version must be 0.\n" +
                            "hotfixVersion: ${sourceBranchVersion[0]}.${sourceBranchVersion[1]}.${sourceBranchVersion[2]}\n" +
                            "devVersion: ${targetBranchVersion[0]}.${targetBranchVersion[1]}.${targetBranchVersion[2]}"
                    return -1
                }

            } else {
                // invalid branch type for hotfix merge
                return -1
            }
            break
        case "feature":
            if (targetBranchType == "dev") {
                // no change in semVer allowed
                boolean major = sourceBranchVersion[0].toInteger() == targetBranchVersion[0].toInteger()
                boolean minor = sourceBranchVersion[1].toInteger() == targetBranchVersion[1].toInteger()
                boolean patch = (sourceBranchVersion[2].toInteger() == 0 && targetBranchVersion[2].toInteger() == 0)

                if (major && minor && patch) {
                    return 0
                } else {
                    println "Feature branch versioning differs from dev branch versioning. This is not allowed!\n" +
                            "featureVersion: ${sourceBranchVersion[0]}.${sourceBranchVersion[1]}.${sourceBranchVersion[2]}\n" +
                            "devVersion: ${targetBranchVersion[0]}.${targetBranchVersion[1]}.${targetBranchVersion[2]}"
                    return -1
                }

            } else {
                // invalid branch type for feature merge
                println "Invalid target branch type '$targetBranchType' for feature branch. Feature branches can only" +
                        "be merged into dev branch!"
                return -1
            }
            break
        case "release":
            if (targetBranchType == "main" || targetBranchType == "dev") {
                Integer targetMajor = targetBranchVersion[0].toInteger()
                Integer targetMinor = targetBranchVersion[1].toInteger()

                Integer sourceMajor = sourceBranchVersion[0].toInteger()
                Integer sourceMinor = sourceBranchVersion[1].toInteger()

                boolean validCheck1 = targetMajor == sourceMajor && targetMinor + 1 == sourceMinor
                boolean validCheck2 = targetMajor + 1 == sourceMajor

                // patch version always needs to be 0
                boolean patchValid = sourceBranchVersion[2].toInteger() == 0

                if ((validCheck1 || validCheck2) && patchValid) {
                    return 0
                } else {
                    println "Release branch versioning does not fit to main branch versioning!\nA release should increase " +
                            "either major or minor version and reset patch version to 0.\n" +
                            "releaseVersion: ${sourceBranchVersion[0]}.${sourceBranchVersion[1]}.${sourceBranchVersion[2]}\n" +
                            "${targetBranchType == "main" ? "mainVersion" : "devVersion"}: ${targetBranchVersion[0]}.${targetBranchVersion[1]}.${targetBranchVersion[2]}"
                    return -1
                }
            } else {
                // invalid target branch type for release merge
                println "Merging release branch into branch type '$targetBranchType' is not supported! Realease branches" +
                        "can only be merged into main or dev branch!"
                return -1
            }
            // major == major OR major == major + 1, minor == minor OR minor == minor + 1, patch == patch == 0
            break
        case "dev":
            // target branch type can only be main branch
            if (targetBranchType == "main") {
                // only major and minor version parts need to be checked
                Integer targetMajor = targetBranchVersion[0].toInteger()
                Integer targetMinor = targetBranchVersion[1].toInteger()

                Integer sourceMajor = sourceBranchVersion[0].toInteger()
                Integer sourceMinor = sourceBranchVersion[1].toInteger()

                boolean validCheck1 = targetMajor == sourceMajor && targetMinor + 1 == sourceMinor
                boolean validCheck2 = targetMajor + 1 == sourceMajor

                // patch version always needs to be 0
                boolean patchValid = sourceBranchVersion[2].toInteger() == 0

                if ((validCheck1 || validCheck2) && patchValid) {
                    return 0
                } else {
                    println "Dev branch versioning does not fit to main branch versioning! Must increase either major or minor version!\n" +
                            "devVersion: ${sourceBranchVersion[0]}.${sourceBranchVersion[1]}.${sourceBranchVersion[2]}\n" +
                            "mainVersion: ${targetBranchVersion[0]}.${targetBranchVersion[1]}.${targetBranchVersion[2]}"
                    return -1
                }
            } else {
                // invalid branch type for dev branch version comparison
                println "Invalid branch type '$targetBranchType' to be compared with dev branch. Dev branch version " +
                        "can only be compared with main branch type!"
                return -1
            }
            break
        default:
            return -1
            break
    }


}

def getBranchType(String branchName) {
    def dev_pattern = "^(developer|develop|dev)\$"
    def release_pattern = ".*rel/.*"
    def feature_pattern = "^\\pL{2}/#\\d+.*"
    def dependabot_pattern = "^dependabot/.*\$"
    def hotfix_pattern = ".*hotfix/\\pL{2}/#\\d+.*"
    def main_pattern = ".*main"
<<<<<<< HEAD
    if (branchName =~ feature_pattern) {
=======
    if (branchName =~ feature_pattern || branchName =~ dependabot_pattern) {
>>>>>>> 9173428b
        return "feature"
    } else
    if (branchName =~ release_pattern) {
        return "release"
    } else if (branchName =~ main_pattern) {
        return "main"
    } else if (branchName.toLowerCase() =~ dev_pattern) {
        return "dev"
    } else if (branchName =~ hotfix_pattern) {
        return "hotfix"
    } else {
        return null
    }
}<|MERGE_RESOLUTION|>--- conflicted
+++ resolved
@@ -703,11 +703,7 @@
     def dependabot_pattern = "^dependabot/.*\$"
     def hotfix_pattern = ".*hotfix/\\pL{2}/#\\d+.*"
     def main_pattern = ".*main"
-<<<<<<< HEAD
-    if (branchName =~ feature_pattern) {
-=======
     if (branchName =~ feature_pattern || branchName =~ dependabot_pattern) {
->>>>>>> 9173428b
         return "feature"
     } else
     if (branchName =~ release_pattern) {
