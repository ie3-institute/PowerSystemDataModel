--- conflicted
+++ resolved
@@ -465,63 +465,22 @@
 }
 
 
-<<<<<<< HEAD
-////////////////////////////////////
-// git checkout
-// NOTE: requires node {}
-////////////////////////////////////
-def gitCheckout(String relativeTargetDir, String baseUrl, String branch, String sshCredentialsId) {
-    checkout([
-            $class                           : 'GitSCM',
-            branches                         : [[name: branch]],
-            doGenerateSubmoduleConfigurations: false,
-            extensions                       : [[$class: 'RelativeTargetDirectory', relativeTargetDir: relativeTargetDir]],
-            submoduleCfg                     : [],
-            userRemoteConfigs                : [[credentialsId: sshCredentialsId, url: baseUrl + "/" + relativeTargetDir + ".git"]]
-    ])
-}
-
-@NonCPS
-// https://stackoverflow.com/questions/47646409/jenkins-groovy-regex-match-string-error-java-io-notserializableexception-jav
-def resolveBranchNo(String featureBranchPRMinusNo) {
-    // get pull request number
-    def branchNoMatcher = featureBranchPRMinusNo =~ /PR-(.*)/
-    assert branchNoMatcher.find()
-=======
 // gradle wrapper method for easy execution
 // requires the gradle version to be configured with the same name under tools in jenkins configuration
 def gradle(String command) {
     env.JENKINS_NODE_COOKIE = 'dontKillMe' // this is necessary for the Gradle daemon to be kept alive
->>>>>>> 8247e76a
 
     // switch directory to bew able to use gradle wrapper
     sh """cd ${projects.get(0)}""" + ''' set +x; ./gradlew ''' + """$command"""
 }
 
-<<<<<<< HEAD
-@NonCPS
-def resolveBranchName(String featureBranchPRMinusNo, String orgName, String repoName) {
-
-    // get pull request number
-    def branchNoMatcher = featureBranchPRMinusNo =~ /PR-(.*)/
-    assert branchNoMatcher.find()
-=======
 def getGithubPRJsonObj(String prId, String orgName, String repoName) {
     def jsonObj = readJSON text: curlByPR(prId, orgName, repoName)
     return jsonObj
 }
->>>>>>> 8247e76a
-
-
-<<<<<<< HEAD
-    // curl the repo based on the feature branch no to get the branch information
-    /// Note: only works for public repos! Otherwise credentials needs to be passed
-    def curlUrl = "curl https://api.github.com/repos/" + orgName + "/" + repoName + "/pulls/" + prNo
-    def response = sh(script: curlUrl, returnStdout: true)
-    def matcher = response =~ /\"label\":\s\"(.+)\"/
-=======
+
+
 def curlByPR(String prId, String orgName, String repoName) {
->>>>>>> 8247e76a
 
     def curlUrl = "curl https://api.github.com/repos/" + orgName + "/" + repoName + "/pulls/" + prId
     String jsonResponseString = sh(script: curlUrl, returnStdout: true)
