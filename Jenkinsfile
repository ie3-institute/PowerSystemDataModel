--- conflicted
+++ resolved
@@ -53,18 +53,11 @@
             String currentBranchName = prJsonObj == null ? env.BRANCH_NAME : prJsonObj.head.ref
             String targetBranchName = prJsonObj == null ? null : prJsonObj.base.ref
 
-<<<<<<< HEAD
-            println(prJsonObj)
-            println(env.CHANGE_FORK)
-            println("\n")
-            sh 'env'
-=======
             /* prs from forks require a special handling*/
             String headGitCheckoutUrl = null
             if(prFromFork()) {
                 headGitCheckoutUrl = prJsonObj.head.repo.ssh_url
             }
->>>>>>> 13115d69
 
             // notify rocket chat
             notifyRocketChat(rocketChatChannel, ':jenkins_triggered:', buildStartMsg(currentBranchName, targetBranchName, projectName))
