--- conflicted
+++ resolved
@@ -109,11 +109,7 @@
     thermal_bus UUID NOT NULL,
     upper_temperature_limit DOUBLE PRECISION NOT NULL,
     housing_type TEXT NOT NULL,
-<<<<<<< HEAD
-    number_of_inhabitants TEXT NOT NULL,
-=======
     number_of_inhabitants DOUBLE PRECISION NOT NULL,
->>>>>>> 8b867595
     grid_uuid UUID NOT NULL REFERENCES grids(uuid)
 )
     WITHOUT OIDS
