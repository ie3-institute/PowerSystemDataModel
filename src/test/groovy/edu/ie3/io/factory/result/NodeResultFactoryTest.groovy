package edu.ie3.io.factory.result

import edu.ie3.exceptions.FactoryException
import edu.ie3.io.factory.SimpleEntityData
import edu.ie3.models.StandardUnits
import edu.ie3.models.result.NodeResult
import edu.ie3.util.TimeTools
import spock.lang.Specification
import tec.uom.se.quantity.Quantities

class NodeResultFactoryTest extends Specification {

    def "A NodeResultFactory should contain all expected classes for parsing"() {
        given:
        def resultFactory = new NodeResultFactory()
        def expectedClasses = [NodeResult]

        expect:
        resultFactory.classes() == Arrays.asList(expectedClasses.toArray())
    }

    def "A NodeResultFactory should parse a WecResult correctly"() {
        given: "a system participant factory and model data"
        def resultFactory = new NodeResultFactory()
<<<<<<< HEAD
        HashMap<String, String> parameter = [:]
        parameter["timestamp"] = "16/01/2010 17:27:46"
        parameter["inputModel"] = "91ec3bcf-1897-4d38-af67-0bf7c9fa73c7"
        parameter["vmag"] = "2"
        parameter["vang"] = "2"
=======
        HashMap<String, String> parameterMap = [:]
        parameterMap.put("timestamp", "2020-01-30 17:26:44")
        parameterMap.put("inputModel", "91ec3bcf-1897-4d38-af67-0bf7c9fa73c7")
        parameterMap.put("vmag", "2")
        parameterMap.put("vang", "2")
>>>>>>> a9b5ff04

        when:
        Optional<? extends NodeResult> result = resultFactory.getEntity(new SimpleEntityData(parameter, NodeResult))

        then:
        result.present
        result.get().getClass() == NodeResult
        result.get().vMag == Quantities.getQuantity(Double.parseDouble(parameter["vmag"]), StandardUnits.TARGET_VOLTAGE)
        result.get().vAng == Quantities.getQuantity(Double.parseDouble(parameter["vang"]), StandardUnits.DPHI_TAP) //TODO
        result.get().timestamp == TimeTools.toZonedDateTime(parameter["timestamp"])
        result.get().inputModel == UUID.fromString(parameter["inputModel"])

    }

    def "A NodeResultFactory should throw an exception on invalid or incomplete data"() {
        given: "a system participant factory and model data"
        def resultFactory = new NodeResultFactory()
<<<<<<< HEAD
        Map<String, String> parameter = [:]
        parameter["timestamp"] = "16/01/2010 17:27:46"
        parameter["inputModel"] = "91ec3bcf-1897-4d38-af67-0bf7c9fa73c7"
        parameter["vmag"] = "2"
=======
        HashMap<String, String> parameterMap = [:]
        parameterMap.put("timestamp", "2020-01-30 17:26:44")
        parameterMap.put("inputModel", "91ec3bcf-1897-4d38-af67-0bf7c9fa73c7")
        parameterMap.put("vmag", "2")
>>>>>>> a9b5ff04

        when:
        resultFactory.getEntity(new SimpleEntityData(parameter, NodeResult))

        then:
        FactoryException ex = thrown()
        ex.message == "The provided fields [inputModel, timestamp, vmag] with data {inputModel -> 91ec3bcf-1897-4d38-af67-0bf7c9fa73c7,timestamp -> 2020-01-30 17:26:44,vmag -> 2} are invalid for instance of NodeResult. \n" +
                "The following fields to be passed to a constructor of NodeResult are possible:\n" +
                "0: [inputModel, timestamp, vang, vmag]\n" +
                "1: [inputModel, timestamp, uuid, vang, vmag]\n"

    }
}<|MERGE_RESOLUTION|>--- conflicted
+++ resolved
@@ -22,19 +22,12 @@
     def "A NodeResultFactory should parse a WecResult correctly"() {
         given: "a system participant factory and model data"
         def resultFactory = new NodeResultFactory()
-<<<<<<< HEAD
-        HashMap<String, String> parameter = [:]
-        parameter["timestamp"] = "16/01/2010 17:27:46"
-        parameter["inputModel"] = "91ec3bcf-1897-4d38-af67-0bf7c9fa73c7"
-        parameter["vmag"] = "2"
-        parameter["vang"] = "2"
-=======
-        HashMap<String, String> parameterMap = [:]
-        parameterMap.put("timestamp", "2020-01-30 17:26:44")
-        parameterMap.put("inputModel", "91ec3bcf-1897-4d38-af67-0bf7c9fa73c7")
-        parameterMap.put("vmag", "2")
-        parameterMap.put("vang", "2")
->>>>>>> a9b5ff04
+        HashMap<String, String> parameter = [
+                "timestamp" : "2020-01-30 17:26:44",
+                "inputModel": "91ec3bcf-1897-4d38-af67-0bf7c9fa73c7",
+                "vmag"      : "2",
+                "vang"      : "2"
+        ]
 
         when:
         Optional<? extends NodeResult> result = resultFactory.getEntity(new SimpleEntityData(parameter, NodeResult))
@@ -52,17 +45,10 @@
     def "A NodeResultFactory should throw an exception on invalid or incomplete data"() {
         given: "a system participant factory and model data"
         def resultFactory = new NodeResultFactory()
-<<<<<<< HEAD
         Map<String, String> parameter = [:]
-        parameter["timestamp"] = "16/01/2010 17:27:46"
+        parameter["timestamp"] = "2020-01-30 17:26:44"
         parameter["inputModel"] = "91ec3bcf-1897-4d38-af67-0bf7c9fa73c7"
         parameter["vmag"] = "2"
-=======
-        HashMap<String, String> parameterMap = [:]
-        parameterMap.put("timestamp", "2020-01-30 17:26:44")
-        parameterMap.put("inputModel", "91ec3bcf-1897-4d38-af67-0bf7c9fa73c7")
-        parameterMap.put("vmag", "2")
->>>>>>> a9b5ff04
 
         when:
         resultFactory.getEntity(new SimpleEntityData(parameter, NodeResult))
