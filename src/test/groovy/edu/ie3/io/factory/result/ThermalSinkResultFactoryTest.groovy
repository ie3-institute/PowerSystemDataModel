package edu.ie3.io.factory.result

import edu.ie3.io.factory.SimpleEntityData
import edu.ie3.models.StandardUnits
import edu.ie3.models.result.ThermalSinkResult
import edu.ie3.util.TimeTools
import spock.lang.Specification
import tec.uom.se.quantity.Quantities

class ThermalSinkResultFactoryTest extends Specification {

    def "A ThermalSinkResultFactory should contain all expected classes for parsing"() {
        given:
        def resultFactory = new ThermalSinkResultFactory()
        def expectedClasses = [ThermalSinkResult]

        expect:
        resultFactory.classes() == Arrays.asList(expectedClasses.toArray())
    }

    def "A ThermalSinkResultFactory should parse a WecResult correctly"() {
        given: "a system participant factory and model data"
        def resultFactory = new ThermalSinkResultFactory()
<<<<<<< HEAD
        Map<String, String> parameter = [:]
        parameter["timestamp"] = "16/01/2010 17:27:46"
        parameter["inputModel"] = "91ec3bcf-1897-4d38-af67-0bf7c9fa73c7"
        parameter["qdemand"] = "2"

=======
        HashMap<String, String> parameterMap = [:]
        parameterMap.put("timestamp", "2020-01-30 17:26:44")
        parameterMap.put("inputModel", "91ec3bcf-1897-4d38-af67-0bf7c9fa73c7")
        parameterMap.put("qdemand", "2")
>>>>>>> a9b5ff04
        when:
        Optional<? extends ThermalSinkResult> result = resultFactory.getEntity(new SimpleEntityData(parameter, ThermalSinkResult))

        then:
        result.present
        result.get().getClass() == ThermalSinkResult
        result.get().qDemand == Quantities.getQuantity(Double.parseDouble(parameter["qdemand"]),  StandardUnits.HEAT_CAPACITY)
        result.get().timestamp == TimeTools.toZonedDateTime(parameter["timestamp"])
        result.get().inputModel == UUID.fromString(parameter["inputModel"])

    }
}<|MERGE_RESOLUTION|>--- conflicted
+++ resolved
@@ -21,18 +21,12 @@
     def "A ThermalSinkResultFactory should parse a WecResult correctly"() {
         given: "a system participant factory and model data"
         def resultFactory = new ThermalSinkResultFactory()
-<<<<<<< HEAD
+
         Map<String, String> parameter = [:]
-        parameter["timestamp"] = "16/01/2010 17:27:46"
+        parameter["timestamp"] = "2020-01-30 17:26:44"
         parameter["inputModel"] = "91ec3bcf-1897-4d38-af67-0bf7c9fa73c7"
         parameter["qdemand"] = "2"
 
-=======
-        HashMap<String, String> parameterMap = [:]
-        parameterMap.put("timestamp", "2020-01-30 17:26:44")
-        parameterMap.put("inputModel", "91ec3bcf-1897-4d38-af67-0bf7c9fa73c7")
-        parameterMap.put("qdemand", "2")
->>>>>>> a9b5ff04
         when:
         Optional<? extends ThermalSinkResult> result = resultFactory.getEntity(new SimpleEntityData(parameter, ThermalSinkResult))
 
