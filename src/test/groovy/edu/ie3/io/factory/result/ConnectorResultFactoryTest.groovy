--- conflicted
+++ resolved
@@ -21,23 +21,13 @@
     def "A ConnectorResultFactory should parse a valid result model correctly"() {
         given: "a system participant factory and model data"
         def resultFactory = new ConnectorResultFactory()
-<<<<<<< HEAD
         Map<String, String> parameter = [:]
-        parameter["timestamp"] = "16/01/2010 17:27:46"
+        parameter["timestamp"] = "2020-01-30 17:26:44"
         parameter["inputModel"] = "91ec3bcf-1777-4d38-af67-0bf7c9fa73c7"
         parameter["iamag"] = "1.0"
         parameter["iaang"] = "90"
         parameter["ibmag"] = "0.98123"
         parameter["ibang"] = "90"
-=======
-        HashMap<String, String> parameterMap = [:]
-        parameterMap.put("timestamp", "2020-01-30 17:26:44")
-        parameterMap.put("inputModel", "91ec3bcf-1777-4d38-af67-0bf7c9fa73c7")
-        parameterMap.put("iamag", "1.0")
-        parameterMap.put("iaang", "90")
-        parameterMap.put("ibmag", "0.98123")
-        parameterMap.put("ibang", "90")
->>>>>>> a9b5ff04
 
         if (modelClass == Transformer2WResult) {
             parameter["tappos"] = "3"
