--- conflicted
+++ resolved
@@ -37,17 +37,10 @@
         then:
         result.present
         result.get().getClass() == resultingModelClass
-<<<<<<< HEAD
-        result.get().p == Quantities.getQuantity(Double.parseDouble(parameter["p"]), StandardUnits.ACTIVE_POWER_OUT)
-        result.get().q == Quantities.getQuantity(Double.parseDouble(parameter["q"]), StandardUnits.REACTIVE_POWER_OUT)
+        result.get().p == Quantities.getQuantity(Double.parseDouble(parameter["p"]), StandardUnits.ACTIVE_POWER_RESULT)
+        result.get().q == Quantities.getQuantity(Double.parseDouble(parameter["q"]), StandardUnits.REACTIVE_POWER_RESULT)
         result.get().timestamp == TimeTools.toZonedDateTime(parameter["timestamp"])
         result.get().inputModel == UUID.fromString(parameter["inputModel"])
-=======
-        result.get().p == Quantities.getQuantity(Double.parseDouble(parameterMap.get("p")), StandardUnits.ACTIVE_POWER_RESULT)
-        result.get().q == Quantities.getQuantity(Double.parseDouble(parameterMap.get("q")), StandardUnits.REACTIVE_POWER_RESULT)
-        result.get().timestamp == TimeTools.toZonedDateTime(parameterMap.get("timestamp"))
-        result.get().inputModel == UUID.fromString(parameterMap.get("inputModel"))
->>>>>>> 01cb6e77
 
         if (modelClass == EvResult) {
             assert (((EvResult) result.get()).soc == Quantities.getQuantity(Double.parseDouble(parameter["soc"]), Units.PERCENT))
@@ -82,19 +75,11 @@
         then:
         result.present
         result.get().getClass() == StorageResult
-<<<<<<< HEAD
-        result.get().p == Quantities.getQuantity(Double.parseDouble(parameter["p"]), StandardUnits.ACTIVE_POWER_OUT)
-        result.get().q == Quantities.getQuantity(Double.parseDouble(parameter["q"]), StandardUnits.REACTIVE_POWER_OUT)
+        result.get().p == Quantities.getQuantity(Double.parseDouble(parameter["p"]), StandardUnits.ACTIVE_POWER_RESULT)
+        result.get().q == Quantities.getQuantity(Double.parseDouble(parameter["q"]), StandardUnits.REACTIVE_POWER_RESULT)
         ((StorageResult) result.get()).soc == Quantities.getQuantity(Double.parseDouble(parameter["soc"]), Units.PERCENT)
         result.get().timestamp == TimeTools.toZonedDateTime(parameter["timestamp"])
         result.get().inputModel == UUID.fromString(parameter["inputModel"])
-=======
-        result.get().p == Quantities.getQuantity(Double.parseDouble(parameterMap.get("p")), StandardUnits.ACTIVE_POWER_RESULT)
-        result.get().q == Quantities.getQuantity(Double.parseDouble(parameterMap.get("q")), StandardUnits.REACTIVE_POWER_RESULT)
-        ((StorageResult) result.get()).soc == Quantities.getQuantity(Double.parseDouble(parameterMap.get("soc")), Units.PERCENT)
-        result.get().timestamp == TimeTools.toZonedDateTime(parameterMap.get("timestamp"))
-        result.get().inputModel == UUID.fromString(parameterMap.get("inputModel"))
->>>>>>> 01cb6e77
 
     }
 
