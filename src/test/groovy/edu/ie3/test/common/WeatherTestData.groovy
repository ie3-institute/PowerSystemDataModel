/*
 * © 2021. TU Dortmund University,
 * Institute of Energy Systems, Energy Efficiency and Energy Economics,
 * Research group Distribution grid planning and operation
 */
package edu.ie3.test.common

import edu.ie3.datamodel.exceptions.SourceException
import edu.ie3.datamodel.exceptions.ValidationException
import edu.ie3.datamodel.io.source.IdCoordinateSource
import edu.ie3.datamodel.io.source.csv.CsvTestDataMeta
import edu.ie3.util.geo.CoordinateDistance
import edu.ie3.util.geo.GeoUtils
import org.locationtech.jts.geom.Point
import tech.units.indriya.ComparableQuantity

import java.util.stream.Collectors
import java.util.stream.Stream
import javax.measure.quantity.Length

abstract class WeatherTestData {

  static final class DummyIdCoordinateSource extends IdCoordinateSource implements CsvTestDataMeta {

    @Override
    Optional<Set<String>> getSourceFields() throws SourceException {
      return Optional.empty()
    }

    Optional<Point> getCoordinate(int id) {
      switch (id) {
        case 193186: return Optional.of(GeoUtils.buildPoint(7d, 49d))
        case 193187: return Optional.of(GeoUtils.buildPoint(8d, 49d))
        case 193188: return Optional.of(GeoUtils.buildPoint(7d, 50d))
        case 67775: return Optional.of(GeoUtils.buildPoint(8d, 50d))
        case 67776: return Optional.of(GeoUtils.buildPoint(7d, 51d))
      }
      return Optional.empty()
    }
    @Override
    Collection<Point> getCoordinates(int... ids) {
      return Stream.of(ids).map(this.&getCoordinate).filter({ c -> c != null }).collect(Collectors.toSet())
    }
    @Override
    Optional<Integer> getId(Point coordinate) {
      if (coordinate.x == 49 && coordinate.y == 7) {
        return Optional.of(193186)
      }
      if (coordinate.x == 49 && coordinate.y == 8) {
        return Optional.of(193187)
      }
      if (coordinate.x == 50 && coordinate.y == 7) {
        return Optional.of(193188)
      }
      if (coordinate.x == 50 && coordinate.y == 8) {
        return Optional.of(67775)
      }
      if (coordinate.x == 51 && coordinate.y == 7) {
        return Optional.of(67776)
      }
      return Optional.empty()
    }

    @Override
    Collection<Point> getAllCoordinates() {
      return [
        GeoUtils.buildPoint(7d, 49d),
        GeoUtils.buildPoint(8d, 49d),
        GeoUtils.buildPoint(7d, 50d),
        GeoUtils.buildPoint(8d, 50d),
        GeoUtils.buildPoint(7d, 51d)
      ]
    }

    @Override
    List<CoordinateDistance> getNearestCoordinates(Point coordinate, int n) {
      throw new UnsupportedOperationException("This method is not supported!")
    }

    @Override
    List<CoordinateDistance> getClosestCoordinates(Point coordinate, int n, ComparableQuantity<Length> distance) {
      throw new UnsupportedOperationException("This method is not supported!")
    }

    @Override
<<<<<<< HEAD
    void validate() throws ValidationException {
=======
    List<CoordinateDistance> findCornerPoints(Point coordinate, ComparableQuantity<Length> distance) {
      throw new UnsupportedOperationException("This method is not supported!")
>>>>>>> 2ec2f79d
    }
  }

  public static final IdCoordinateSource coordinateSource = new DummyIdCoordinateSource()

  public static final COORDINATE_193186 = coordinateSource.getCoordinate(193186).get()
  public static final COORDINATE_193187 = coordinateSource.getCoordinate(193187).get()
  public static final COORDINATE_193188 = coordinateSource.getCoordinate(193188).get()
  public static final COORDINATE_67775 = coordinateSource.getCoordinate(67775).get()
  public static final COORDINATE_67776 = coordinateSource.getCoordinate(67776).get()
}<|MERGE_RESOLUTION|>--- conflicted
+++ resolved
@@ -83,12 +83,12 @@
     }
 
     @Override
-<<<<<<< HEAD
-    void validate() throws ValidationException {
-=======
     List<CoordinateDistance> findCornerPoints(Point coordinate, ComparableQuantity<Length> distance) {
       throw new UnsupportedOperationException("This method is not supported!")
->>>>>>> 2ec2f79d
+    }
+
+    @Override
+    void validate() throws ValidationException {
     }
   }
 
