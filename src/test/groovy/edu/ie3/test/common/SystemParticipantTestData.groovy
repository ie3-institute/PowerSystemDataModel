/*
 * © 2020. TU Dortmund University,
 * Institute of Energy Systems, Energy Efficiency and Energy Economics,
 * Research group Distribution grid planning and operation
 */
package edu.ie3.test.common

import edu.ie3.datamodel.models.BdewLoadProfile
import edu.ie3.datamodel.models.OperationTime
import edu.ie3.datamodel.models.StandardLoadProfile
import edu.ie3.datamodel.models.input.NodeInput
import edu.ie3.datamodel.models.input.OperatorInput
import edu.ie3.datamodel.models.input.system.BmInput
import edu.ie3.datamodel.models.input.system.ChpInput
import edu.ie3.datamodel.models.input.system.EvInput
import edu.ie3.datamodel.models.input.system.FixedFeedInInput
import edu.ie3.datamodel.models.input.system.HpInput
import edu.ie3.datamodel.models.input.system.LoadInput
import edu.ie3.datamodel.models.input.system.PvInput
import edu.ie3.datamodel.models.input.system.StorageInput
import edu.ie3.datamodel.models.input.system.WecInput
import edu.ie3.datamodel.models.input.system.characteristic.CosPhiFixed
import edu.ie3.datamodel.models.input.system.characteristic.CosPhiP
import edu.ie3.datamodel.models.input.system.characteristic.QV
import edu.ie3.datamodel.models.input.system.characteristic.WecCharacteristicInput
import edu.ie3.datamodel.models.input.system.type.BmTypeInput
import edu.ie3.datamodel.models.input.system.type.ChpTypeInput
import edu.ie3.datamodel.models.input.system.type.EvTypeInput
import edu.ie3.datamodel.models.input.system.type.HpTypeInput
import edu.ie3.datamodel.models.input.system.type.StorageTypeInput
import edu.ie3.datamodel.models.input.system.type.WecTypeInput
import edu.ie3.datamodel.models.input.thermal.CylindricalStorageInput
import edu.ie3.datamodel.models.input.thermal.ThermalBusInput
import edu.ie3.datamodel.models.input.thermal.ThermalStorageInput
import edu.ie3.util.TimeUtil
import edu.ie3.util.quantities.interfaces.Currency
import edu.ie3.util.quantities.interfaces.DimensionlessRate
import edu.ie3.util.quantities.interfaces.EnergyPrice
import edu.ie3.util.quantities.interfaces.SpecificEnergy
import edu.ie3.util.quantities.interfaces.SpecificHeatCapacity
import tec.uom.se.quantity.Quantities

import javax.measure.Quantity
import javax.measure.quantity.Angle
import javax.measure.quantity.Area
import javax.measure.quantity.Dimensionless
import javax.measure.quantity.Energy
import javax.measure.quantity.Length
import javax.measure.quantity.Power
import javax.measure.quantity.Temperature
import javax.measure.quantity.Time
import javax.measure.quantity.Volume
import java.time.ZoneId

import static edu.ie3.util.quantities.PowerSystemUnits.*


class SystemParticipantTestData {

	static {
		TimeTools.initialize(ZoneId.of("UTC"), Locale.GERMANY, "yyyy-MM-dd HH:mm:ss")
	}

	// general participant data
	private static final OperationTime operationTime = OperationTime.builder()
	.withStart(TimeUtil.withDefaults.toZonedDateTime("2020-03-24 15:11:31"))
	.withEnd(TimeUtil.withDefaults.toZonedDateTime("2020-03-25 15:11:31")).build()
	private static final OperatorInput operator = new OperatorInput(
	UUID.fromString("8f9682df-0744-4b58-a122-f0dc730f6510"), "SystemParticipantOperator")
	private static final NodeInput participantNode = GridTestData.nodeA

	// general type data
	private static final CosPhiFixed cosPhiFixed = new CosPhiFixed("cosPhiFixed:{(0.0,0.95)}")
	private static final CosPhiP cosPhiP = new CosPhiP("cosPhiP:{(0.0,1.0),(0.9,1.0),(1.2,-0.3)}")
	private static final QV qV = new QV("qV:{(0.9,-0.3),(0.95,0.0),(1.05,0.0),(1.1,0.3)}")
	public static final String cosPhiFixedDeSerialized = "cosPhiFixed:{(0.00,0.95)}"
	public static final String cosPhiPDeSerialized = "cosPhiP:{(0.00,1.00),(0.90,1.00),(1.20,-0.30)}"
	public static final String qVDeSerialized = "qV:{(0.90,-0.30),(0.95,0.00),(1.05,0.00),(1.10,0.30)}"
	private static final Quantity<Power> sRated = Quantities.getQuantity(25, KILOVOLTAMPERE)
	private static final double cosPhiRated = 0.95
	private static final UUID typeUuid = UUID.fromString("5ebd8f7e-dedb-4017-bb86-6373c4b68eb8")
	private static final Quantity<Currency> capex = Quantities.getQuantity(100, EURO)
	private static final Quantity<EnergyPrice> opex = Quantities.getQuantity(50, EURO_PER_MEGAWATTHOUR)
	private static final Quantity<Dimensionless> etaConv = Quantities.getQuantity(98, PERCENT)


	// FixedFeedInput
<<<<<<< HEAD
	public static final FixedFeedInInput fixedFeedInInput = new FixedFeedInInput(UUID.fromString("717af017-cc69-406f-b452-e022d7fb516a"), "test_fixedFeedInInput", operator,
	operationTime, participantNode, qCharacteristics,
=======
	public static final FixedFeedInInput fixedFeedInInput = new FixedFeedInInput(participantUuid, "test_fixedFeedInInput", operator,
	operationTime, participantNode, cosPhiFixed,
>>>>>>> 15e1cdfe
	sRated, cosPhiRated)

	// PV
	private static final double albedo = 0.20000000298023224
	private static final Quantity<Angle> azimuth = Quantities.getQuantity(-8.926613807678223, DEGREE_GEOM)
	private static final Quantity<Angle> height = Quantities.getQuantity(41.01871871948242, DEGREE_GEOM)
	private static double kT = 1
	private static double kG = 0.8999999761581421
<<<<<<< HEAD
	public static final PvInput pvInput = new PvInput(UUID.fromString("d56f15b7-8293-4b98-b5bd-58f6273ce229"), "test_pvInput", operator, operationTime,
	participantNode, qCharacteristics, albedo, azimuth,
=======
	public static final PvInput pvInput = new PvInput(participantUuid, "test_pvInput", operator, operationTime,
	participantNode, cosPhiFixed, albedo, azimuth,
>>>>>>> 15e1cdfe
	etaConv, height, kG, kT, false, sRated, cosPhiRated)


	// WEC
	private static final WecCharacteristicInput wecCharacteristic = new WecCharacteristicInput("cP:{(10.00,0.05),(15.00,0.10),(20.00,0.20)}")
	private static final Quantity<Area> rotorArea = Quantities.getQuantity(20, SQUARE_METRE)
	private static final Quantity<Length> hubHeight = Quantities.getQuantity(200, METRE)
	public static final WecTypeInput wecType = new WecTypeInput(typeUuid, "test_wecType", capex, opex,
	cosPhiRated, wecCharacteristic, etaConv, sRated, rotorArea, hubHeight)

<<<<<<< HEAD
	public static final WecInput wecInput = new WecInput(UUID.fromString("ee7e2e37-a5ad-4def-a832-26a317567ca1"), "test_wecInput", operator,
	operationTime, participantNode, qCharacteristics,
=======
	public static final WecInput wecInput = new WecInput(participantUuid, "test_wecInput", operator,
	operationTime, participantNode, cosPhiP,
>>>>>>> 15e1cdfe
	wecType, false)

	// CHP
	private static final Quantity<Dimensionless> etaEl = Quantities.getQuantity(19, PERCENT)
	private static final Quantity<Dimensionless> etaThermal = Quantities.getQuantity(76, PERCENT)
	private static final Quantity<Power> pOwn = Quantities.getQuantity(0, KILOWATT)
	private static final Quantity<Power> pThermal = Quantities.getQuantity(9, KILOWATT)
	public static final ChpTypeInput chpTypeInput = new ChpTypeInput(typeUuid, "test_chpType", capex, opex,
	etaEl, etaThermal, sRated, cosPhiRated, pThermal, pOwn)

	private static final ThermalBusInput thermalBus = new ThermalBusInput(UUID.fromString("0d95d7f2-49fb-4d49-8636-383a5220384e"), "test_thermalBusInput", operator, operationTime
	)
	private static final Quantity<Volume> storageVolumeLvl = Quantities.getQuantity(1.039154027, CUBIC_METRE)
	private static final Quantity<Volume> storageVolumeLvlMin = Quantities.getQuantity(0.3, CUBIC_METRE)
	private static final Quantity<Temperature> inletTemp = Quantities.getQuantity(110, CELSIUS)
	private static final Quantity<Temperature> returnTemp = Quantities.getQuantity(80, CELSIUS)
	private static final Quantity<SpecificHeatCapacity> c = Quantities.getQuantity(
	1, KILOWATTHOUR_PER_KELVIN_TIMES_CUBICMETRE)
	private static final ThermalStorageInput thermalStorage = new CylindricalStorageInput(UUID.fromString("8851813b-3a7d-4fee-874b-4df9d724e4b3"),
	"test_cylindricThermalStorage", thermalBus, storageVolumeLvl, storageVolumeLvlMin,
	inletTemp, returnTemp, c)

<<<<<<< HEAD
	public static final ChpInput chpInput = new ChpInput(UUID.fromString("9981b4d7-5a8e-4909-9602-e2e7ef4fca5c"), "test_chpInput", operator, operationTime,
	participantNode, thermalBus, qCharacteristics, chpTypeInput, thermalStorage, false)
=======
	public static final ChpInput chpInput = new ChpInput(participantUuid, "test_chpInput", operator, operationTime,
	participantNode, thermalBus, cosPhiFixed, chpTypeInput, thermalStorage, false)
>>>>>>> 15e1cdfe


	// BM
	private static final Quantity<DimensionlessRate> loadGradient = Quantities.getQuantity(25, PERCENT_PER_HOUR)
	public static final BmTypeInput bmTypeInput = new BmTypeInput(typeUuid, "test_bmTypeInput", capex, opex,
	loadGradient, sRated, cosPhiRated, etaConv)

	private static final Quantity<EnergyPrice> feedInTarif = Quantities.getQuantity(10, EURO_PER_MEGAWATTHOUR)
<<<<<<< HEAD
	public static final BmInput bmInput = new BmInput(UUID.fromString("d06e5bb7-a3c7-4749-bdd1-4581ff2f6f4d"), "test_bmInput", operator, operationTime,
	participantNode, qCharacteristics, bmTypeInput, false, false, feedInTarif)
=======
	public static final BmInput bmInput = new BmInput(participantUuid, "test_bmInput", operator, operationTime,
	participantNode, qV, bmTypeInput, false, false, feedInTarif)
>>>>>>> 15e1cdfe

	// EV
	private static final Quantity<Energy> eStorage = Quantities.getQuantity(100, KILOWATTHOUR)
	private static final Quantity<SpecificEnergy> eCons = Quantities.getQuantity(5, KILOWATTHOUR_PER_KILOMETRE)
	public static final EvTypeInput evTypeInput = new EvTypeInput(typeUuid, "test_evTypeInput", capex, opex,
	eStorage, eCons, sRated, cosPhiRated)
<<<<<<< HEAD
	public static final EvInput evInput = new EvInput(UUID.fromString("a17be20f-c7a7-471d-8ffe-015487c9d022"), "test_evInput", operator, operationTime,
	participantNode, qCharacteristics, evTypeInput)
=======
	public static final EvInput evInput = new EvInput(participantUuid, "test_evInput", operator, operationTime,
	participantNode, cosPhiFixed, evTypeInput)
>>>>>>> 15e1cdfe

	// Load
	private static final Quantity<Energy> eConsAnnual = Quantities.getQuantity(4000, KILOWATTHOUR)
	private static final StandardLoadProfile standardLoadProfile = BdewLoadProfile.H0
<<<<<<< HEAD
	public static final LoadInput loadInput = new LoadInput(UUID.fromString("eaf77f7e-9001-479f-94ca-7fb657766f5f"), "test_loadInput", operator, operationTime,
	participantNode, qCharacteristics, standardLoadProfile, false, eConsAnnual, sRated, cosPhiRated)
=======
	public static final LoadInput loadInput = new LoadInput(participantUuid, "test_loadInput", operator, operationTime,
	participantNode, cosPhiFixed, standardLoadProfile, false, eConsAnnual, sRated, cosPhiRated)
>>>>>>> 15e1cdfe

	// Storage
	private static final Quantity<Power> pMax = Quantities.getQuantity(15, KILOWATT)
	private static final Quantity<Dimensionless> eta = Quantities.getQuantity(95, PERCENT)
	private static final Quantity<Dimensionless> dod = Quantities.getQuantity(10, PERCENT)
	private static final Quantity<DimensionlessRate> cpRate = Quantities.getQuantity(1, PU_PER_HOUR)
	private static final Quantity<Time> lifeTime = Quantities.getQuantity(20, YEAR)
	private static final int lifeCycle = 100
	public static final StorageTypeInput storageTypeInput = new StorageTypeInput(typeUuid, "test_storageTypeInput",
	capex, opex, eStorage, sRated, cosPhiRated, pMax, cpRate, eta, dod, lifeTime, lifeCycle)
<<<<<<< HEAD
	public static final StorageInput storageInput = new StorageInput(UUID.fromString("06b58276-8350-40fb-86c0-2414aa4a0452"), "test_storageInput", operator, operationTime
	, participantNode, qCharacteristics, storageTypeInput, "market")
=======
	public static final StorageInput storageInput = new StorageInput(participantUuid, "test_storageInput", operator, operationTime
	, participantNode, cosPhiFixed, storageTypeInput, "market")
>>>>>>> 15e1cdfe

	// HP
	public static final HpTypeInput hpTypeInput = new HpTypeInput(typeUuid, "test_hpTypeInput", capex, opex,
	sRated, cosPhiRated, pThermal)

<<<<<<< HEAD
	public static final HpInput hpInput = new HpInput(UUID.fromString("798028b5-caff-4da7-bcd9-1750fdd8742b"), "test_hpInput", operator, operationTime,
	participantNode, thermalBus, qCharacteristics, hpTypeInput)
=======
	public static final HpInput hpInput = new HpInput(participantUuid, "test_hpInput", operator, operationTime,
	participantNode, thermalBus, cosPhiFixed, hpTypeInput)
>>>>>>> 15e1cdfe


	public static allParticipants = [
		fixedFeedInInput,
		pvInput,
		loadInput,
		bmInput,
		storageInput,
		wecInput,
		evInput,
		chpInput,
		hpInput
	]

}<|MERGE_RESOLUTION|>--- conflicted
+++ resolved
@@ -57,10 +57,6 @@
 
 class SystemParticipantTestData {
 
-	static {
-		TimeTools.initialize(ZoneId.of("UTC"), Locale.GERMANY, "yyyy-MM-dd HH:mm:ss")
-	}
-
 	// general participant data
 	private static final OperationTime operationTime = OperationTime.builder()
 	.withStart(TimeUtil.withDefaults.toZonedDateTime("2020-03-24 15:11:31"))
@@ -85,13 +81,8 @@
 
 
 	// FixedFeedInput
-<<<<<<< HEAD
 	public static final FixedFeedInInput fixedFeedInInput = new FixedFeedInInput(UUID.fromString("717af017-cc69-406f-b452-e022d7fb516a"), "test_fixedFeedInInput", operator,
-	operationTime, participantNode, qCharacteristics,
-=======
-	public static final FixedFeedInInput fixedFeedInInput = new FixedFeedInInput(participantUuid, "test_fixedFeedInInput", operator,
 	operationTime, participantNode, cosPhiFixed,
->>>>>>> 15e1cdfe
 	sRated, cosPhiRated)
 
 	// PV
@@ -100,13 +91,8 @@
 	private static final Quantity<Angle> height = Quantities.getQuantity(41.01871871948242, DEGREE_GEOM)
 	private static double kT = 1
 	private static double kG = 0.8999999761581421
-<<<<<<< HEAD
 	public static final PvInput pvInput = new PvInput(UUID.fromString("d56f15b7-8293-4b98-b5bd-58f6273ce229"), "test_pvInput", operator, operationTime,
-	participantNode, qCharacteristics, albedo, azimuth,
-=======
-	public static final PvInput pvInput = new PvInput(participantUuid, "test_pvInput", operator, operationTime,
 	participantNode, cosPhiFixed, albedo, azimuth,
->>>>>>> 15e1cdfe
 	etaConv, height, kG, kT, false, sRated, cosPhiRated)
 
 
@@ -117,13 +103,8 @@
 	public static final WecTypeInput wecType = new WecTypeInput(typeUuid, "test_wecType", capex, opex,
 	cosPhiRated, wecCharacteristic, etaConv, sRated, rotorArea, hubHeight)
 
-<<<<<<< HEAD
 	public static final WecInput wecInput = new WecInput(UUID.fromString("ee7e2e37-a5ad-4def-a832-26a317567ca1"), "test_wecInput", operator,
-	operationTime, participantNode, qCharacteristics,
-=======
-	public static final WecInput wecInput = new WecInput(participantUuid, "test_wecInput", operator,
 	operationTime, participantNode, cosPhiP,
->>>>>>> 15e1cdfe
 	wecType, false)
 
 	// CHP
@@ -146,13 +127,8 @@
 	"test_cylindricThermalStorage", thermalBus, storageVolumeLvl, storageVolumeLvlMin,
 	inletTemp, returnTemp, c)
 
-<<<<<<< HEAD
 	public static final ChpInput chpInput = new ChpInput(UUID.fromString("9981b4d7-5a8e-4909-9602-e2e7ef4fca5c"), "test_chpInput", operator, operationTime,
-	participantNode, thermalBus, qCharacteristics, chpTypeInput, thermalStorage, false)
-=======
-	public static final ChpInput chpInput = new ChpInput(participantUuid, "test_chpInput", operator, operationTime,
 	participantNode, thermalBus, cosPhiFixed, chpTypeInput, thermalStorage, false)
->>>>>>> 15e1cdfe
 
 
 	// BM
@@ -161,37 +137,22 @@
 	loadGradient, sRated, cosPhiRated, etaConv)
 
 	private static final Quantity<EnergyPrice> feedInTarif = Quantities.getQuantity(10, EURO_PER_MEGAWATTHOUR)
-<<<<<<< HEAD
 	public static final BmInput bmInput = new BmInput(UUID.fromString("d06e5bb7-a3c7-4749-bdd1-4581ff2f6f4d"), "test_bmInput", operator, operationTime,
-	participantNode, qCharacteristics, bmTypeInput, false, false, feedInTarif)
-=======
-	public static final BmInput bmInput = new BmInput(participantUuid, "test_bmInput", operator, operationTime,
 	participantNode, qV, bmTypeInput, false, false, feedInTarif)
->>>>>>> 15e1cdfe
 
 	// EV
 	private static final Quantity<Energy> eStorage = Quantities.getQuantity(100, KILOWATTHOUR)
 	private static final Quantity<SpecificEnergy> eCons = Quantities.getQuantity(5, KILOWATTHOUR_PER_KILOMETRE)
 	public static final EvTypeInput evTypeInput = new EvTypeInput(typeUuid, "test_evTypeInput", capex, opex,
 	eStorage, eCons, sRated, cosPhiRated)
-<<<<<<< HEAD
 	public static final EvInput evInput = new EvInput(UUID.fromString("a17be20f-c7a7-471d-8ffe-015487c9d022"), "test_evInput", operator, operationTime,
-	participantNode, qCharacteristics, evTypeInput)
-=======
-	public static final EvInput evInput = new EvInput(participantUuid, "test_evInput", operator, operationTime,
 	participantNode, cosPhiFixed, evTypeInput)
->>>>>>> 15e1cdfe
 
 	// Load
 	private static final Quantity<Energy> eConsAnnual = Quantities.getQuantity(4000, KILOWATTHOUR)
 	private static final StandardLoadProfile standardLoadProfile = BdewLoadProfile.H0
-<<<<<<< HEAD
 	public static final LoadInput loadInput = new LoadInput(UUID.fromString("eaf77f7e-9001-479f-94ca-7fb657766f5f"), "test_loadInput", operator, operationTime,
-	participantNode, qCharacteristics, standardLoadProfile, false, eConsAnnual, sRated, cosPhiRated)
-=======
-	public static final LoadInput loadInput = new LoadInput(participantUuid, "test_loadInput", operator, operationTime,
 	participantNode, cosPhiFixed, standardLoadProfile, false, eConsAnnual, sRated, cosPhiRated)
->>>>>>> 15e1cdfe
 
 	// Storage
 	private static final Quantity<Power> pMax = Quantities.getQuantity(15, KILOWATT)
@@ -202,25 +163,15 @@
 	private static final int lifeCycle = 100
 	public static final StorageTypeInput storageTypeInput = new StorageTypeInput(typeUuid, "test_storageTypeInput",
 	capex, opex, eStorage, sRated, cosPhiRated, pMax, cpRate, eta, dod, lifeTime, lifeCycle)
-<<<<<<< HEAD
 	public static final StorageInput storageInput = new StorageInput(UUID.fromString("06b58276-8350-40fb-86c0-2414aa4a0452"), "test_storageInput", operator, operationTime
-	, participantNode, qCharacteristics, storageTypeInput, "market")
-=======
-	public static final StorageInput storageInput = new StorageInput(participantUuid, "test_storageInput", operator, operationTime
 	, participantNode, cosPhiFixed, storageTypeInput, "market")
->>>>>>> 15e1cdfe
 
 	// HP
 	public static final HpTypeInput hpTypeInput = new HpTypeInput(typeUuid, "test_hpTypeInput", capex, opex,
 	sRated, cosPhiRated, pThermal)
 
-<<<<<<< HEAD
 	public static final HpInput hpInput = new HpInput(UUID.fromString("798028b5-caff-4da7-bcd9-1750fdd8742b"), "test_hpInput", operator, operationTime,
-	participantNode, thermalBus, qCharacteristics, hpTypeInput)
-=======
-	public static final HpInput hpInput = new HpInput(participantUuid, "test_hpInput", operator, operationTime,
 	participantNode, thermalBus, cosPhiFixed, hpTypeInput)
->>>>>>> 15e1cdfe
 
 
 	public static allParticipants = [
