--- conflicted
+++ resolved
@@ -17,49 +17,30 @@
 import org.jgrapht.graph.DirectedMultigraph
 
 class ComplexTopology extends GridTestData {
-  public static final gridName = "complex_topology"
+	public static final gridName = "complex_topology"
 
-  private static final RawGridElements rawGrid = new RawGridElements(
-  [
-    nodeA,
-    nodeB,
-    nodeC,
-    nodeD,
-    nodeE,
-    nodeF,
-    nodeG
-  ] as Set,
-  [] as Set,
-  [
-    transformerBtoD,
-    transformerBtoE,
-    transformerCtoE,
-    transformerCtoF,
-    transformerCtoG
-  ] as Set,
-  [transformerAtoBtoC] as Set,
-  [] as Set,
-  [] as Set)
+	private static final RawGridElements rawGrid = new RawGridElements(
+	[
+		nodeA,
+		nodeB,
+		nodeC,
+		nodeD,
+		nodeE,
+		nodeF,
+		nodeG
+	] as Set,
+	[] as Set,
+	[
+		transformerBtoD,
+		transformerBtoE,
+		transformerCtoE,
+		transformerCtoF,
+		transformerCtoG
+	] as Set,
+	[transformerAtoBtoC] as Set,
+	[] as Set,
+	[] as Set)
 
-<<<<<<< HEAD
-  public static final grid = new JointGridContainer(
-  gridName,
-  rawGrid,
-  new SystemParticipants(
-  [] as Set,
-  [] as Set,
-  [] as Set,
-  [] as Set,
-  [] as Set,
-  [] as Set,
-  [] as Set,
-  [] as Set,
-  [] as Set,
-  [] as Set),
-  new GraphicElements(
-  [] as Set,
-  [] as Set))
-=======
 	public static final grid = new JointGridContainer(
 	gridName,
 	rawGrid,
@@ -67,177 +48,11 @@
 	new GraphicElements(
 	[] as Set,
 	[] as Set))
->>>>>>> ad56b458
 
-  public static final HashMap<Integer, SubGridContainer> expectedSubGrids = new HashMap<>()
+	public static final HashMap<Integer, SubGridContainer> expectedSubGrids = new HashMap<>()
 
-  public static final SubGridTopologyGraph expectedSubGridTopology
+	public static final SubGridTopologyGraph expectedSubGridTopology
 
-<<<<<<< HEAD
-  static {
-    expectedSubGrids.put(1, new SubGridContainer(
-        gridName,
-        1,
-        new RawGridElements(
-        [nodeA, nodeB, nodeC] as Set,
-        [] as Set,
-        [] as Set,
-        [transformerAtoBtoC] as Set,
-        [] as Set,
-        [] as Set),
-        new SystemParticipants(
-        [] as Set,
-        [] as Set,
-        [] as Set,
-        [] as Set,
-        [] as Set,
-        [] as Set,
-        [] as Set,
-        [] as Set,
-        [] as Set,
-        [] as Set),
-        new GraphicElements(
-        [] as Set,
-        [] as Set)
-        )
-        )
-    expectedSubGrids.put(2, new SubGridContainer(
-        gridName,
-        2,
-        new RawGridElements(
-        [nodeA, nodeB, nodeC] as Set,
-        [] as Set,
-        [] as Set,
-        [transformerAtoBtoC] as Set,
-        [] as Set,
-        [] as Set),
-        new SystemParticipants(
-        [] as Set,
-        [] as Set,
-        [] as Set,
-        [] as Set,
-        [] as Set,
-        [] as Set,
-        [] as Set,
-        [] as Set,
-        [] as Set,
-        [] as Set),
-        new GraphicElements(
-        [] as Set,
-        [] as Set)
-        )
-        )
-    expectedSubGrids.put(3, new SubGridContainer(
-        gridName,
-        3,
-        new RawGridElements(
-        [nodeA, nodeB, nodeC] as Set,
-        [] as Set,
-        [] as Set,
-        [transformerAtoBtoC] as Set,
-        [] as Set,
-        [] as Set),
-        new SystemParticipants(
-        [] as Set,
-        [] as Set,
-        [] as Set,
-        [] as Set,
-        [] as Set,
-        [] as Set,
-        [] as Set,
-        [] as Set,
-        [] as Set,
-        [] as Set),
-        new GraphicElements(
-        [] as Set,
-        [] as Set)
-        )
-        )
-    expectedSubGrids.put(4, new SubGridContainer(
-        gridName,
-        4,
-        new RawGridElements(
-        [nodeB, nodeD] as Set,
-        [] as Set,
-        [transformerBtoD] as Set,
-        [] as Set,
-        [] as Set,
-        [] as Set),
-        new SystemParticipants(
-        [] as Set,
-        [] as Set,
-        [] as Set,
-        [] as Set,
-        [] as Set,
-        [] as Set,
-        [] as Set,
-        [] as Set,
-        [] as Set,
-        [] as Set),
-        new GraphicElements(
-        [] as Set,
-        [] as Set)
-        )
-        )
-    expectedSubGrids.put(5, new SubGridContainer(
-        gridName,
-        5,
-        new RawGridElements(
-        [nodeB, nodeC, nodeE] as Set,
-        [] as Set,
-        [
-          transformerBtoE,
-          transformerCtoE
-        ] as Set,
-        [] as Set,
-        [] as Set,
-        [] as Set),
-        new SystemParticipants(
-        [] as Set,
-        [] as Set,
-        [] as Set,
-        [] as Set,
-        [] as Set,
-        [] as Set,
-        [] as Set,
-        [] as Set,
-        [] as Set,
-        [] as Set),
-        new GraphicElements(
-        [] as Set,
-        [] as Set)
-        )
-        )
-    expectedSubGrids.put(6, new SubGridContainer(
-        gridName,
-        6,
-        new RawGridElements(
-        [nodeC, nodeF, nodeG] as Set,
-        [] as Set,
-        [
-          transformerCtoF,
-          transformerCtoG
-        ] as Set,
-        [] as Set,
-        [] as Set,
-        [] as Set),
-        new SystemParticipants(
-        [] as Set,
-        [] as Set,
-        [] as Set,
-        [] as Set,
-        [] as Set,
-        [] as Set,
-        [] as Set,
-        [] as Set,
-        [] as Set,
-        [] as Set),
-        new GraphicElements(
-        [] as Set,
-        [] as Set)
-        )
-        )
-=======
 	static {
 		expectedSubGrids.put(1, new SubGridContainer(
 				gridName,
@@ -352,20 +167,19 @@
 				[] as Set)
 				)
 				)
->>>>>>> ad56b458
 
-    DirectedMultigraph<SubGridContainer, SubGridGate> mutableGraph =
-        new DirectedMultigraph<>(SubGridGate)
-    /* Add all edges */
-    expectedSubGrids.values().forEach({ subGrid -> mutableGraph.addVertex(subGrid) })
+		DirectedMultigraph<SubGridContainer, SubGridGate> mutableGraph =
+				new DirectedMultigraph<>(SubGridGate)
+		/* Add all edges */
+		expectedSubGrids.values().forEach({ subGrid -> mutableGraph.addVertex(subGrid) })
 
-    mutableGraph.addEdge(expectedSubGrids.get(1), expectedSubGrids.get(2), SubGridGate.fromTransformer3W(transformerAtoBtoC, ConnectorPort.B))
-    mutableGraph.addEdge(expectedSubGrids.get(1), expectedSubGrids.get(3), SubGridGate.fromTransformer3W(transformerAtoBtoC, ConnectorPort.C))
-    mutableGraph.addEdge(expectedSubGrids.get(2), expectedSubGrids.get(4), SubGridGate.fromTransformer2W(transformerBtoD))
-    mutableGraph.addEdge(expectedSubGrids.get(2), expectedSubGrids.get(5), SubGridGate.fromTransformer2W(transformerBtoE))
-    mutableGraph.addEdge(expectedSubGrids.get(3), expectedSubGrids.get(5), SubGridGate.fromTransformer2W(transformerCtoE))
-    mutableGraph.addEdge(expectedSubGrids.get(3), expectedSubGrids.get(6), SubGridGate.fromTransformer2W(transformerCtoF))
-    mutableGraph.addEdge(expectedSubGrids.get(3), expectedSubGrids.get(6), SubGridGate.fromTransformer2W(transformerCtoG))
-    expectedSubGridTopology = new SubGridTopologyGraph(mutableGraph)
-  }
+		mutableGraph.addEdge(expectedSubGrids.get(1), expectedSubGrids.get(2), SubGridGate.fromTransformer3W(transformerAtoBtoC, ConnectorPort.B))
+		mutableGraph.addEdge(expectedSubGrids.get(1), expectedSubGrids.get(3), SubGridGate.fromTransformer3W(transformerAtoBtoC, ConnectorPort.C))
+		mutableGraph.addEdge(expectedSubGrids.get(2), expectedSubGrids.get(4), SubGridGate.fromTransformer2W(transformerBtoD))
+		mutableGraph.addEdge(expectedSubGrids.get(2), expectedSubGrids.get(5), SubGridGate.fromTransformer2W(transformerBtoE))
+		mutableGraph.addEdge(expectedSubGrids.get(3), expectedSubGrids.get(5), SubGridGate.fromTransformer2W(transformerCtoE))
+		mutableGraph.addEdge(expectedSubGrids.get(3), expectedSubGrids.get(6), SubGridGate.fromTransformer2W(transformerCtoF))
+		mutableGraph.addEdge(expectedSubGrids.get(3), expectedSubGrids.get(6), SubGridGate.fromTransformer2W(transformerCtoG))
+		expectedSubGridTopology = new SubGridTopologyGraph(mutableGraph)
+	}
 }