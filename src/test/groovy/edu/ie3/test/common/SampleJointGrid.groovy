/*
 * © 2021. TU Dortmund University,
 * Institute of Energy Systems, Energy Efficiency and Energy Economics,
 * Research group Distribution grid planning and operation
 */
package edu.ie3.test.common

import edu.ie3.datamodel.exceptions.ParsingException
import edu.ie3.datamodel.models.OperationTime
import edu.ie3.datamodel.models.input.NodeInput
import edu.ie3.datamodel.models.input.OperatorInput
import edu.ie3.datamodel.models.input.connector.LineInput
import edu.ie3.datamodel.models.input.connector.Transformer2WInput
import edu.ie3.datamodel.models.input.connector.type.LineTypeInput
import edu.ie3.datamodel.models.input.connector.type.Transformer2WTypeInput
import edu.ie3.datamodel.models.input.container.GraphicElements
import edu.ie3.datamodel.models.input.container.JointGridContainer
import edu.ie3.datamodel.models.input.container.RawGridElements
import edu.ie3.datamodel.models.input.container.SystemParticipants
import edu.ie3.datamodel.models.input.system.LoadInput
import edu.ie3.datamodel.models.input.system.PvInput
import edu.ie3.datamodel.models.input.system.StorageInput
import edu.ie3.datamodel.models.input.system.characteristic.OlmCharacteristicInput
import edu.ie3.datamodel.models.voltagelevels.GermanVoltageLevelUtils
import edu.ie3.datamodel.utils.GridAndGeoUtils
import edu.ie3.util.quantities.PowerSystemUnits
import org.locationtech.jts.geom.Point
import org.locationtech.jts.io.ParseException
import org.locationtech.jts.io.geojson.GeoJsonReader
import tech.units.indriya.quantity.Quantities

import javax.measure.MetricPrefix
import java.util.stream.Collectors

import static edu.ie3.util.quantities.PowerSystemUnits.*

/**
 * //ToDo: Class Description
 *
 * @version 0.1* @since 08.06.20
 */
class SampleJointGrid extends SystemParticipantTestData {

<<<<<<< HEAD
  static JointGridContainer grid() throws ParseException, ParsingException {

    RawGridElements rawGridElements = jointSampleRawGridElements()

    return new JointGridContainer(
        "sampleGrid",
        rawGridElements,
        systemParticipants(rawGridElements),
        new GraphicElements(Collections.emptySet()))
  }

  private static SystemParticipants systemParticipants(RawGridElements rawGridElements)
  throws ParsingException {

    // set the participant node to nodeA
    NodeInput participantNode =
        rawGridElements.getNodes().stream()
        .filter({ node -> node.getId().equalsIgnoreCase("nodeA") })
        .collect(Collectors.toList())
        .get(0)


    // general participant data
    final PvInput pvInput =
        new PvInput(
        UUID.fromString("d56f15b7-8293-4b98-b5bd-58f6273ce229"),
        "test_pvInput",
        SystemParticipantTestData.operator,
        SystemParticipantTestData.operationTime,
        participantNode,
        SystemParticipantTestData.cosPhiFixed,
        SystemParticipantTestData.albedo,
        SystemParticipantTestData.azimuth,
        SystemParticipantTestData.etaConv,
        SystemParticipantTestData.elevationAngle,
        SystemParticipantTestData.kG,
        SystemParticipantTestData.kT,
        false,
        SystemParticipantTestData.sRated,
        SystemParticipantTestData.cosPhiRated)

    // Load
    final LoadInput loadInput =
        new LoadInput(
        UUID.fromString("eaf77f7e-9001-479f-94ca-7fb657766f5f"),
        "test_loadInput",
        SystemParticipantTestData.operator,
        SystemParticipantTestData.operationTime,
        participantNode,
        SystemParticipantTestData.cosPhiFixed,
        SystemParticipantTestData.standardLoadProfile,
        false,
        SystemParticipantTestData.eConsAnnual,
        SystemParticipantTestData.sRated,
        SystemParticipantTestData.cosPhiRated)

    final LoadInput loadInput1 =
        new LoadInput(
        UUID.fromString("eaf77f7e-9001-479f-94ca-7fb657766f6f"),
        "test_loadInput1",
        SystemParticipantTestData.operator,
        SystemParticipantTestData.operationTime,
        participantNode,
        SystemParticipantTestData.cosPhiFixed,
        SystemParticipantTestData.standardLoadProfile,
        false,
        SystemParticipantTestData.eConsAnnual,
        SystemParticipantTestData.sRated,
        SystemParticipantTestData.cosPhiRated)

    // Storage
    final StorageInput storageInput =
        new StorageInput(
        UUID.fromString("06b58276-8350-40fb-86c0-2414aa4a0452"),
        "test_storageInput",
        SystemParticipantTestData.operator,
        SystemParticipantTestData.operationTime,
        participantNode,
        SystemParticipantTestData.cosPhiFixed,
        storageTypeInput)

    return new SystemParticipants(
        Collections.emptySet(),
        Collections.emptySet(),
        Collections.emptySet(),
        Collections.emptySet(),
        Collections.emptySet(),
        Collections.emptySet(),
        new HashSet<>(Arrays.asList(loadInput, loadInput1)),
        Collections.singleton(pvInput),
        Collections.singleton(storageInput),
        Collections.emptySet())
  }

  private static RawGridElements jointSampleRawGridElements() throws ParseException {

    return new RawGridElements(
        new HashSet<>(Arrays.asList(nodeA, nodeB, nodeC, nodeD, nodeE, nodeF, nodeG)),
        new HashSet<>(Arrays.asList(lineAB, lineAC, lineBC, lineDE, lineDF, lineEF)),
        new HashSet<>(Arrays.asList(transformerDtoA, transformerGtoD)),
        Collections.emptySet(),
        Collections.emptySet(),
        Collections.emptySet())
  }

  private static final GeoJsonReader geoJsonReader = new GeoJsonReader()

  // LV
  public static final NodeInput nodeA =
  new NodeInput(
  UUID.fromString("4ca90220-74c2-4369-9afa-a18bf068840d"),
  "nodeA",
  OperatorInput.NO_OPERATOR_ASSIGNED,
  OperationTime.notLimited(),
  Quantities.getQuantity(1, PowerSystemUnits.PU),
  false,
  (Point)
  geoJsonReader.read(
  "{ \"type\": \"Point\", \"coordinates\": [6.592276813887139, 49.37770599548332] }"),
  GermanVoltageLevelUtils.LV,
  1)

  public static final NodeInput nodeB =
  new NodeInput(
  UUID.fromString("47d29df0-ba2d-4d23-8e75-c82229c5c758"),
  "nodeB",
  OperatorInput.NO_OPERATOR_ASSIGNED,
  OperationTime.notLimited(),
  Quantities.getQuantity(1, PowerSystemUnits.PU),
  false,
  (Point)
  geoJsonReader.read(
  "{ \"type\": \"Point\", \"coordinates\": [6.593358228545043, 49.377139554965595] }"),
  GermanVoltageLevelUtils.LV,
  1)

  public static final NodeInput nodeC =
  new NodeInput(
  UUID.fromString("bd837a25-58f3-44ac-aa90-c6b6e3cd91b2"),
  "nodeC",
  OperatorInput.NO_OPERATOR_ASSIGNED,
  OperationTime.notLimited(),
  Quantities.getQuantity(1, PowerSystemUnits.PU),
  false,
  (Point)
  geoJsonReader.read(
  "{ \"type\": \"Point\", \"coordinates\": [6.592850044965246, 49.37684839141148] }"),
  GermanVoltageLevelUtils.LV,
  1)

  public static final LineTypeInput lv_lineType =
  new LineTypeInput(
  UUID.fromString("3bed3eb3-9790-4874-89b5-a5434d408088"),
  "lineType_AtoB",
  Quantities.getQuantity(191.636993408203, PowerSystemUnits.SIEMENS_PER_KILOMETRE),
  Quantities.getQuantity(0, PowerSystemUnits.SIEMENS_PER_KILOMETRE),
  Quantities.getQuantity(0.253899991512299, PowerSystemUnits.OHM_PER_KILOMETRE),
  Quantities.getQuantity(0.0691149979829788, PowerSystemUnits.OHM_PER_KILOMETRE),
  Quantities.getQuantity(265, PowerSystemUnits.AMPERE),
  Quantities.getQuantity(0.4, KILOVOLT))

  public static final LineInput lineAB =
  new LineInput(
  UUID.fromString("92ec3bcf-1777-4d38-af67-0bf7c9fa73c7"),
  "lineAtoB",
  OperatorInput.NO_OPERATOR_ASSIGNED,
  OperationTime.notLimited(),
  nodeA,
  nodeB,
  1,
  lv_lineType,
  GridAndGeoUtils.distanceBetweenNodes(nodeA, nodeB),
  GridAndGeoUtils.buildSafeLineStringBetweenNodes(nodeA, nodeB),
  OlmCharacteristicInput.CONSTANT_CHARACTERISTIC)

  public static final LineInput lineAC =
  new LineInput(
  UUID.fromString("93ec3bcf-1777-4d38-af67-0bf7c9fa73c7"),
  "lineAtoC",
  OperatorInput.NO_OPERATOR_ASSIGNED,
  OperationTime.notLimited(),
  nodeA,
  nodeC,
  1,
  lv_lineType,
  GridAndGeoUtils.distanceBetweenNodes(nodeA, nodeC),
  GridAndGeoUtils.buildSafeLineStringBetweenNodes(nodeA, nodeC),
  OlmCharacteristicInput.CONSTANT_CHARACTERISTIC)

  public static final LineInput lineBC =
  new LineInput(
  UUID.fromString("94ec3bcf-1777-4d38-af67-0bf7c9fa73c7"),
  "lineBtoC",
  OperatorInput.NO_OPERATOR_ASSIGNED,
  OperationTime.notLimited(),
  nodeB,
  nodeC,
  1,
  lv_lineType,
  GridAndGeoUtils.distanceBetweenNodes(nodeB, nodeC),
  GridAndGeoUtils.buildSafeLineStringBetweenNodes(nodeB, nodeC),
  OlmCharacteristicInput.CONSTANT_CHARACTERISTIC)

  // MV
  public static final NodeInput nodeD =
  new NodeInput(
  UUID.fromString("09aec636-791b-45aa-b981-b14edf171c4c"),
  "nodeD",
  OperatorInput.NO_OPERATOR_ASSIGNED,
  OperationTime.notLimited(),
  Quantities.getQuantity(1, PowerSystemUnits.PU),
  false,
  (Point)
  geoJsonReader.read(
  "{ \"type\": \"Point\", \"coordinates\": [6.592276813887139, 49.37770599548332] }"),
  GermanVoltageLevelUtils.MV_10KV,
  2)

  public static final NodeInput nodeE =
  new NodeInput(
  UUID.fromString("10aec636-791b-45aa-b981-b14edf171c4c"),
  "nodeE",
  OperatorInput.NO_OPERATOR_ASSIGNED,
  OperationTime.notLimited(),
  Quantities.getQuantity(1, PowerSystemUnits.PU),
  false,
  (Point)
  geoJsonReader.read(
  "{ \"type\": \"Point\", \"coordinates\": [6.572286813887139, 49.39770699548332] }"),
  GermanVoltageLevelUtils.MV_10KV,
  2)

  public static final NodeInput nodeF =
  new NodeInput(
  UUID.fromString("11aec636-791b-45aa-b981-b14edf171c4c"),
  "nodeF",
  OperatorInput.NO_OPERATOR_ASSIGNED,
  OperationTime.notLimited(),
  Quantities.getQuantity(1, PowerSystemUnits.PU),
  false,
  (Point)
  geoJsonReader.read(
  "{ \"type\": \"Point\", \"coordinates\": [6.572286813887139, 49.38770799548332] }"),
  GermanVoltageLevelUtils.MV_10KV,
  2)

  // HV
  public static final NodeInput nodeG =
  new NodeInput(
  UUID.fromString("11aec637-791b-45aa-b981-b14edf171c4c"),
  "nodeG",
  OperatorInput.NO_OPERATOR_ASSIGNED,
  OperationTime.notLimited(),
  Quantities.getQuantity(1, PowerSystemUnits.PU),
  false,
  (Point)
  geoJsonReader.read(
  "{ \"type\": \"Point\", \"coordinates\": [6.592276813887139, 49.37770599548332] }"),
  GermanVoltageLevelUtils.HV,
  4)

  public static final LineTypeInput mv_lineType =
  new LineTypeInput(
  UUID.fromString("4bed3eb3-9790-4874-89b5-a5434d408088"),
  "lineType_AtoB",
  Quantities.getQuantity(191.636993408203, PowerSystemUnits.SIEMENS_PER_KILOMETRE),
  Quantities.getQuantity(0, PowerSystemUnits.SIEMENS_PER_KILOMETRE),
  Quantities.getQuantity(0.207000002264977, PowerSystemUnits.OHM_PER_KILOMETRE),
  Quantities.getQuantity(0.0691149979829788, PowerSystemUnits.OHM_PER_KILOMETRE),
  Quantities.getQuantity(300, PowerSystemUnits.AMPERE),
  Quantities.getQuantity(10, KILOVOLT))

  public static final LineInput lineDE =
  new LineInput(
  UUID.fromString("99ec3bcf-1777-4d38-af67-0bf7c9fa73c7"),
  "lineDtoE",
  OperatorInput.NO_OPERATOR_ASSIGNED,
  OperationTime.notLimited(),
  nodeD,
  nodeE,
  1,
  mv_lineType,
  GridAndGeoUtils.distanceBetweenNodes(nodeD, nodeE),
  GridAndGeoUtils.buildSafeLineStringBetweenNodes(nodeD, nodeE),
  OlmCharacteristicInput.CONSTANT_CHARACTERISTIC)

  public static final LineInput lineEF =
  new LineInput(
  UUID.fromString("99fc3bcf-1777-4d38-af67-0bf7c9fa73c7"),
  "lineEtoF",
  OperatorInput.NO_OPERATOR_ASSIGNED,
  OperationTime.notLimited(),
  nodeE,
  nodeF,
  1,
  mv_lineType,
  GridAndGeoUtils.distanceBetweenNodes(nodeE, nodeF),
  GridAndGeoUtils.buildSafeLineStringBetweenNodes(nodeE, nodeF),
  OlmCharacteristicInput.CONSTANT_CHARACTERISTIC)

  public static final LineInput lineDF =
  new LineInput(
  UUID.fromString("60ec3bcf-1777-4d38-af67-0bf7c9fa73c7"),
  "lineDtoF",
  OperatorInput.NO_OPERATOR_ASSIGNED,
  OperationTime.notLimited(),
  nodeD,
  nodeF,
  1,
  mv_lineType,
  GridAndGeoUtils.distanceBetweenNodes(nodeD, nodeF),
  GridAndGeoUtils.buildSafeLineStringBetweenNodes(nodeD, nodeF),
  OlmCharacteristicInput.CONSTANT_CHARACTERISTIC)

  // transformers
  public static final Transformer2WTypeInput transformerType_LV_MV_10KV =
  new Transformer2WTypeInput(
  UUID.fromString("08559390-d7c0-4427-a2dc-97ba312ae0ac"),
  "MS-NS_1",
  Quantities.getQuantity(10.078, OHM),
  Quantities.getQuantity(23.312, OHM),
  Quantities.getQuantity(630d, KILOVOLTAMPERE),
  Quantities.getQuantity(10d, KILOVOLT),
  Quantities.getQuantity(0.4, KILOVOLT),
  Quantities.getQuantity(0d, MetricPrefix.MICRO(SIEMENS)),
  Quantities.getQuantity(0d, MetricPrefix.MICRO(SIEMENS)),
  Quantities.getQuantity(0.5, PERCENT),
  Quantities.getQuantity(0d, DEGREE_GEOM),
  false,
  0,
  -10,
  10)

  public static final Transformer2WInput transformerDtoA =
  new Transformer2WInput(
  UUID.fromString("58247de7-e297-4d9b-a5e4-b662c058c655"),
  "transformerAtoD",
  OperatorInput.NO_OPERATOR_ASSIGNED,
  OperationTime.notLimited(),
  nodeD,
  nodeA,
  1,
  transformerType_LV_MV_10KV,
  0,
  false)

  public static final Transformer2WTypeInput transformerType_MV_HV_110KV =
  new Transformer2WTypeInput(
  UUID.fromString("08559390-d7c0-4427-a2dc-97ba312ae0ac"),
  "MS-NS_1",
  Quantities.getQuantity(10.078, OHM),
  Quantities.getQuantity(23.312, OHM),
  Quantities.getQuantity(800d, KILOVOLTAMPERE),
  Quantities.getQuantity(110d, KILOVOLT),
  Quantities.getQuantity(10d, KILOVOLT),
  Quantities.getQuantity(0d, MetricPrefix.MICRO(SIEMENS)),
  Quantities.getQuantity(0d, MetricPrefix.MICRO(SIEMENS)),
  Quantities.getQuantity(0.5, PERCENT),
  Quantities.getQuantity(0d, DEGREE_GEOM),
  false,
  0,
  -10,
  10)

  public static final Transformer2WInput transformerGtoD =
  new Transformer2WInput(
  UUID.fromString("58257de7-e297-4d9b-a5e4-b662c058c655"),
  "transformerGtoD",
  OperatorInput.NO_OPERATOR_ASSIGNED,
  OperationTime.notLimited(),
  nodeG,
  nodeD,
  1,
  transformerType_MV_HV_110KV,
  0,
  false)
=======
	static JointGridContainer grid() throws ParseException, ParsingException {

		RawGridElements rawGridElements = jointSampleRawGridElements()

		return new JointGridContainer(
				"sampleGrid",
				rawGridElements,
				systemParticipants(rawGridElements),
				new GraphicElements(Collections.emptySet()))
	}

	private static SystemParticipants systemParticipants(RawGridElements rawGridElements)
	throws ParsingException {

		// set the participant node to nodeA
		NodeInput participantNode =
				rawGridElements.getNodes().stream()
				.filter({ node -> node.getId().equalsIgnoreCase("nodeA") })
				.collect(Collectors.toList())
				.get(0)


		// general participant data
		final PvInput pvInput =
				new PvInput(
				UUID.fromString("d56f15b7-8293-4b98-b5bd-58f6273ce229"),
			"test_pvInput",
				operator,
				operationTime,
				participantNode,
				cosPhiFixed,
				albedo,
				azimuth,
				etaConv,
				elevationAngle,
				kG,
				kT,
		false,
				sRated,
				cosPhiRated)

		// Load
		final LoadInput loadInput =
				new LoadInput(
				UUID.fromString("eaf77f7e-9001-479f-94ca-7fb657766f5f"),
				"test_loadInput",
						operator,
						operationTime,
				participantNode,
						cosPhiFixed,
						standardLoadProfile,
				false,
						eConsAnnual,
						sRated,
						cosPhiRated)

		final LoadInput loadInput1 =
				new LoadInput(
				UUID.fromString("eaf77f7e-9001-479f-94ca-7fb657766f6f"),
				"test_loadInput1",
						operator,
						operationTime,
				participantNode,
						cosPhiFixed,
						standardLoadProfile,
				false,
						eConsAnnual,
						sRated,
						cosPhiRated)

		// Storage
		final StorageInput storageInput =
				new StorageInput(
				UUID.fromString("06b58276-8350-40fb-86c0-2414aa4a0452"),
				"test_storageInput",
						operator,
						operationTime,
				participantNode,
						cosPhiFixed,
				storageTypeInput)

		return new SystemParticipants(
				Collections.emptySet(),
				Collections.emptySet(),
				Collections.emptySet(),
				Collections.emptySet(),
				Collections.emptySet(),
				Collections.emptySet(),
				new HashSet<>(Arrays.asList(loadInput, loadInput1)),
				Collections.singleton(pvInput),
				Collections.singleton(storageInput),
				Collections.emptySet(),
		Collections.emptySet())
	}

	private static RawGridElements jointSampleRawGridElements() throws ParseException {

		return new RawGridElements(
				new HashSet<>(Arrays.asList(nodeA, nodeB, nodeC, nodeD, nodeE, nodeF, nodeG)),
				new HashSet<>(Arrays.asList(lineAB, lineAC, lineBC, lineDE, lineDF, lineEF)),
				new HashSet<>(Arrays.asList(transformerDtoA, transformerGtoD)),
				Collections.emptySet(),
				Collections.emptySet(),
				Collections.emptySet())
	}

	private static final GeoJsonReader geoJsonReader = new GeoJsonReader()

	// LV
	public static final NodeInput nodeA =
	new NodeInput(
	UUID.fromString("4ca90220-74c2-4369-9afa-a18bf068840d"),
	"nodeA",
	OperatorInput.NO_OPERATOR_ASSIGNED,
	OperationTime.notLimited(),
	Quantities.getQuantity(1, PU),
	false,
	(Point) geoJsonReader.read(
	"{ \"type\": \"Point\", \"coordinates\": [6.592276813887139, 49.37770599548332] }"),
	GermanVoltageLevelUtils.LV,
	1)

	public static final NodeInput nodeB =
	new NodeInput(
	UUID.fromString("47d29df0-ba2d-4d23-8e75-c82229c5c758"),
	"nodeB",
	OperatorInput.NO_OPERATOR_ASSIGNED,
	OperationTime.notLimited(),
	Quantities.getQuantity(1, PU),
	false,
	(Point) geoJsonReader.read(
	"{ \"type\": \"Point\", \"coordinates\": [6.593358228545043, 49.377139554965595] }"),
	GermanVoltageLevelUtils.LV,
	1)

	public static final NodeInput nodeC =
	new NodeInput(
	UUID.fromString("bd837a25-58f3-44ac-aa90-c6b6e3cd91b2"),
	"nodeC",
	OperatorInput.NO_OPERATOR_ASSIGNED,
	OperationTime.notLimited(),
	Quantities.getQuantity(1, PU),
	false,
	(Point) geoJsonReader.read(
	"{ \"type\": \"Point\", \"coordinates\": [6.592850044965246, 49.37684839141148] }"),
	GermanVoltageLevelUtils.LV,
	1)

	public static final LineTypeInput lv_lineType =
	new LineTypeInput(
	UUID.fromString("3bed3eb3-9790-4874-89b5-a5434d408088"),
	"lineType_AtoB",
	Quantities.getQuantity(191.636993408203, SIEMENS_PER_KILOMETRE),
	Quantities.getQuantity(0, SIEMENS_PER_KILOMETRE),
	Quantities.getQuantity(0.253899991512299, OHM_PER_KILOMETRE),
	Quantities.getQuantity(0.0691149979829788, OHM_PER_KILOMETRE),
	Quantities.getQuantity(265, AMPERE),
	Quantities.getQuantity(0.4, KILOVOLT))

	public static final LineInput lineAB =
	new LineInput(
	UUID.fromString("92ec3bcf-1777-4d38-af67-0bf7c9fa73c7"),
	"lineAtoB",
	OperatorInput.NO_OPERATOR_ASSIGNED,
	OperationTime.notLimited(),
	nodeA,
	nodeB,
	1,
	lv_lineType,
	GridAndGeoUtils.distanceBetweenNodes(nodeA, nodeB),
	GridAndGeoUtils.buildSafeLineStringBetweenNodes(nodeA, nodeB),
	OlmCharacteristicInput.CONSTANT_CHARACTERISTIC)

	public static final LineInput lineAC =
	new LineInput(
	UUID.fromString("93ec3bcf-1777-4d38-af67-0bf7c9fa73c7"),
	"lineAtoC",
	OperatorInput.NO_OPERATOR_ASSIGNED,
	OperationTime.notLimited(),
	nodeA,
	nodeC,
	1,
	lv_lineType,
	GridAndGeoUtils.distanceBetweenNodes(nodeA, nodeC),
	GridAndGeoUtils.buildSafeLineStringBetweenNodes(nodeA, nodeC),
	OlmCharacteristicInput.CONSTANT_CHARACTERISTIC)

	public static final LineInput lineBC =
	new LineInput(
	UUID.fromString("94ec3bcf-1777-4d38-af67-0bf7c9fa73c7"),
	"lineBtoC",
	OperatorInput.NO_OPERATOR_ASSIGNED,
	OperationTime.notLimited(),
	nodeB,
	nodeC,
	1,
	lv_lineType,
	GridAndGeoUtils.distanceBetweenNodes(nodeB, nodeC),
	GridAndGeoUtils.buildSafeLineStringBetweenNodes(nodeB, nodeC),
	OlmCharacteristicInput.CONSTANT_CHARACTERISTIC)

	// MV
	public static final NodeInput nodeD =
	new NodeInput(
	UUID.fromString("09aec636-791b-45aa-b981-b14edf171c4c"),
	"nodeD",
	OperatorInput.NO_OPERATOR_ASSIGNED,
	OperationTime.notLimited(),
	Quantities.getQuantity(1, PowerSystemUnits.PU),
	false,
	(Point) geoJsonReader.read(
	"{ \"type\": \"Point\", \"coordinates\": [6.592276813887139, 49.37770599548332] }"),
	GermanVoltageLevelUtils.MV_10KV,
	2)

	public static final NodeInput nodeE =
	new NodeInput(
	UUID.fromString("10aec636-791b-45aa-b981-b14edf171c4c"),
	"nodeE",
	OperatorInput.NO_OPERATOR_ASSIGNED,
	OperationTime.notLimited(),
	Quantities.getQuantity(1, PU),
	false,
	(Point) geoJsonReader.read(
	"{ \"type\": \"Point\", \"coordinates\": [6.572286813887139, 49.39770699548332] }"),
	GermanVoltageLevelUtils.MV_10KV,
	2)

	public static final NodeInput nodeF =
	new NodeInput(
	UUID.fromString("11aec636-791b-45aa-b981-b14edf171c4c"),
	"nodeF",
	OperatorInput.NO_OPERATOR_ASSIGNED,
	OperationTime.notLimited(),
	Quantities.getQuantity(1, PU),
	false,
	(Point) geoJsonReader.read(
	"{ \"type\": \"Point\", \"coordinates\": [6.572286813887139, 49.38770799548332] }"),
	GermanVoltageLevelUtils.MV_10KV,
	2)

	// HV
	public static final NodeInput nodeG =
	new NodeInput(
	UUID.fromString("11aec637-791b-45aa-b981-b14edf171c4c"),
	"nodeG",
	OperatorInput.NO_OPERATOR_ASSIGNED,
	OperationTime.notLimited(),
	Quantities.getQuantity(1, PU),
	false,
	(Point) geoJsonReader.read(
	"{ \"type\": \"Point\", \"coordinates\": [6.592276813887139, 49.37770599548332] }"),
	GermanVoltageLevelUtils.HV,
	4)

	public static final LineTypeInput mv_lineType =
	new LineTypeInput(
	UUID.fromString("4bed3eb3-9790-4874-89b5-a5434d408088"),
	"lineType_AtoB",
	Quantities.getQuantity(191.636993408203, SIEMENS_PER_KILOMETRE),
	Quantities.getQuantity(0, SIEMENS_PER_KILOMETRE),
	Quantities.getQuantity(0.207000002264977, OHM_PER_KILOMETRE),
	Quantities.getQuantity(0.0691149979829788, OHM_PER_KILOMETRE),
	Quantities.getQuantity(300, AMPERE),
	Quantities.getQuantity(10, KILOVOLT))

	public static final LineInput lineDE =
	new LineInput(
	UUID.fromString("99ec3bcf-1777-4d38-af67-0bf7c9fa73c7"),
	"lineDtoE",
	OperatorInput.NO_OPERATOR_ASSIGNED,
	OperationTime.notLimited(),
	nodeD,
	nodeE,
	1,
	mv_lineType,
	GridAndGeoUtils.distanceBetweenNodes(nodeD, nodeE),
	GridAndGeoUtils.buildSafeLineStringBetweenNodes(nodeD, nodeE),
	OlmCharacteristicInput.CONSTANT_CHARACTERISTIC)

	public static final LineInput lineEF =
	new LineInput(
	UUID.fromString("99fc3bcf-1777-4d38-af67-0bf7c9fa73c7"),
	"lineEtoF",
	OperatorInput.NO_OPERATOR_ASSIGNED,
	OperationTime.notLimited(),
	nodeE,
	nodeF,
	1,
	mv_lineType,
	GridAndGeoUtils.distanceBetweenNodes(nodeE, nodeF),
	GridAndGeoUtils.buildSafeLineStringBetweenNodes(nodeE, nodeF),
	OlmCharacteristicInput.CONSTANT_CHARACTERISTIC)

	public static final LineInput lineDF =
	new LineInput(
	UUID.fromString("60ec3bcf-1777-4d38-af67-0bf7c9fa73c7"),
	"lineDtoF",
	OperatorInput.NO_OPERATOR_ASSIGNED,
	OperationTime.notLimited(),
	nodeD,
	nodeF,
	1,
	mv_lineType,
	GridAndGeoUtils.distanceBetweenNodes(nodeD, nodeF),
	GridAndGeoUtils.buildSafeLineStringBetweenNodes(nodeD, nodeF),
	OlmCharacteristicInput.CONSTANT_CHARACTERISTIC)

	// transformers
	public static final Transformer2WTypeInput transformerType_LV_MV_10KV =
	new Transformer2WTypeInput(
	UUID.fromString("08559390-d7c0-4427-a2dc-97ba312ae0ac"),
	"MS-NS_1",
	Quantities.getQuantity(10.078, OHM),
	Quantities.getQuantity(23.312, OHM),
	Quantities.getQuantity(630d, KILOVOLTAMPERE),
	Quantities.getQuantity(10d, KILOVOLT),
	Quantities.getQuantity(0.4, KILOVOLT),
	Quantities.getQuantity(0d, MetricPrefix.MICRO(SIEMENS)),
	Quantities.getQuantity(0d, MetricPrefix.MICRO(SIEMENS)),
	Quantities.getQuantity(0.5, PERCENT),
	Quantities.getQuantity(0d, DEGREE_GEOM),
	false,
	0,
	-10,
	10)

	public static final Transformer2WInput transformerDtoA =
	new Transformer2WInput(
	UUID.fromString("58247de7-e297-4d9b-a5e4-b662c058c655"),
	"transformerAtoD",
	OperatorInput.NO_OPERATOR_ASSIGNED,
	OperationTime.notLimited(),
	nodeD,
	nodeA,
	1,
	transformerType_LV_MV_10KV,
	0,
	false)

	public static final Transformer2WTypeInput transformerType_MV_HV_110KV =
	new Transformer2WTypeInput(
	UUID.fromString("08559390-d7c0-4427-a2dc-97ba312ae0ac"),
	"MS-NS_1",
	Quantities.getQuantity(10.078, OHM),
	Quantities.getQuantity(23.312, OHM),
	Quantities.getQuantity(800d, KILOVOLTAMPERE),
	Quantities.getQuantity(110d, KILOVOLT),
	Quantities.getQuantity(10d, KILOVOLT),
	Quantities.getQuantity(0d, MetricPrefix.MICRO(SIEMENS)),
	Quantities.getQuantity(0d, MetricPrefix.MICRO(SIEMENS)),
	Quantities.getQuantity(0.5, PERCENT),
	Quantities.getQuantity(0d, DEGREE_GEOM),
	false,
	0,
	-10,
	10)

	public static final Transformer2WInput transformerGtoD =
	new Transformer2WInput(
	UUID.fromString("58257de7-e297-4d9b-a5e4-b662c058c655"),
	"transformerGtoD",
	OperatorInput.NO_OPERATOR_ASSIGNED,
	OperationTime.notLimited(),
	nodeG,
	nodeD,
	1,
	transformerType_MV_HV_110KV,
	0,
	false)
>>>>>>> ad56b458

}<|MERGE_RESOLUTION|>--- conflicted
+++ resolved
@@ -41,384 +41,6 @@
  */
 class SampleJointGrid extends SystemParticipantTestData {
 
-<<<<<<< HEAD
-  static JointGridContainer grid() throws ParseException, ParsingException {
-
-    RawGridElements rawGridElements = jointSampleRawGridElements()
-
-    return new JointGridContainer(
-        "sampleGrid",
-        rawGridElements,
-        systemParticipants(rawGridElements),
-        new GraphicElements(Collections.emptySet()))
-  }
-
-  private static SystemParticipants systemParticipants(RawGridElements rawGridElements)
-  throws ParsingException {
-
-    // set the participant node to nodeA
-    NodeInput participantNode =
-        rawGridElements.getNodes().stream()
-        .filter({ node -> node.getId().equalsIgnoreCase("nodeA") })
-        .collect(Collectors.toList())
-        .get(0)
-
-
-    // general participant data
-    final PvInput pvInput =
-        new PvInput(
-        UUID.fromString("d56f15b7-8293-4b98-b5bd-58f6273ce229"),
-        "test_pvInput",
-        SystemParticipantTestData.operator,
-        SystemParticipantTestData.operationTime,
-        participantNode,
-        SystemParticipantTestData.cosPhiFixed,
-        SystemParticipantTestData.albedo,
-        SystemParticipantTestData.azimuth,
-        SystemParticipantTestData.etaConv,
-        SystemParticipantTestData.elevationAngle,
-        SystemParticipantTestData.kG,
-        SystemParticipantTestData.kT,
-        false,
-        SystemParticipantTestData.sRated,
-        SystemParticipantTestData.cosPhiRated)
-
-    // Load
-    final LoadInput loadInput =
-        new LoadInput(
-        UUID.fromString("eaf77f7e-9001-479f-94ca-7fb657766f5f"),
-        "test_loadInput",
-        SystemParticipantTestData.operator,
-        SystemParticipantTestData.operationTime,
-        participantNode,
-        SystemParticipantTestData.cosPhiFixed,
-        SystemParticipantTestData.standardLoadProfile,
-        false,
-        SystemParticipantTestData.eConsAnnual,
-        SystemParticipantTestData.sRated,
-        SystemParticipantTestData.cosPhiRated)
-
-    final LoadInput loadInput1 =
-        new LoadInput(
-        UUID.fromString("eaf77f7e-9001-479f-94ca-7fb657766f6f"),
-        "test_loadInput1",
-        SystemParticipantTestData.operator,
-        SystemParticipantTestData.operationTime,
-        participantNode,
-        SystemParticipantTestData.cosPhiFixed,
-        SystemParticipantTestData.standardLoadProfile,
-        false,
-        SystemParticipantTestData.eConsAnnual,
-        SystemParticipantTestData.sRated,
-        SystemParticipantTestData.cosPhiRated)
-
-    // Storage
-    final StorageInput storageInput =
-        new StorageInput(
-        UUID.fromString("06b58276-8350-40fb-86c0-2414aa4a0452"),
-        "test_storageInput",
-        SystemParticipantTestData.operator,
-        SystemParticipantTestData.operationTime,
-        participantNode,
-        SystemParticipantTestData.cosPhiFixed,
-        storageTypeInput)
-
-    return new SystemParticipants(
-        Collections.emptySet(),
-        Collections.emptySet(),
-        Collections.emptySet(),
-        Collections.emptySet(),
-        Collections.emptySet(),
-        Collections.emptySet(),
-        new HashSet<>(Arrays.asList(loadInput, loadInput1)),
-        Collections.singleton(pvInput),
-        Collections.singleton(storageInput),
-        Collections.emptySet())
-  }
-
-  private static RawGridElements jointSampleRawGridElements() throws ParseException {
-
-    return new RawGridElements(
-        new HashSet<>(Arrays.asList(nodeA, nodeB, nodeC, nodeD, nodeE, nodeF, nodeG)),
-        new HashSet<>(Arrays.asList(lineAB, lineAC, lineBC, lineDE, lineDF, lineEF)),
-        new HashSet<>(Arrays.asList(transformerDtoA, transformerGtoD)),
-        Collections.emptySet(),
-        Collections.emptySet(),
-        Collections.emptySet())
-  }
-
-  private static final GeoJsonReader geoJsonReader = new GeoJsonReader()
-
-  // LV
-  public static final NodeInput nodeA =
-  new NodeInput(
-  UUID.fromString("4ca90220-74c2-4369-9afa-a18bf068840d"),
-  "nodeA",
-  OperatorInput.NO_OPERATOR_ASSIGNED,
-  OperationTime.notLimited(),
-  Quantities.getQuantity(1, PowerSystemUnits.PU),
-  false,
-  (Point)
-  geoJsonReader.read(
-  "{ \"type\": \"Point\", \"coordinates\": [6.592276813887139, 49.37770599548332] }"),
-  GermanVoltageLevelUtils.LV,
-  1)
-
-  public static final NodeInput nodeB =
-  new NodeInput(
-  UUID.fromString("47d29df0-ba2d-4d23-8e75-c82229c5c758"),
-  "nodeB",
-  OperatorInput.NO_OPERATOR_ASSIGNED,
-  OperationTime.notLimited(),
-  Quantities.getQuantity(1, PowerSystemUnits.PU),
-  false,
-  (Point)
-  geoJsonReader.read(
-  "{ \"type\": \"Point\", \"coordinates\": [6.593358228545043, 49.377139554965595] }"),
-  GermanVoltageLevelUtils.LV,
-  1)
-
-  public static final NodeInput nodeC =
-  new NodeInput(
-  UUID.fromString("bd837a25-58f3-44ac-aa90-c6b6e3cd91b2"),
-  "nodeC",
-  OperatorInput.NO_OPERATOR_ASSIGNED,
-  OperationTime.notLimited(),
-  Quantities.getQuantity(1, PowerSystemUnits.PU),
-  false,
-  (Point)
-  geoJsonReader.read(
-  "{ \"type\": \"Point\", \"coordinates\": [6.592850044965246, 49.37684839141148] }"),
-  GermanVoltageLevelUtils.LV,
-  1)
-
-  public static final LineTypeInput lv_lineType =
-  new LineTypeInput(
-  UUID.fromString("3bed3eb3-9790-4874-89b5-a5434d408088"),
-  "lineType_AtoB",
-  Quantities.getQuantity(191.636993408203, PowerSystemUnits.SIEMENS_PER_KILOMETRE),
-  Quantities.getQuantity(0, PowerSystemUnits.SIEMENS_PER_KILOMETRE),
-  Quantities.getQuantity(0.253899991512299, PowerSystemUnits.OHM_PER_KILOMETRE),
-  Quantities.getQuantity(0.0691149979829788, PowerSystemUnits.OHM_PER_KILOMETRE),
-  Quantities.getQuantity(265, PowerSystemUnits.AMPERE),
-  Quantities.getQuantity(0.4, KILOVOLT))
-
-  public static final LineInput lineAB =
-  new LineInput(
-  UUID.fromString("92ec3bcf-1777-4d38-af67-0bf7c9fa73c7"),
-  "lineAtoB",
-  OperatorInput.NO_OPERATOR_ASSIGNED,
-  OperationTime.notLimited(),
-  nodeA,
-  nodeB,
-  1,
-  lv_lineType,
-  GridAndGeoUtils.distanceBetweenNodes(nodeA, nodeB),
-  GridAndGeoUtils.buildSafeLineStringBetweenNodes(nodeA, nodeB),
-  OlmCharacteristicInput.CONSTANT_CHARACTERISTIC)
-
-  public static final LineInput lineAC =
-  new LineInput(
-  UUID.fromString("93ec3bcf-1777-4d38-af67-0bf7c9fa73c7"),
-  "lineAtoC",
-  OperatorInput.NO_OPERATOR_ASSIGNED,
-  OperationTime.notLimited(),
-  nodeA,
-  nodeC,
-  1,
-  lv_lineType,
-  GridAndGeoUtils.distanceBetweenNodes(nodeA, nodeC),
-  GridAndGeoUtils.buildSafeLineStringBetweenNodes(nodeA, nodeC),
-  OlmCharacteristicInput.CONSTANT_CHARACTERISTIC)
-
-  public static final LineInput lineBC =
-  new LineInput(
-  UUID.fromString("94ec3bcf-1777-4d38-af67-0bf7c9fa73c7"),
-  "lineBtoC",
-  OperatorInput.NO_OPERATOR_ASSIGNED,
-  OperationTime.notLimited(),
-  nodeB,
-  nodeC,
-  1,
-  lv_lineType,
-  GridAndGeoUtils.distanceBetweenNodes(nodeB, nodeC),
-  GridAndGeoUtils.buildSafeLineStringBetweenNodes(nodeB, nodeC),
-  OlmCharacteristicInput.CONSTANT_CHARACTERISTIC)
-
-  // MV
-  public static final NodeInput nodeD =
-  new NodeInput(
-  UUID.fromString("09aec636-791b-45aa-b981-b14edf171c4c"),
-  "nodeD",
-  OperatorInput.NO_OPERATOR_ASSIGNED,
-  OperationTime.notLimited(),
-  Quantities.getQuantity(1, PowerSystemUnits.PU),
-  false,
-  (Point)
-  geoJsonReader.read(
-  "{ \"type\": \"Point\", \"coordinates\": [6.592276813887139, 49.37770599548332] }"),
-  GermanVoltageLevelUtils.MV_10KV,
-  2)
-
-  public static final NodeInput nodeE =
-  new NodeInput(
-  UUID.fromString("10aec636-791b-45aa-b981-b14edf171c4c"),
-  "nodeE",
-  OperatorInput.NO_OPERATOR_ASSIGNED,
-  OperationTime.notLimited(),
-  Quantities.getQuantity(1, PowerSystemUnits.PU),
-  false,
-  (Point)
-  geoJsonReader.read(
-  "{ \"type\": \"Point\", \"coordinates\": [6.572286813887139, 49.39770699548332] }"),
-  GermanVoltageLevelUtils.MV_10KV,
-  2)
-
-  public static final NodeInput nodeF =
-  new NodeInput(
-  UUID.fromString("11aec636-791b-45aa-b981-b14edf171c4c"),
-  "nodeF",
-  OperatorInput.NO_OPERATOR_ASSIGNED,
-  OperationTime.notLimited(),
-  Quantities.getQuantity(1, PowerSystemUnits.PU),
-  false,
-  (Point)
-  geoJsonReader.read(
-  "{ \"type\": \"Point\", \"coordinates\": [6.572286813887139, 49.38770799548332] }"),
-  GermanVoltageLevelUtils.MV_10KV,
-  2)
-
-  // HV
-  public static final NodeInput nodeG =
-  new NodeInput(
-  UUID.fromString("11aec637-791b-45aa-b981-b14edf171c4c"),
-  "nodeG",
-  OperatorInput.NO_OPERATOR_ASSIGNED,
-  OperationTime.notLimited(),
-  Quantities.getQuantity(1, PowerSystemUnits.PU),
-  false,
-  (Point)
-  geoJsonReader.read(
-  "{ \"type\": \"Point\", \"coordinates\": [6.592276813887139, 49.37770599548332] }"),
-  GermanVoltageLevelUtils.HV,
-  4)
-
-  public static final LineTypeInput mv_lineType =
-  new LineTypeInput(
-  UUID.fromString("4bed3eb3-9790-4874-89b5-a5434d408088"),
-  "lineType_AtoB",
-  Quantities.getQuantity(191.636993408203, PowerSystemUnits.SIEMENS_PER_KILOMETRE),
-  Quantities.getQuantity(0, PowerSystemUnits.SIEMENS_PER_KILOMETRE),
-  Quantities.getQuantity(0.207000002264977, PowerSystemUnits.OHM_PER_KILOMETRE),
-  Quantities.getQuantity(0.0691149979829788, PowerSystemUnits.OHM_PER_KILOMETRE),
-  Quantities.getQuantity(300, PowerSystemUnits.AMPERE),
-  Quantities.getQuantity(10, KILOVOLT))
-
-  public static final LineInput lineDE =
-  new LineInput(
-  UUID.fromString("99ec3bcf-1777-4d38-af67-0bf7c9fa73c7"),
-  "lineDtoE",
-  OperatorInput.NO_OPERATOR_ASSIGNED,
-  OperationTime.notLimited(),
-  nodeD,
-  nodeE,
-  1,
-  mv_lineType,
-  GridAndGeoUtils.distanceBetweenNodes(nodeD, nodeE),
-  GridAndGeoUtils.buildSafeLineStringBetweenNodes(nodeD, nodeE),
-  OlmCharacteristicInput.CONSTANT_CHARACTERISTIC)
-
-  public static final LineInput lineEF =
-  new LineInput(
-  UUID.fromString("99fc3bcf-1777-4d38-af67-0bf7c9fa73c7"),
-  "lineEtoF",
-  OperatorInput.NO_OPERATOR_ASSIGNED,
-  OperationTime.notLimited(),
-  nodeE,
-  nodeF,
-  1,
-  mv_lineType,
-  GridAndGeoUtils.distanceBetweenNodes(nodeE, nodeF),
-  GridAndGeoUtils.buildSafeLineStringBetweenNodes(nodeE, nodeF),
-  OlmCharacteristicInput.CONSTANT_CHARACTERISTIC)
-
-  public static final LineInput lineDF =
-  new LineInput(
-  UUID.fromString("60ec3bcf-1777-4d38-af67-0bf7c9fa73c7"),
-  "lineDtoF",
-  OperatorInput.NO_OPERATOR_ASSIGNED,
-  OperationTime.notLimited(),
-  nodeD,
-  nodeF,
-  1,
-  mv_lineType,
-  GridAndGeoUtils.distanceBetweenNodes(nodeD, nodeF),
-  GridAndGeoUtils.buildSafeLineStringBetweenNodes(nodeD, nodeF),
-  OlmCharacteristicInput.CONSTANT_CHARACTERISTIC)
-
-  // transformers
-  public static final Transformer2WTypeInput transformerType_LV_MV_10KV =
-  new Transformer2WTypeInput(
-  UUID.fromString("08559390-d7c0-4427-a2dc-97ba312ae0ac"),
-  "MS-NS_1",
-  Quantities.getQuantity(10.078, OHM),
-  Quantities.getQuantity(23.312, OHM),
-  Quantities.getQuantity(630d, KILOVOLTAMPERE),
-  Quantities.getQuantity(10d, KILOVOLT),
-  Quantities.getQuantity(0.4, KILOVOLT),
-  Quantities.getQuantity(0d, MetricPrefix.MICRO(SIEMENS)),
-  Quantities.getQuantity(0d, MetricPrefix.MICRO(SIEMENS)),
-  Quantities.getQuantity(0.5, PERCENT),
-  Quantities.getQuantity(0d, DEGREE_GEOM),
-  false,
-  0,
-  -10,
-  10)
-
-  public static final Transformer2WInput transformerDtoA =
-  new Transformer2WInput(
-  UUID.fromString("58247de7-e297-4d9b-a5e4-b662c058c655"),
-  "transformerAtoD",
-  OperatorInput.NO_OPERATOR_ASSIGNED,
-  OperationTime.notLimited(),
-  nodeD,
-  nodeA,
-  1,
-  transformerType_LV_MV_10KV,
-  0,
-  false)
-
-  public static final Transformer2WTypeInput transformerType_MV_HV_110KV =
-  new Transformer2WTypeInput(
-  UUID.fromString("08559390-d7c0-4427-a2dc-97ba312ae0ac"),
-  "MS-NS_1",
-  Quantities.getQuantity(10.078, OHM),
-  Quantities.getQuantity(23.312, OHM),
-  Quantities.getQuantity(800d, KILOVOLTAMPERE),
-  Quantities.getQuantity(110d, KILOVOLT),
-  Quantities.getQuantity(10d, KILOVOLT),
-  Quantities.getQuantity(0d, MetricPrefix.MICRO(SIEMENS)),
-  Quantities.getQuantity(0d, MetricPrefix.MICRO(SIEMENS)),
-  Quantities.getQuantity(0.5, PERCENT),
-  Quantities.getQuantity(0d, DEGREE_GEOM),
-  false,
-  0,
-  -10,
-  10)
-
-  public static final Transformer2WInput transformerGtoD =
-  new Transformer2WInput(
-  UUID.fromString("58257de7-e297-4d9b-a5e4-b662c058c655"),
-  "transformerGtoD",
-  OperatorInput.NO_OPERATOR_ASSIGNED,
-  OperationTime.notLimited(),
-  nodeG,
-  nodeD,
-  1,
-  transformerType_MV_HV_110KV,
-  0,
-  false)
-=======
 	static JointGridContainer grid() throws ParseException, ParsingException {
 
 		RawGridElements rawGridElements = jointSampleRawGridElements()
@@ -789,6 +411,5 @@
 	transformerType_MV_HV_110KV,
 	0,
 	false)
->>>>>>> ad56b458
 
 }