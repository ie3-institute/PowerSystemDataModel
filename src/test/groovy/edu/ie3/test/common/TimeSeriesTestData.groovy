--- conflicted
+++ resolved
@@ -51,30 +51,15 @@
 
   Set<LinkedHashMap<String, String>>  individualEnergyPriceTimeSeriesProcessed = [
     [
-<<<<<<< HEAD
-      "uuid" 	: "9e4dba1b-f3bb-4e40-bd7e-2de7e81b7704",
       "time"	: "2020-04-02T10:00:00Z",
       "price"	: "5.0"
     ] as LinkedHashMap,
     [
-      "uuid" 	: "520d8e37-b842-40fd-86fb-32007e88493e",
       "time"	: "2020-04-02T10:15:00Z",
       "price"	: "15.0"
     ] as LinkedHashMap,
     [
-      "uuid" 	: "593d006c-ef76-46a9-b8db-f8666f69c5db",
       "time"	: "2020-04-02T10:30:00Z",
-=======
-      "time"	: "2020-04-02T10:00Z[UTC]",
-      "price"	: "5.0"
-    ] as LinkedHashMap,
-    [
-      "time"	: "2020-04-02T10:15Z[UTC]",
-      "price"	: "15.0"
-    ] as LinkedHashMap,
-    [
-      "time"	: "2020-04-02T10:30Z[UTC]",
->>>>>>> 22bc7da5
       "price"	: "10.0"
     ] as LinkedHashMap
   ] as Set
@@ -105,30 +90,15 @@
 
   Set<LinkedHashMap<String, String>>  individualTemperatureTimeSeriesProcessed = [
     [
-<<<<<<< HEAD
-      "uuid" 			: "48962a4a-b169-41f4-b0fe-e4bd8539b281",
       "time"			: "2020-04-02T10:00:00Z",
       "temperature"	: "5.0"
     ] as LinkedHashMap,
     [
-      "uuid" 			: "38e8188d-17dc-4b49-9827-68ba1eeac1e3",
       "time"			: "2020-04-02T10:15:00Z",
       "temperature"	: "15.0"
     ] as LinkedHashMap,
     [
-      "uuid" 			: "e332cae2-785d-47db-941a-3c400fa8518b",
       "time"			: "2020-04-02T10:30:00Z",
-=======
-      "time"			: "2020-04-02T10:00Z[UTC]",
-      "temperature"	: "5.0"
-    ] as LinkedHashMap,
-    [
-      "time"			: "2020-04-02T10:15Z[UTC]",
-      "temperature"	: "15.0"
-    ] as LinkedHashMap,
-    [
-      "time"			: "2020-04-02T10:30Z[UTC]",
->>>>>>> 22bc7da5
       "temperature"	: "10.0"
     ] as LinkedHashMap
   ] as Set
