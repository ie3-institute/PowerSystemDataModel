/*
 * © 2020. TU Dortmund University,
 * Institute of Energy Systems, Energy Efficiency and Energy Economics,
 * Research group Distribution grid planning and operation
 */
package edu.ie3.datamodel.utils

import edu.ie3.datamodel.exceptions.InvalidGridException
import edu.ie3.datamodel.graph.SubGridTopologyGraph
import edu.ie3.datamodel.models.OperationTime
import edu.ie3.datamodel.models.input.NodeInput
import edu.ie3.datamodel.models.input.OperatorInput
import edu.ie3.datamodel.models.input.connector.Transformer2WInput
import edu.ie3.datamodel.models.input.connector.Transformer3WInput
import edu.ie3.datamodel.models.input.container.GraphicElements
import edu.ie3.datamodel.models.input.container.GridContainer
import edu.ie3.datamodel.models.input.container.JointGridContainer
import edu.ie3.datamodel.models.input.container.RawGridElements
import edu.ie3.datamodel.models.input.container.SubGridContainer
import edu.ie3.datamodel.models.input.container.SystemParticipants
import edu.ie3.util.TimeTools
import tec.uom.se.quantity.Quantities

import java.time.ZoneId

import static edu.ie3.datamodel.models.voltagelevels.GermanVoltageLevelUtils.*
import edu.ie3.datamodel.models.voltagelevels.VoltageLevel
import edu.ie3.test.common.ComplexTopology
import spock.lang.Shared
import spock.lang.Specification

import static edu.ie3.util.quantities.PowerSystemUnits.PU

class ContainerUtilTest extends Specification {
<<<<<<< HEAD
    static {
        TimeTools.initialize(ZoneId.of("UTC"), Locale.GERMANY, "yyyy-MM-dd HH:mm:ss")
    }

    @Shared
    GridContainer complexTopology = ComplexTopology.grid

    def "The container utils filter raw grid elements correctly for a given subnet" () {
        when:
        RawGridElements actual = ContainerUtils.filterForSubnet(complexTopology.getRawGrid(), subnet)

        then:
        actual.getNodes() == expectedNodes
        actual.getTransformer2Ws() == expectedTransformers2W
        actual.getTransformer3Ws() == expectedTransformers3W
        /* TODO: Add lines, switches etc. to testing data */

        where:
        subnet  || expectedNodes                                                                || expectedTransformers2W                                                       || expectedTransformers3W
        1       || [ComplexTopology.nodeA, ComplexTopology.nodeB, ComplexTopology.nodeC] as Set || [] as Set                                                                    || [ComplexTopology.transformerAtoBtoC] as Set
        2       || [ComplexTopology.nodeA, ComplexTopology.nodeB, ComplexTopology.nodeC] as Set || [] as Set                                                                    || [ComplexTopology.transformerAtoBtoC] as Set
        3       || [ComplexTopology.nodeA, ComplexTopology.nodeB, ComplexTopology.nodeC] as Set || [] as Set                                                                    || [ComplexTopology.transformerAtoBtoC] as Set
        4       || [ComplexTopology.nodeB, ComplexTopology.nodeD] as Set                        || [ComplexTopology.transformerBtoD] as Set                                     || [] as Set
        5       || [ComplexTopology.nodeB, ComplexTopology.nodeC, ComplexTopology.nodeE] as Set || [ComplexTopology.transformerBtoE, ComplexTopology.transformerCtoE] as Set    || [] as Set
        6       || [ComplexTopology.nodeC, ComplexTopology.nodeF, ComplexTopology.nodeG] as Set || [ComplexTopology.transformerCtoF, ComplexTopology.transformerCtoG] as Set    || [] as Set
    }

    def "The container utils are able to derive the predominant voltage level" () {
        given:
        RawGridElements rawGrid = ContainerUtils.filterForSubnet(complexTopology.getRawGrid(), subnet)

        when:
        VoltageLevel actual = ContainerUtils.determinePredominantVoltLvl(rawGrid, subnet)

        then:
        actual == expected

        where:
        subnet  || expected
        1       || EHV_380KV
        2       || HV
        3       || MV_20KV
        4       || MV_20KV
        5       || MV_10KV
        6       || LV
    }

    def "The container utils throw an exception, when there is an ambiguous voltage level in the grid" () {
        given:
        RawGridElements rawGrid = ContainerUtils.filterForSubnet(complexTopology.getRawGrid(), 4)

        NodeInput corruptNode = new NodeInput(
                UUID.randomUUID(),
                OperationTime.notLimited(),
                OperatorInput.NO_OPERATOR_ASSIGNED,
                "node_e",
                Quantities.getQuantity(1d, PU),
                false,
                null,
                MV_10KV,
                4)

        Set<NodeInput> corruptNodes = [corruptNode] as Set
        corruptNodes.addAll(rawGrid.nodes)

        RawGridElements dut = new RawGridElements(corruptNodes, rawGrid.lines, rawGrid.transformer2Ws,
                rawGrid.transformer3Ws, rawGrid.switches, rawGrid.measurementUnits)

        when:
        ContainerUtils.determinePredominantVoltLvl(dut, 4)

        then:
        InvalidGridException ex = thrown()
        ex.message == "There are 2 voltage levels apparent, although only one is expected. Following voltage levels" +
                " are present: CommonVoltageLevel{id='Mittelspannung', nominalVoltage=10.0 kV, synonymousIds=" +
                "[Mittelspannung, ms, ms_10kv, mv, mv_10kV], voltageRange=Interval [10.0 kV, 20.0 kV)}, " +
                "CommonVoltageLevel{id='Mittelspannung', nominalVoltage=20.0 kV, synonymousIds=[Mittelspannung, ms, " +
                "ms_20kv, mv, mv_20kV], voltageRange=Interval [20.0 kV, 30.0 kV)}"
    }

    def "The container util determines the set of subnet number correctly" () {
        expect:
        ContainerUtils.determineSubnetNumbers(ComplexTopology.grid.getRawGrid().getNodes()) == [1, 2, 3, 4, 5, 6] as Set
    }

    def "The container util builds the sub grid containers correctly" () {
        given:
        String gridName = ComplexTopology.grid.getGridName()
        Set<Integer> subNetNumbers = ContainerUtils.determineSubnetNumbers(ComplexTopology.grid.getRawGrid().getNodes())
        RawGridElements rawGrid = ComplexTopology.grid.rawGrid
        SystemParticipants systemParticipants = ComplexTopology.grid.systemParticipants
        GraphicElements graphics = ComplexTopology.grid.graphics
        HashMap<Integer, SubGridContainer> expectedSubGrids = ComplexTopology.expectedSubGrids

        when:
        HashMap<Integer, SubGridContainer> actual = ContainerUtils.buildSubGridContainers(
                gridName,
                subNetNumbers,
                rawGrid,
                systemParticipants,
                graphics)

        then:
        actual.size() == 6
        for(Map.Entry<Integer, SubGridContainer> entry: actual){
            int subnetNo = entry.getKey()
            SubGridContainer actualSubGrid = entry.getValue()
            SubGridContainer expectedSubGrid = expectedSubGrids.get(subnetNo)

            assert actualSubGrid == expectedSubGrid
        }
    }

    def "The container util builds the correct sub grid dependency graph" () {
        given:
        String gridName = ComplexTopology.grid.getGridName()
        Set<Integer> subNetNumbers = ContainerUtils.determineSubnetNumbers(ComplexTopology.grid.getRawGrid().getNodes())
        RawGridElements rawGrid = ComplexTopology.grid.rawGrid
        SystemParticipants systemParticipants = ComplexTopology.grid.systemParticipants
        GraphicElements graphics = ComplexTopology.grid.graphics
        Map<Integer, SubGridContainer> subgrids = ContainerUtils.buildSubGridContainers(
                gridName,
                subNetNumbers,
                rawGrid,
                systemParticipants,
                graphics)
        Set<Transformer2WInput> transformer2ws = ComplexTopology.grid.rawGrid.getTransformer2Ws()
        Set<Transformer3WInput> transformer3ws = ComplexTopology.grid.rawGrid.getTransformer3Ws()
        SubGridTopologyGraph expectedSubGridTopology = ComplexTopology.expectedSubGridTopology

        when:
        SubGridTopologyGraph actual = ContainerUtils.buildSubGridTopologyGraph(
                subgrids,
                transformer2ws,
                transformer3ws)

        then:
        actual == expectedSubGridTopology
    }

    def "The container util builds the correct assembly of sub grids from basic information" () {
        given:
        String gridName = ComplexTopology.gridName
        RawGridElements rawGrid = ComplexTopology.grid.rawGrid
        SystemParticipants systemParticpants = ComplexTopology.grid.systemParticipants
        GraphicElements graphics = ComplexTopology.grid.graphics
        SubGridTopologyGraph expectedSubGridTopology = ComplexTopology.expectedSubGridTopology

        when:
        SubGridTopologyGraph actual = ContainerUtils.buildSubGridTopologyGraph(
                gridName,
                rawGrid,
                systemParticpants,
                graphics)

        then:
        actual == expectedSubGridTopology
    }

    def "The container utils build a joint model correctly from sub grids" () {
        given:
        Collection<SubGridContainer> subGridContainers = ComplexTopology.expectedSubGrids.values()
        JointGridContainer expected = ComplexTopology.grid

        when:
        JointGridContainer actual = ContainerUtils.combineToJointGrid(subGridContainers)

        then:
        actual == expected
    }

    /* TODO: Extend testing data so that,
     *   - filtering of system participants can be tested
     *   - filtering of graphic elements can be tested */
=======
	static {
		TimeTools.initialize(ZoneId.of("UTC"), Locale.GERMANY, "yyyy-MM-dd HH:mm:ss")
	}

	@Shared
	GridContainer complexTopology = ComplexTopology.grid

	def "The container utils filter raw grid elements correctly for a given subnet" () {
		when:
		RawGridElements actual = ContainerUtils.filterForSubnet(complexTopology.getRawGrid(), subnet)

		then:
		actual.getNodes() == expectedNodes
		actual.getTransformer2Ws() == expectedTransformers2W
		actual.getTransformer3Ws() == expectedTransformers3W
		/* TODO: Add lines, switches etc. to testing data */

		where:
		subnet  || expectedNodes                                                                || expectedTransformers2W                                                       || expectedTransformers3W
		1       || [
			ComplexTopology.nodeA,
			ComplexTopology.nodeB,
			ComplexTopology.nodeC] as Set || [] as Set                                                                    || [
			ComplexTopology.transformerAtoBtoC] as Set
		2       || [
			ComplexTopology.nodeA,
			ComplexTopology.nodeB,
			ComplexTopology.nodeC] as Set || [] as Set                                                                    || [
			ComplexTopology.transformerAtoBtoC] as Set
		3       || [
			ComplexTopology.nodeA,
			ComplexTopology.nodeB,
			ComplexTopology.nodeC] as Set || [] as Set                                                                    || [
			ComplexTopology.transformerAtoBtoC] as Set
		4       || [
			ComplexTopology.nodeB,
			ComplexTopology.nodeD] as Set                        || [
			ComplexTopology.transformerBtoD] as Set                                     || [] as Set
		5       || [
			ComplexTopology.nodeB,
			ComplexTopology.nodeC,
			ComplexTopology.nodeE] as Set || [
			ComplexTopology.transformerBtoE,
			ComplexTopology.transformerCtoE] as Set    || [] as Set
		6       || [
			ComplexTopology.nodeC,
			ComplexTopology.nodeF,
			ComplexTopology.nodeG] as Set || [
			ComplexTopology.transformerCtoF,
			ComplexTopology.transformerCtoG] as Set    || [] as Set
	}

	def "The container utils are able to derive the predominant voltage level" () {
		given:
		RawGridElements rawGrid = ContainerUtils.filterForSubnet(complexTopology.getRawGrid(), subnet)

		when:
		VoltageLevel actual = ContainerUtils.determinePredominantVoltLvl(rawGrid, subnet)

		then:
		actual == expected

		where:
		subnet  || expected
		1       || EHV_380KV
		2       || HV
		3       || MV_20KV
		4       || MV_20KV
		5       || MV_10KV
		6       || LV
	}

	def "The container utils throw an exception, when there is an ambiguous voltage level in the grid" () {
		given:
		RawGridElements rawGrid = ContainerUtils.filterForSubnet(complexTopology.getRawGrid(), 4)

		NodeInput corruptNode = new NodeInput(
				UUID.randomUUID(),
				OperationTime.notLimited(),
				OperatorInput.NO_OPERATOR_ASSIGNED,
				"node_e",
				Quantities.getQuantity(1d, PU),
				false,
				null,
				MV_10KV,
				4)

		Set<NodeInput> corruptNodes = [corruptNode] as Set
		corruptNodes.addAll(rawGrid.nodes)

		RawGridElements dut = new RawGridElements(corruptNodes, rawGrid.lines, rawGrid.transformer2Ws,
				rawGrid.transformer3Ws, rawGrid.switches, rawGrid.measurementUnits)

		when:
		ContainerUtils.determinePredominantVoltLvl(dut, 4)

		then:
		InvalidGridException ex = thrown()
		ex.message == "There are 2 voltage levels apparent, although only one is expected. Following voltage levels " +
				"are present: CommonVoltageLevel{synonymousIds=[mv_10kV, ms_10kv, ms, mv], voltageRange=Interval " +
				"[10.0 kV, 20.0 kV)}, CommonVoltageLevel{synonymousIds=[ms_20kv, ms, mv, mv_20kV], " +
				"voltageRange=Interval [20.0 kV, 30.0 kV)}"
	}

	def "The container util determines the set of subnet number correctly" () {
		expect:
		ContainerUtils.determineSubnetNumbers(ComplexTopology.grid.getRawGrid().getNodes()) == [1, 2, 3, 4, 5, 6] as Set
	}

	def "The container util builds the sub grid containers correctly" () {
		given:
		String gridName = ComplexTopology.grid.getGridName()
		Set<Integer> subNetNumbers = ContainerUtils.determineSubnetNumbers(ComplexTopology.grid.getRawGrid().getNodes())
		RawGridElements rawGrid = ComplexTopology.grid.rawGrid
		SystemParticipants systemParticipants = ComplexTopology.grid.systemParticipants
		GraphicElements graphics = ComplexTopology.grid.graphics
		HashMap<Integer, SubGridContainer> expectedSubGrids = ComplexTopology.expectedSubGrids

		when:
		HashMap<Integer, SubGridContainer> actual = ContainerUtils.buildSubGridContainers(
				gridName,
				subNetNumbers,
				rawGrid,
				systemParticipants,
				graphics)

		then:
		actual.size() == 6
		for(Map.Entry<Integer, SubGridContainer> entry: actual){
			int subnetNo = entry.getKey()
			SubGridContainer actualSubGrid = entry.getValue()
			SubGridContainer expectedSubGrid = expectedSubGrids.get(subnetNo)

			assert actualSubGrid == expectedSubGrid
		}
	}

	def "The container util builds the correct sub grid dependency graph" () {
		given:
		String gridName = ComplexTopology.grid.getGridName()
		Set<Integer> subNetNumbers = ContainerUtils.determineSubnetNumbers(ComplexTopology.grid.getRawGrid().getNodes())
		RawGridElements rawGrid = ComplexTopology.grid.rawGrid
		SystemParticipants systemParticipants = ComplexTopology.grid.systemParticipants
		GraphicElements graphics = ComplexTopology.grid.graphics
		Map<Integer, SubGridContainer> subgrids = ContainerUtils.buildSubGridContainers(
				gridName,
				subNetNumbers,
				rawGrid,
				systemParticipants,
				graphics)
		Set<Transformer2WInput> transformer2ws = ComplexTopology.grid.rawGrid.getTransformer2Ws()
		Set<Transformer3WInput> transformer3ws = ComplexTopology.grid.rawGrid.getTransformer3Ws()
		SubGridTopologyGraph expectedSubGridTopology = ComplexTopology.expectedSubGridTopology

		when:
		SubGridTopologyGraph actual = ContainerUtils.buildSubGridTopologyGraph(
				subgrids,
				transformer2ws,
				transformer3ws)

		then:
		actual == expectedSubGridTopology
	}

	def "The container util builds the correct assembly of sub grids from basic information" () {
		given:
		String gridName = ComplexTopology.gridName
		RawGridElements rawGrid = ComplexTopology.grid.rawGrid
		SystemParticipants systemParticpants = ComplexTopology.grid.systemParticipants
		GraphicElements graphics = ComplexTopology.grid.graphics
		SubGridTopologyGraph expectedSubGridTopology = ComplexTopology.expectedSubGridTopology

		when:
		SubGridTopologyGraph actual = ContainerUtils.buildSubGridTopologyGraph(
				gridName,
				rawGrid,
				systemParticpants,
				graphics)

		then:
		actual == expectedSubGridTopology
	}

	def "The container utils build a joint model correctly from sub grids" () {
		given:
		Collection<SubGridContainer> subGridContainers = ComplexTopology.expectedSubGrids.values()
		JointGridContainer expected = ComplexTopology.grid

		when:
		JointGridContainer actual = ContainerUtils.combineToJointGrid(subGridContainers)

		then:
		actual == expected
	}

	/* TODO: Extend testing data so that,
	 *   - filtering of system participants can be tested
	 *   - filtering of graphic elements can be tested */
>>>>>>> e451e62b
}<|MERGE_RESOLUTION|>--- conflicted
+++ resolved
@@ -32,182 +32,6 @@
 import static edu.ie3.util.quantities.PowerSystemUnits.PU
 
 class ContainerUtilTest extends Specification {
-<<<<<<< HEAD
-    static {
-        TimeTools.initialize(ZoneId.of("UTC"), Locale.GERMANY, "yyyy-MM-dd HH:mm:ss")
-    }
-
-    @Shared
-    GridContainer complexTopology = ComplexTopology.grid
-
-    def "The container utils filter raw grid elements correctly for a given subnet" () {
-        when:
-        RawGridElements actual = ContainerUtils.filterForSubnet(complexTopology.getRawGrid(), subnet)
-
-        then:
-        actual.getNodes() == expectedNodes
-        actual.getTransformer2Ws() == expectedTransformers2W
-        actual.getTransformer3Ws() == expectedTransformers3W
-        /* TODO: Add lines, switches etc. to testing data */
-
-        where:
-        subnet  || expectedNodes                                                                || expectedTransformers2W                                                       || expectedTransformers3W
-        1       || [ComplexTopology.nodeA, ComplexTopology.nodeB, ComplexTopology.nodeC] as Set || [] as Set                                                                    || [ComplexTopology.transformerAtoBtoC] as Set
-        2       || [ComplexTopology.nodeA, ComplexTopology.nodeB, ComplexTopology.nodeC] as Set || [] as Set                                                                    || [ComplexTopology.transformerAtoBtoC] as Set
-        3       || [ComplexTopology.nodeA, ComplexTopology.nodeB, ComplexTopology.nodeC] as Set || [] as Set                                                                    || [ComplexTopology.transformerAtoBtoC] as Set
-        4       || [ComplexTopology.nodeB, ComplexTopology.nodeD] as Set                        || [ComplexTopology.transformerBtoD] as Set                                     || [] as Set
-        5       || [ComplexTopology.nodeB, ComplexTopology.nodeC, ComplexTopology.nodeE] as Set || [ComplexTopology.transformerBtoE, ComplexTopology.transformerCtoE] as Set    || [] as Set
-        6       || [ComplexTopology.nodeC, ComplexTopology.nodeF, ComplexTopology.nodeG] as Set || [ComplexTopology.transformerCtoF, ComplexTopology.transformerCtoG] as Set    || [] as Set
-    }
-
-    def "The container utils are able to derive the predominant voltage level" () {
-        given:
-        RawGridElements rawGrid = ContainerUtils.filterForSubnet(complexTopology.getRawGrid(), subnet)
-
-        when:
-        VoltageLevel actual = ContainerUtils.determinePredominantVoltLvl(rawGrid, subnet)
-
-        then:
-        actual == expected
-
-        where:
-        subnet  || expected
-        1       || EHV_380KV
-        2       || HV
-        3       || MV_20KV
-        4       || MV_20KV
-        5       || MV_10KV
-        6       || LV
-    }
-
-    def "The container utils throw an exception, when there is an ambiguous voltage level in the grid" () {
-        given:
-        RawGridElements rawGrid = ContainerUtils.filterForSubnet(complexTopology.getRawGrid(), 4)
-
-        NodeInput corruptNode = new NodeInput(
-                UUID.randomUUID(),
-                OperationTime.notLimited(),
-                OperatorInput.NO_OPERATOR_ASSIGNED,
-                "node_e",
-                Quantities.getQuantity(1d, PU),
-                false,
-                null,
-                MV_10KV,
-                4)
-
-        Set<NodeInput> corruptNodes = [corruptNode] as Set
-        corruptNodes.addAll(rawGrid.nodes)
-
-        RawGridElements dut = new RawGridElements(corruptNodes, rawGrid.lines, rawGrid.transformer2Ws,
-                rawGrid.transformer3Ws, rawGrid.switches, rawGrid.measurementUnits)
-
-        when:
-        ContainerUtils.determinePredominantVoltLvl(dut, 4)
-
-        then:
-        InvalidGridException ex = thrown()
-        ex.message == "There are 2 voltage levels apparent, although only one is expected. Following voltage levels" +
-                " are present: CommonVoltageLevel{id='Mittelspannung', nominalVoltage=10.0 kV, synonymousIds=" +
-                "[Mittelspannung, ms, ms_10kv, mv, mv_10kV], voltageRange=Interval [10.0 kV, 20.0 kV)}, " +
-                "CommonVoltageLevel{id='Mittelspannung', nominalVoltage=20.0 kV, synonymousIds=[Mittelspannung, ms, " +
-                "ms_20kv, mv, mv_20kV], voltageRange=Interval [20.0 kV, 30.0 kV)}"
-    }
-
-    def "The container util determines the set of subnet number correctly" () {
-        expect:
-        ContainerUtils.determineSubnetNumbers(ComplexTopology.grid.getRawGrid().getNodes()) == [1, 2, 3, 4, 5, 6] as Set
-    }
-
-    def "The container util builds the sub grid containers correctly" () {
-        given:
-        String gridName = ComplexTopology.grid.getGridName()
-        Set<Integer> subNetNumbers = ContainerUtils.determineSubnetNumbers(ComplexTopology.grid.getRawGrid().getNodes())
-        RawGridElements rawGrid = ComplexTopology.grid.rawGrid
-        SystemParticipants systemParticipants = ComplexTopology.grid.systemParticipants
-        GraphicElements graphics = ComplexTopology.grid.graphics
-        HashMap<Integer, SubGridContainer> expectedSubGrids = ComplexTopology.expectedSubGrids
-
-        when:
-        HashMap<Integer, SubGridContainer> actual = ContainerUtils.buildSubGridContainers(
-                gridName,
-                subNetNumbers,
-                rawGrid,
-                systemParticipants,
-                graphics)
-
-        then:
-        actual.size() == 6
-        for(Map.Entry<Integer, SubGridContainer> entry: actual){
-            int subnetNo = entry.getKey()
-            SubGridContainer actualSubGrid = entry.getValue()
-            SubGridContainer expectedSubGrid = expectedSubGrids.get(subnetNo)
-
-            assert actualSubGrid == expectedSubGrid
-        }
-    }
-
-    def "The container util builds the correct sub grid dependency graph" () {
-        given:
-        String gridName = ComplexTopology.grid.getGridName()
-        Set<Integer> subNetNumbers = ContainerUtils.determineSubnetNumbers(ComplexTopology.grid.getRawGrid().getNodes())
-        RawGridElements rawGrid = ComplexTopology.grid.rawGrid
-        SystemParticipants systemParticipants = ComplexTopology.grid.systemParticipants
-        GraphicElements graphics = ComplexTopology.grid.graphics
-        Map<Integer, SubGridContainer> subgrids = ContainerUtils.buildSubGridContainers(
-                gridName,
-                subNetNumbers,
-                rawGrid,
-                systemParticipants,
-                graphics)
-        Set<Transformer2WInput> transformer2ws = ComplexTopology.grid.rawGrid.getTransformer2Ws()
-        Set<Transformer3WInput> transformer3ws = ComplexTopology.grid.rawGrid.getTransformer3Ws()
-        SubGridTopologyGraph expectedSubGridTopology = ComplexTopology.expectedSubGridTopology
-
-        when:
-        SubGridTopologyGraph actual = ContainerUtils.buildSubGridTopologyGraph(
-                subgrids,
-                transformer2ws,
-                transformer3ws)
-
-        then:
-        actual == expectedSubGridTopology
-    }
-
-    def "The container util builds the correct assembly of sub grids from basic information" () {
-        given:
-        String gridName = ComplexTopology.gridName
-        RawGridElements rawGrid = ComplexTopology.grid.rawGrid
-        SystemParticipants systemParticpants = ComplexTopology.grid.systemParticipants
-        GraphicElements graphics = ComplexTopology.grid.graphics
-        SubGridTopologyGraph expectedSubGridTopology = ComplexTopology.expectedSubGridTopology
-
-        when:
-        SubGridTopologyGraph actual = ContainerUtils.buildSubGridTopologyGraph(
-                gridName,
-                rawGrid,
-                systemParticpants,
-                graphics)
-
-        then:
-        actual == expectedSubGridTopology
-    }
-
-    def "The container utils build a joint model correctly from sub grids" () {
-        given:
-        Collection<SubGridContainer> subGridContainers = ComplexTopology.expectedSubGrids.values()
-        JointGridContainer expected = ComplexTopology.grid
-
-        when:
-        JointGridContainer actual = ContainerUtils.combineToJointGrid(subGridContainers)
-
-        then:
-        actual == expected
-    }
-
-    /* TODO: Extend testing data so that,
-     *   - filtering of system participants can be tested
-     *   - filtering of graphic elements can be tested */
-=======
 	static {
 		TimeTools.initialize(ZoneId.of("UTC"), Locale.GERMANY, "yyyy-MM-dd HH:mm:ss")
 	}
@@ -304,13 +128,14 @@
 		when:
 		ContainerUtils.determinePredominantVoltLvl(dut, 4)
 
-		then:
-		InvalidGridException ex = thrown()
-		ex.message == "There are 2 voltage levels apparent, although only one is expected. Following voltage levels " +
-				"are present: CommonVoltageLevel{synonymousIds=[mv_10kV, ms_10kv, ms, mv], voltageRange=Interval " +
-				"[10.0 kV, 20.0 kV)}, CommonVoltageLevel{synonymousIds=[ms_20kv, ms, mv, mv_20kV], " +
-				"voltageRange=Interval [20.0 kV, 30.0 kV)}"
-	}
+        then:
+        InvalidGridException ex = thrown()
+        ex.message == "There are 2 voltage levels apparent, although only one is expected. Following voltage levels" +
+                " are present: CommonVoltageLevel{id='Mittelspannung', nominalVoltage=10.0 kV, synonymousIds=" +
+                "[Mittelspannung, ms, ms_10kv, mv, mv_10kV], voltageRange=Interval [10.0 kV, 20.0 kV)}, " +
+                "CommonVoltageLevel{id='Mittelspannung', nominalVoltage=20.0 kV, synonymousIds=[Mittelspannung, ms, " +
+                "ms_20kv, mv, mv_20kV], voltageRange=Interval [20.0 kV, 30.0 kV)}"
+    }
 
 	def "The container util determines the set of subnet number correctly" () {
 		expect:
@@ -406,5 +231,4 @@
 	/* TODO: Extend testing data so that,
 	 *   - filtering of system participants can be tested
 	 *   - filtering of graphic elements can be tested */
->>>>>>> e451e62b
 }