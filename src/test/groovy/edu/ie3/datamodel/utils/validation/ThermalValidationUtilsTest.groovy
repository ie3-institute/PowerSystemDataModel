/*
 * © 2021. TU Dortmund University,
 * Institute of Energy Systems, Energy Efficiency and Energy Economics,
 * Research group Distribution grid planning and operation
 */
package edu.ie3.datamodel.utils.validation

import edu.ie3.datamodel.exceptions.InvalidEntityException
import edu.ie3.datamodel.exceptions.ValidationException
import edu.ie3.datamodel.models.OperationTime
import edu.ie3.datamodel.models.StandardUnits
import edu.ie3.datamodel.models.input.OperatorInput
import edu.ie3.datamodel.models.input.container.ThermalGrid
import edu.ie3.datamodel.models.input.thermal.CylindricalStorageInput
import edu.ie3.datamodel.models.input.thermal.DomesticHotWaterStorageInput
import edu.ie3.datamodel.models.input.thermal.ThermalHouseInput
import edu.ie3.datamodel.utils.Try
import edu.ie3.test.common.SystemParticipantTestData
import edu.ie3.test.common.ThermalUnitInputTestData
import edu.ie3.util.TimeUtil
import edu.ie3.util.quantities.PowerSystemUnits
import edu.ie3.util.quantities.interfaces.HeatCapacity
import edu.ie3.util.quantities.interfaces.SpecificHeatCapacity
import edu.ie3.util.quantities.interfaces.ThermalConductance
import spock.lang.Specification
import tech.units.indriya.ComparableQuantity
import tech.units.indriya.quantity.Quantities

import javax.measure.quantity.Power
import javax.measure.quantity.Temperature
import javax.measure.quantity.Volume

class ThermalValidationUtilsTest extends Specification {

  // General data
  private static final UUID thermalUnitUuid = UUID.fromString("717af017-cc69-406f-b452-e022d7fb516a")
  private static final String id = "thermal_unit_test"
  private static final OperationTime operationTime = OperationTime.builder()
  .withStart(TimeUtil.withDefaults.toZonedDateTime("2020-03-24T15:11:31Z"))
  .withEnd(TimeUtil.withDefaults.toZonedDateTime("2020-03-25T15:11:31Z")).build()
  private static final OperatorInput operator = new OperatorInput(
  UUID.fromString("8f9682df-0744-4b58-a122-f0dc730f6510"), "TestOperator")

  // Specific data for thermal house input
  private static final ComparableQuantity<ThermalConductance> thermalConductance = Quantities.getQuantity(10, StandardUnits.THERMAL_TRANSMISSION)
  private static final ComparableQuantity<HeatCapacity> ethCapa = Quantities.getQuantity(20, StandardUnits.HEAT_CAPACITY)
  private static final ComparableQuantity<Temperature> TARGET_TEMPERATURE = Quantities.getQuantity(20, StandardUnits.TEMPERATURE)
  private static final ComparableQuantity<Temperature> UPPER_TEMPERATURE_LIMIT = Quantities.getQuantity(25, StandardUnits.TEMPERATURE)
  private static final ComparableQuantity<Temperature> LOWER_TEMPERATURE_LIMIT = Quantities.getQuantity(15, StandardUnits.TEMPERATURE)
  private static final String HOUSING_TYPE = "House"
  private static final Integer NUMBER_INHABITANTS = 2.0

  // Specific data for thermal cylindrical storage input
  private static final ComparableQuantity<Volume> storageVolumeLvl = Quantities.getQuantity(100, StandardUnits.VOLUME)
  private static final ComparableQuantity<Temperature> inletTemp = Quantities.getQuantity(100, StandardUnits.TEMPERATURE)
  private static final ComparableQuantity<Temperature> returnTemp = Quantities.getQuantity(80, StandardUnits.TEMPERATURE)
  private static final ComparableQuantity<SpecificHeatCapacity> c = Quantities.getQuantity(1.05, StandardUnits.SPECIFIC_HEAT_CAPACITY)
  private static final ComparableQuantity<Power> pThermalMax = Quantities.getQuantity(10.2, StandardUnits.ACTIVE_POWER_IN)

  // Thermal House

  def "Smoke Test: Correct thermal house throws no exception"() {
    given:
    def thermalHouseInput = ThermalUnitInputTestData.thermalHouseInput

    when:
    ValidationUtils.check(thermalHouseInput)

    then:
    noExceptionThrown()
  }

  def "ThermalValidationUtils.checkThermalHouse() recognizes all potential errors for a thermal house"() {
    when:
    List<Try<Void, ? extends ValidationException>> exceptions = ThermalValidationUtils.check(invalidThermalHouse).stream().filter { it -> it.failure }.toList()

    then:
    exceptions.size() == expectedSize
    Exception ex = exceptions.get(0).exception.get()
    ex.class == expectedException.class
    ex.message == expectedException.message

    where:
    invalidThermalHouse                                                                                                                                                                                                                                                                           || expectedSize || expectedException
    new ThermalHouseInput(thermalUnitUuid, id, operator, operationTime, SystemParticipantTestData.thermalBus, Quantities.getQuantity(-10, StandardUnits.THERMAL_TRANSMISSION), ethCapa, TARGET_TEMPERATURE, UPPER_TEMPERATURE_LIMIT, LOWER_TEMPERATURE_LIMIT, HOUSING_TYPE, NUMBER_INHABITANTS)   || 1            || new InvalidEntityException("The following quantities have to be zero or positive: -10 kW/K", invalidThermalHouse)
    new ThermalHouseInput(thermalUnitUuid, id, operator, operationTime, SystemParticipantTestData.thermalBus, thermalConductance, Quantities.getQuantity(0, StandardUnits.HEAT_CAPACITY), TARGET_TEMPERATURE, UPPER_TEMPERATURE_LIMIT, LOWER_TEMPERATURE_LIMIT, HOUSING_TYPE, NUMBER_INHABITANTS) || 1            || new InvalidEntityException("The following quantities have to be positive: 0 kWh/K", invalidThermalHouse)
    new ThermalHouseInput(thermalUnitUuid, id, operator, operationTime, SystemParticipantTestData.thermalBus, thermalConductance, ethCapa, Quantities.getQuantity(0, StandardUnits.TEMPERATURE), UPPER_TEMPERATURE_LIMIT, LOWER_TEMPERATURE_LIMIT, HOUSING_TYPE, NUMBER_INHABITANTS)              || 1            || new InvalidEntityException("Target temperature must be higher than lower temperature limit and lower than upper temperature limit", invalidThermalHouse)
    new ThermalHouseInput(thermalUnitUuid, id, operator, operationTime, SystemParticipantTestData.thermalBus, thermalConductance, ethCapa, TARGET_TEMPERATURE, Quantities.getQuantity(0, StandardUnits.TEMPERATURE), LOWER_TEMPERATURE_LIMIT, HOUSING_TYPE, NUMBER_INHABITANTS)                   || 1            || new InvalidEntityException("Target temperature must be higher than lower temperature limit and lower than upper temperature limit", invalidThermalHouse)
    new ThermalHouseInput(thermalUnitUuid, id, operator, operationTime, SystemParticipantTestData.thermalBus, thermalConductance, ethCapa, TARGET_TEMPERATURE, UPPER_TEMPERATURE_LIMIT, Quantities.getQuantity(30, StandardUnits.TEMPERATURE), HOUSING_TYPE, NUMBER_INHABITANTS)                  || 1            || new InvalidEntityException("Target temperature must be higher than lower temperature limit and lower than upper temperature limit", invalidThermalHouse)
    new ThermalHouseInput(thermalUnitUuid, id, operator, operationTime, SystemParticipantTestData.thermalBus, thermalConductance, ethCapa, TARGET_TEMPERATURE, TARGET_TEMPERATURE, LOWER_TEMPERATURE_LIMIT, HOUSING_TYPE, NUMBER_INHABITANTS)                                                     || 1            || new InvalidEntityException("Target temperature must be higher than lower temperature limit and lower than upper temperature limit", invalidThermalHouse)
    new ThermalHouseInput(thermalUnitUuid, id, operator, operationTime, SystemParticipantTestData.thermalBus, thermalConductance, ethCapa, TARGET_TEMPERATURE, UPPER_TEMPERATURE_LIMIT, LOWER_TEMPERATURE_LIMIT, "someWrongType", NUMBER_INHABITANTS)                                             || 1            || new InvalidEntityException("Housing type must be either 'house' or 'flat'", invalidThermalHouse)
    new ThermalHouseInput(thermalUnitUuid, id, operator, operationTime, SystemParticipantTestData.thermalBus, thermalConductance, ethCapa, TARGET_TEMPERATURE, UPPER_TEMPERATURE_LIMIT, LOWER_TEMPERATURE_LIMIT, HOUSING_TYPE, 0d)                                                                || 1            || new InvalidEntityException("Number of inhabitants must be greater than zero", invalidThermalHouse)
  }

  // Thermal Cylindrical Storage

  def "Smoke Test: Correct thermal cylindrical storage throws no exception"() {
    given:
    def cylindricalStorageInput = ThermalUnitInputTestData.cylindricalStorageInput

    when:
    ValidationUtils.check(cylindricalStorageInput)

    then:
    noExceptionThrown()
  }

  def "ThermalValidationUtils.checkCylindricalStorage() recognizes all potential errors for a thermal cylindrical storage"() {
    when:
    List<Try<Void, ? extends ValidationException>> exceptions = ThermalValidationUtils.check(invalidCylindricalStorage).stream().filter { it -> it.failure }.toList()

    then:
    exceptions.size() == expectedSize
    Exception ex = exceptions.get(0).exception.get()
    ex.class == expectedException.class
    ex.message == expectedException.message

    where:
    invalidCylindricalStorage                                                                                                                                                                                                                                                                                                || expectedSize || expectedException
    new CylindricalStorageInput(thermalUnitUuid, id, operator, operationTime, SystemParticipantTestData.thermalBus, storageVolumeLvl, Quantities.getQuantity(100, StandardUnits.TEMPERATURE), Quantities.getQuantity(200, StandardUnits.TEMPERATURE), c, Quantities.getQuantity(20, PowerSystemUnits.KILOWATT))              || 1            || new InvalidEntityException("Inlet temperature of the cylindrical storage cannot be lower or equal than outlet temperature", invalidCylindricalStorage)
    new CylindricalStorageInput(thermalUnitUuid, id, operator, operationTime, SystemParticipantTestData.thermalBus, storageVolumeLvl, Quantities.getQuantity(100, StandardUnits.TEMPERATURE), Quantities.getQuantity(100, StandardUnits.TEMPERATURE), c, Quantities.getQuantity(20, PowerSystemUnits.KILOWATT))              || 1            || new InvalidEntityException("Inlet temperature of the cylindrical storage cannot be lower or equal than outlet temperature", invalidCylindricalStorage)
    new CylindricalStorageInput(thermalUnitUuid, id, operator, operationTime, SystemParticipantTestData.thermalBus, Quantities.getQuantity(-100, StandardUnits.VOLUME), inletTemp, returnTemp, Quantities.getQuantity(-1.05, StandardUnits.SPECIFIC_HEAT_CAPACITY), Quantities.getQuantity(20, PowerSystemUnits.KILOWATT))   || 1            || new InvalidEntityException("The following quantities have to be positive: -100 ㎥, -1.05 kWh/K*m³", invalidCylindricalStorage)
    new CylindricalStorageInput(thermalUnitUuid, id, operator, operationTime, SystemParticipantTestData.thermalBus, Quantities.getQuantity(-100, StandardUnits.VOLUME), inletTemp, returnTemp, Quantities.getQuantity(-1.05, StandardUnits.SPECIFIC_HEAT_CAPACITY),  Quantities.getQuantity(-20, PowerSystemUnits.KILOWATT)) || 1            || new InvalidEntityException("The following quantities have to be positive: -100 ㎥, -1.05 kWh/K*m³, -20 kW", invalidCylindricalStorage)
<<<<<<< HEAD
  }

  def "ThermalUnitValidationUtils.checkDomesticHotWaterStorage() recognizes all potential errors for a domestic hot water storage"() {
    when:
    List<Try<Void, ? extends ValidationException>> exceptions = ThermalUnitValidationUtils.check(invalidDomesticHotWaterStorage).stream().filter { it -> it.failure }.toList()

    then:
    exceptions.size() == expectedSize
    Exception ex = exceptions.get(0).exception.get()
    ex.class == expectedException.class
    ex.message == expectedException.message

    where:
    invalidDomesticHotWaterStorage                                                                                                                                                                                                                                                                                                   || expectedSize || expectedException
    new DomesticHotWaterStorageInput(thermalUnitUuid, id, operator, operationTime, SystemParticipantTestData.thermalBus, storageVolumeLvl, Quantities.getQuantity(100, StandardUnits.TEMPERATURE), Quantities.getQuantity(200, StandardUnits.TEMPERATURE), c, Quantities.getQuantity(20, PowerSystemUnits.KILOWATT))                 || 1            || new InvalidEntityException("Inlet temperature of the domestic hot water storage cannot be lower or equal than outlet temperature", invalidDomesticHotWaterStorage)
    new DomesticHotWaterStorageInput(thermalUnitUuid, id, operator, operationTime, SystemParticipantTestData.thermalBus, storageVolumeLvl, Quantities.getQuantity(100, StandardUnits.TEMPERATURE), Quantities.getQuantity(100, StandardUnits.TEMPERATURE), c, Quantities.getQuantity(20, PowerSystemUnits.KILOWATT))                 || 1            || new InvalidEntityException("Inlet temperature of the domestic hot water storage cannot be lower or equal than outlet temperature", invalidDomesticHotWaterStorage)
    new DomesticHotWaterStorageInput(thermalUnitUuid, id, operator, operationTime, SystemParticipantTestData.thermalBus, Quantities.getQuantity(-100, StandardUnits.VOLUME), inletTemp, returnTemp, Quantities.getQuantity(-1.05, StandardUnits.SPECIFIC_HEAT_CAPACITY), Quantities.getQuantity(20, PowerSystemUnits.KILOWATT))      || 1            || new InvalidEntityException("The following quantities have to be positive: -100 ㎥, -1.05 kWh/K*m³", invalidDomesticHotWaterStorage)
    new DomesticHotWaterStorageInput(thermalUnitUuid, id, operator, operationTime, SystemParticipantTestData.thermalBus, Quantities.getQuantity(-100, StandardUnits.VOLUME), inletTemp, returnTemp, Quantities.getQuantity(-1.05, StandardUnits.SPECIFIC_HEAT_CAPACITY),  Quantities.getQuantity(-20, PowerSystemUnits.KILOWATT))    || 1            || new InvalidEntityException("The following quantities have to be positive: -100 ㎥, -1.05 kWh/K*m³, -20 kW", invalidDomesticHotWaterStorage)
  }

  def "ThermalUnitValidationUtils.check() works for complete ThermalGrid as well"() {
    when:
    def thermalBus = ThermalUnitInputTestData.thermalBus
    def domesticHotWaterStorageInput = [
      ThermalUnitInputTestData.domesticHotWaterStorageInput
    ]
    def cylindricalStorageInput = [
      ThermalUnitInputTestData.cylindricalStorageInput
    ]

    ThermalGrid thermalGrid = new ThermalGrid(thermalBus, [thermalHouse], cylindricalStorageInput, domesticHotWaterStorageInput)


    List<Try<Void, ? extends ValidationException>> exceptions = ThermalUnitValidationUtils.check(thermalGrid).stream().filter { it -> it.failure }.toList()

    then:
    exceptions.size() == expectedSize
    Exception ex = exceptions.get(0).exception.get()
    ex.class == expectedException.class
    ex.message == expectedException.message


    where:
    thermalHouse                                                                                                                                                                                                                                                                       || expectedSize || expectedException
    new ThermalHouseInput(thermalUnitUuid, id, operator, operationTime, SystemParticipantTestData.thermalBus, thermalConductance, ethCapa, Quantities.getQuantity(0, StandardUnits.TEMPERATURE), UPPER_TEMPERATURE_LIMIT, LOWER_TEMPERATURE_LIMIT, HOUSING_TYPE, NUMBER_INHABITANTS)   || 1            || new InvalidEntityException("Target temperature must be higher than lower temperature limit and lower than upper temperature limit", thermalHouse)
=======
>>>>>>> eef015a9
  }

  def "ThermalValidationUtils.checkDomesticHotWaterStorage() recognizes all potential errors for a domestic hot water storage"() {
    when:
    List<Try<Void, ? extends ValidationException>> exceptions = ThermalValidationUtils.check(invalidDomesticHotWaterStorage).stream().filter { it -> it.failure }.toList()

    then:
    exceptions.size() == expectedSize
    Exception ex = exceptions.get(0).exception.get()
    ex.class == expectedException.class
    ex.message == expectedException.message

    where:
    invalidDomesticHotWaterStorage                                                                                                                                                                                                                                                                                                   || expectedSize || expectedException
    new DomesticHotWaterStorageInput(thermalUnitUuid, id, operator, operationTime, SystemParticipantTestData.thermalBus, storageVolumeLvl, Quantities.getQuantity(100, StandardUnits.TEMPERATURE), Quantities.getQuantity(200, StandardUnits.TEMPERATURE), c, Quantities.getQuantity(20, PowerSystemUnits.KILOWATT))                 || 1            || new InvalidEntityException("Inlet temperature of the domestic hot water storage cannot be lower or equal than outlet temperature", invalidDomesticHotWaterStorage)
    new DomesticHotWaterStorageInput(thermalUnitUuid, id, operator, operationTime, SystemParticipantTestData.thermalBus, storageVolumeLvl, Quantities.getQuantity(100, StandardUnits.TEMPERATURE), Quantities.getQuantity(100, StandardUnits.TEMPERATURE), c, Quantities.getQuantity(20, PowerSystemUnits.KILOWATT))                 || 1            || new InvalidEntityException("Inlet temperature of the domestic hot water storage cannot be lower or equal than outlet temperature", invalidDomesticHotWaterStorage)
    new DomesticHotWaterStorageInput(thermalUnitUuid, id, operator, operationTime, SystemParticipantTestData.thermalBus, Quantities.getQuantity(-100, StandardUnits.VOLUME), inletTemp, returnTemp, Quantities.getQuantity(-1.05, StandardUnits.SPECIFIC_HEAT_CAPACITY), Quantities.getQuantity(20, PowerSystemUnits.KILOWATT))      || 1            || new InvalidEntityException("The following quantities have to be positive: -100 ㎥, -1.05 kWh/K*m³", invalidDomesticHotWaterStorage)
    new DomesticHotWaterStorageInput(thermalUnitUuid, id, operator, operationTime, SystemParticipantTestData.thermalBus, Quantities.getQuantity(-100, StandardUnits.VOLUME), inletTemp, returnTemp, Quantities.getQuantity(-1.05, StandardUnits.SPECIFIC_HEAT_CAPACITY),  Quantities.getQuantity(-20, PowerSystemUnits.KILOWATT))    || 1            || new InvalidEntityException("The following quantities have to be positive: -100 ㎥, -1.05 kWh/K*m³, -20 kW", invalidDomesticHotWaterStorage)
  }

  def "ThermalValidationUtils.check() works for complete ThermalGrid as well"() {
    when:
    def thermalBus = ThermalUnitInputTestData.thermalBus
    def domesticHotWaterStorageInput = [
      ThermalUnitInputTestData.domesticHotWaterStorageInput
    ]
    def cylindricalStorageInput = [
      ThermalUnitInputTestData.cylindricalStorageInput
    ]

    ThermalGrid thermalGrid = new ThermalGrid(thermalBus, [thermalHouse], cylindricalStorageInput, domesticHotWaterStorageInput)


    List<Try<Void, ? extends ValidationException>> exceptions = ThermalValidationUtils.check(thermalGrid).stream().filter { it -> it.failure }.toList()

    then:
    exceptions.size() == expectedSize
    Exception ex = exceptions.get(0).exception.get()
    ex.class == expectedException.class
    ex.message == expectedException.message


    where:
    thermalHouse                                                                                                                                                                                                                                                                       || expectedSize || expectedException
    new ThermalHouseInput(thermalUnitUuid, id, operator, operationTime, SystemParticipantTestData.thermalBus, thermalConductance, ethCapa, Quantities.getQuantity(0, StandardUnits.TEMPERATURE), UPPER_TEMPERATURE_LIMIT, LOWER_TEMPERATURE_LIMIT, HOUSING_TYPE, NUMBER_INHABITANTS)   || 1            || new InvalidEntityException("Target temperature must be higher than lower temperature limit and lower than upper temperature limit", thermalHouse)
  }

  def "ThermalValidationUtils.check() works for complete ThermalGrid as well"() {
    when:
    def thermalBus = ThermalUnitInputTestData.thermalBus
    def cylindricalStorageInput = [
      ThermalUnitInputTestData.cylindricalStorageInput
    ]
    def domesticHotWaterStorageInput = [
      ThermalUnitInputTestData.domesticHotWaterStorageInput
    ]


    ThermalGrid thermalGrid = new ThermalGrid(thermalBus, [thermalHouse], cylindricalStorageInput, domesticHotWaterStorageInput)


    List<Try<Void, ? extends ValidationException>> exceptions = ThermalValidationUtils.check(thermalGrid).stream().filter { it -> it.failure }.toList()

    then:
    exceptions.size() == expectedSize
    Exception ex = exceptions.get(0).exception.get()
    ex.class == expectedException.class
    ex.message == expectedException.message


    where:
    thermalHouse                                                                                                                                                                                                                                                  || expectedSize || expectedException
    new ThermalHouseInput(thermalUnitUuid, id, operator, operationTime, SystemParticipantTestData.thermalBus, thermalConductance, ethCapa, Quantities.getQuantity(0, StandardUnits.TEMPERATURE), UPPER_TEMPERATURE_LIMIT, LOWER_TEMPERATURE_LIMIT, "house", 2)    || 1            || new InvalidEntityException("Target temperature must be higher than lower temperature limit and lower than upper temperature limit", thermalHouse)
  }
}<|MERGE_RESOLUTION|>--- conflicted
+++ resolved
@@ -121,54 +121,6 @@
     new CylindricalStorageInput(thermalUnitUuid, id, operator, operationTime, SystemParticipantTestData.thermalBus, storageVolumeLvl, Quantities.getQuantity(100, StandardUnits.TEMPERATURE), Quantities.getQuantity(100, StandardUnits.TEMPERATURE), c, Quantities.getQuantity(20, PowerSystemUnits.KILOWATT))              || 1            || new InvalidEntityException("Inlet temperature of the cylindrical storage cannot be lower or equal than outlet temperature", invalidCylindricalStorage)
     new CylindricalStorageInput(thermalUnitUuid, id, operator, operationTime, SystemParticipantTestData.thermalBus, Quantities.getQuantity(-100, StandardUnits.VOLUME), inletTemp, returnTemp, Quantities.getQuantity(-1.05, StandardUnits.SPECIFIC_HEAT_CAPACITY), Quantities.getQuantity(20, PowerSystemUnits.KILOWATT))   || 1            || new InvalidEntityException("The following quantities have to be positive: -100 ㎥, -1.05 kWh/K*m³", invalidCylindricalStorage)
     new CylindricalStorageInput(thermalUnitUuid, id, operator, operationTime, SystemParticipantTestData.thermalBus, Quantities.getQuantity(-100, StandardUnits.VOLUME), inletTemp, returnTemp, Quantities.getQuantity(-1.05, StandardUnits.SPECIFIC_HEAT_CAPACITY),  Quantities.getQuantity(-20, PowerSystemUnits.KILOWATT)) || 1            || new InvalidEntityException("The following quantities have to be positive: -100 ㎥, -1.05 kWh/K*m³, -20 kW", invalidCylindricalStorage)
-<<<<<<< HEAD
-  }
-
-  def "ThermalUnitValidationUtils.checkDomesticHotWaterStorage() recognizes all potential errors for a domestic hot water storage"() {
-    when:
-    List<Try<Void, ? extends ValidationException>> exceptions = ThermalUnitValidationUtils.check(invalidDomesticHotWaterStorage).stream().filter { it -> it.failure }.toList()
-
-    then:
-    exceptions.size() == expectedSize
-    Exception ex = exceptions.get(0).exception.get()
-    ex.class == expectedException.class
-    ex.message == expectedException.message
-
-    where:
-    invalidDomesticHotWaterStorage                                                                                                                                                                                                                                                                                                   || expectedSize || expectedException
-    new DomesticHotWaterStorageInput(thermalUnitUuid, id, operator, operationTime, SystemParticipantTestData.thermalBus, storageVolumeLvl, Quantities.getQuantity(100, StandardUnits.TEMPERATURE), Quantities.getQuantity(200, StandardUnits.TEMPERATURE), c, Quantities.getQuantity(20, PowerSystemUnits.KILOWATT))                 || 1            || new InvalidEntityException("Inlet temperature of the domestic hot water storage cannot be lower or equal than outlet temperature", invalidDomesticHotWaterStorage)
-    new DomesticHotWaterStorageInput(thermalUnitUuid, id, operator, operationTime, SystemParticipantTestData.thermalBus, storageVolumeLvl, Quantities.getQuantity(100, StandardUnits.TEMPERATURE), Quantities.getQuantity(100, StandardUnits.TEMPERATURE), c, Quantities.getQuantity(20, PowerSystemUnits.KILOWATT))                 || 1            || new InvalidEntityException("Inlet temperature of the domestic hot water storage cannot be lower or equal than outlet temperature", invalidDomesticHotWaterStorage)
-    new DomesticHotWaterStorageInput(thermalUnitUuid, id, operator, operationTime, SystemParticipantTestData.thermalBus, Quantities.getQuantity(-100, StandardUnits.VOLUME), inletTemp, returnTemp, Quantities.getQuantity(-1.05, StandardUnits.SPECIFIC_HEAT_CAPACITY), Quantities.getQuantity(20, PowerSystemUnits.KILOWATT))      || 1            || new InvalidEntityException("The following quantities have to be positive: -100 ㎥, -1.05 kWh/K*m³", invalidDomesticHotWaterStorage)
-    new DomesticHotWaterStorageInput(thermalUnitUuid, id, operator, operationTime, SystemParticipantTestData.thermalBus, Quantities.getQuantity(-100, StandardUnits.VOLUME), inletTemp, returnTemp, Quantities.getQuantity(-1.05, StandardUnits.SPECIFIC_HEAT_CAPACITY),  Quantities.getQuantity(-20, PowerSystemUnits.KILOWATT))    || 1            || new InvalidEntityException("The following quantities have to be positive: -100 ㎥, -1.05 kWh/K*m³, -20 kW", invalidDomesticHotWaterStorage)
-  }
-
-  def "ThermalUnitValidationUtils.check() works for complete ThermalGrid as well"() {
-    when:
-    def thermalBus = ThermalUnitInputTestData.thermalBus
-    def domesticHotWaterStorageInput = [
-      ThermalUnitInputTestData.domesticHotWaterStorageInput
-    ]
-    def cylindricalStorageInput = [
-      ThermalUnitInputTestData.cylindricalStorageInput
-    ]
-
-    ThermalGrid thermalGrid = new ThermalGrid(thermalBus, [thermalHouse], cylindricalStorageInput, domesticHotWaterStorageInput)
-
-
-    List<Try<Void, ? extends ValidationException>> exceptions = ThermalUnitValidationUtils.check(thermalGrid).stream().filter { it -> it.failure }.toList()
-
-    then:
-    exceptions.size() == expectedSize
-    Exception ex = exceptions.get(0).exception.get()
-    ex.class == expectedException.class
-    ex.message == expectedException.message
-
-
-    where:
-    thermalHouse                                                                                                                                                                                                                                                                       || expectedSize || expectedException
-    new ThermalHouseInput(thermalUnitUuid, id, operator, operationTime, SystemParticipantTestData.thermalBus, thermalConductance, ethCapa, Quantities.getQuantity(0, StandardUnits.TEMPERATURE), UPPER_TEMPERATURE_LIMIT, LOWER_TEMPERATURE_LIMIT, HOUSING_TYPE, NUMBER_INHABITANTS)   || 1            || new InvalidEntityException("Target temperature must be higher than lower temperature limit and lower than upper temperature limit", thermalHouse)
-=======
->>>>>>> eef015a9
   }
 
   def "ThermalValidationUtils.checkDomesticHotWaterStorage() recognizes all potential errors for a domestic hot water storage"() {
