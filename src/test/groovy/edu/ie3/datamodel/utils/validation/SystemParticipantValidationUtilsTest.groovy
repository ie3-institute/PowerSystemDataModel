/*
 * © 2021. TU Dortmund University,
 * Institute of Energy Systems, Energy Efficiency and Energy Economics,
 * Research group Distribution grid planning and operation
 */
package edu.ie3.datamodel.utils.validation

import static edu.ie3.datamodel.models.ElectricCurrentType.AC
import static edu.ie3.datamodel.models.StandardUnits.*
import static edu.ie3.util.quantities.PowerSystemUnits.KILOVOLTAMPERE
import static tech.units.indriya.unit.Units.PERCENT

import edu.ie3.datamodel.exceptions.InvalidEntityException
import edu.ie3.datamodel.models.input.system.characteristic.WecCharacteristicInput
import edu.ie3.datamodel.models.input.system.type.*
import edu.ie3.datamodel.models.input.system.type.chargingpoint.ChargingPointType
import edu.ie3.datamodel.models.profile.StandardLoadProfile
import edu.ie3.datamodel.utils.Try
import edu.ie3.test.common.SystemParticipantTestData
import edu.ie3.util.quantities.interfaces.Currency
import edu.ie3.util.quantities.interfaces.DimensionlessRate
import edu.ie3.util.quantities.interfaces.EnergyPrice
import spock.lang.Specification
import tech.units.indriya.ComparableQuantity
import tech.units.indriya.quantity.Quantities

import javax.measure.quantity.*

class SystemParticipantValidationUtilsTest extends Specification {

  def "Instantiating a ConnectorValidationUtil leads to an exception"() {
    when:
    new SystemParticipantValidationUtils()

    then:
    def e = thrown(IllegalStateException)
    e.message == "Don't try and instantiate a Utility class."
  }

  def "Smoke Test: Correct system participant throws no exception"() {
    given:
    def systemParticipant = SystemParticipantTestData.bmInput

    when:
    ValidationUtils.check(systemParticipant)

    then:
    noExceptionThrown()
  }

  def "SystemParticipantValidationUtils.check() recognizes all potential errors for a system participant"() {
    when:
    List<Try<Void, InvalidEntityException>> exceptions = SystemParticipantValidationUtils.check(invalidSystemParticipant).findAll { it -> it.failure }

    then:
    exceptions.size() == expectedSize
    Exception ex = exceptions.get(0).exception.get()
    ex.class == expectedException.class
    ex.message == expectedException.message

    where:
    invalidSystemParticipant                                                || expectedSize || expectedException
    SystemParticipantTestData.bmInput.copy().qCharacteristics(null).build() || 1            || new InvalidEntityException("Reactive power characteristics of system participant is not defined", invalidSystemParticipant)
  }

  // Common data for all system participant types
  private static final UUID uuid = UUID.fromString("92ec3bcf-1327-4d38-af67-0bf7a9fa73c7")
  private static final String id = "test_id"
  private static final ComparableQuantity<Currency> capex = Quantities.getQuantity(100d, CAPEX)
  private static final ComparableQuantity<EnergyPrice> opex = Quantities.getQuantity(50d, ENERGY_PRICE)
  private static final ComparableQuantity<Power> sRated = Quantities.getQuantity(25d, ACTIVE_POWER_IN)
  private static final cosPhiRated = 0.95

  // Common data for some (but not all) system participant types
  private static final ComparableQuantity<Dimensionless> etaConv = Quantities.getQuantity(98d, EFFICIENCY)

  // Specific data for bm type
  private static final ComparableQuantity<DimensionlessRate> activePowerGradient = Quantities.getQuantity(25, ACTIVE_POWER_GRADIENT)

  // Specific data for CHP type (and HP type and AC type)
  private static final ComparableQuantity<Dimensionless> etaEl = Quantities.getQuantity(19, EFFICIENCY)
  private static final ComparableQuantity<Dimensionless> etaThermal = Quantities.getQuantity(76, EFFICIENCY)
  private static final ComparableQuantity<Power> pOwn = Quantities.getQuantity(0, ACTIVE_POWER_IN)
  private static final ComparableQuantity<Power> pThermal = Quantities.getQuantity(9, ACTIVE_POWER_IN)

  // Specific data for storage type
  private static final ComparableQuantity<Energy> eStorage = Quantities.getQuantity(100, ENERGY_IN)
  private static final ComparableQuantity<Power> pMax = Quantities.getQuantity(15, ACTIVE_POWER_IN)
  private static final ComparableQuantity<Dimensionless> eta = Quantities.getQuantity(95, EFFICIENCY)
  private static final ComparableQuantity<DimensionlessRate> cpRate = Quantities.getQuantity(100, ACTIVE_POWER_GRADIENT)

  // Specific data for wec type
  private static final WecCharacteristicInput wecCharacteristic = new WecCharacteristicInput("cP:{(10.00,0.05),(15.00,0.10),(20.00,0.20)}")
  private static final ComparableQuantity<Area> rotorArea = Quantities.getQuantity(20, ROTOR_AREA)
  private static final ComparableQuantity<Length> hubHeight = Quantities.getQuantity(200, HUB_HEIGHT)


  def "SystemParticipantValidationUtils.checkType() recognizes all potential errors for a system participant type"() {
    when:
    SystemParticipantValidationUtils.check(invalidType)

    then:
    Throwable ex = thrown()
    ex.message.contains(expectedException.message)

    where:
    invalidType                                                                                                                                                                                           || expectedException
    new BmTypeInput(uuid, id, null, opex, activePowerGradient, sRated, cosPhiRated, etaConv)                                                                                                              || new InvalidEntityException("At least one of capex, opex, or sRated is null", invalidType)
    new BmTypeInput(uuid, id, Quantities.getQuantity(-100d, CAPEX), Quantities.getQuantity(-50d, ENERGY_PRICE), activePowerGradient, Quantities.getQuantity(-25d, ACTIVE_POWER_IN), cosPhiRated, etaConv) || new InvalidEntityException("The following quantities have to be zero or positive: -100 EUR, -50 EUR/MWh, -25 kVA", invalidType)
    new BmTypeInput(uuid, id, capex, opex, activePowerGradient, sRated, 2, etaConv)                                                                                                                       || new InvalidEntityException("Rated power factor of BmTypeInput must be between 0 and 1", invalidType)
  }

  // BM

  def "Smoke Test: Correct biomass power plant throws no exception"() {
    given:
    def bmInput = SystemParticipantTestData.bmInput

    when:
    ValidationUtils.check(bmInput)

    then:
    noExceptionThrown()
  }

  // No tests for "SystemParticipantValidationUtils.checkBm() recognizes all potential errors for a biomass power plant"

  def "Smoke Test: Correct biomass power plant type throws no exception"() {
    given:
    def bmType = SystemParticipantTestData.bmTypeInput

    when:
    ValidationUtils.check(bmType)

    then:
    noExceptionThrown()
  }

  def "SystemParticipantValidationUtils.checkBmType() recognizes all potential errors for a biomass power plant type"() {
    when:
    ValidationUtils.check(invalidBmType)

    then:
    Throwable ex = thrown()
    ex.message.contains(expectedException.message)

    where:
    invalidBmType                                                                                                             || expectedException
    new BmTypeInput(uuid, id, capex, opex, Quantities.getQuantity(-25, ACTIVE_POWER_GRADIENT), sRated, cosPhiRated, etaConv)  || new InvalidEntityException("The following quantities have to be zero or positive: -25 %/h", invalidBmType)
    new BmTypeInput(uuid, id, capex, opex, activePowerGradient, sRated, cosPhiRated, Quantities.getQuantity(1000d, PERCENT))  || new InvalidEntityException("Efficiency of inverter of BmTypeInput must be between 0% and 100%", invalidBmType)
  }

  // CHP

  def "Smoke Test: Correct CHP plant throws no exception"() {
    given:
    def chpInput = SystemParticipantTestData.chpInput

    when:
    ValidationUtils.check(chpInput)

    then:
    noExceptionThrown()
  }

  // No tests for "SystemParticipantValidationUtils.checkChp() recognizes all potential errors for a CHP plant, as there is nothing to test here"

  def "Smoke Test: Correct CHP type throws no exception"() {
    given:
    def chpType = SystemParticipantTestData.chpTypeInput

    when:
    ValidationUtils.check(chpType)

    then:
    noExceptionThrown()
  }

  def "SystemParticipantValidationUtils.checkChpType() recognizes all potential errors for a CHP type"() {
    when:
    SystemParticipantValidationUtils.check(invalidChpType)

    then:
    Throwable ex = thrown()
    ex.message.contains(expectedException.message)

    where:
    invalidChpType                                                                                                                           || expectedException
    new ChpTypeInput(uuid, id, capex, opex, etaEl, etaThermal, sRated, cosPhiRated, pThermal, Quantities.getQuantity(-100, ACTIVE_POWER_IN)) || new InvalidEntityException("The following quantities have to be zero or positive: -100 kW", invalidChpType)
    new ChpTypeInput(uuid, id, capex, opex, etaEl, etaThermal, sRated, cosPhiRated, Quantities.getQuantity(0, ACTIVE_POWER_IN), pOwn)        || new InvalidEntityException("The following quantities have to be positive: 0 kW", invalidChpType)
    new ChpTypeInput(uuid, id, capex, opex, Quantities.getQuantity(110, EFFICIENCY), etaThermal, sRated, cosPhiRated, pThermal, pOwn)        || new InvalidEntityException("Electrical efficiency of ChpTypeInput must be between 0% and 100%", invalidChpType)
    new ChpTypeInput(uuid, id, capex, opex, etaEl, Quantities.getQuantity(110, EFFICIENCY), sRated, cosPhiRated, pThermal, pOwn)             || new InvalidEntityException("Thermal efficiency of ChpTypeInput must be between 0% and 100%", invalidChpType)
  }

  // EV

  def "Smoke Test: Correct EV throws no exception"() {
    given:
    def evInput = SystemParticipantTestData.evInput

    when:
    ValidationUtils.check(evInput)

    then:
    noExceptionThrown()
  }

  // No tests for "SystemParticipantValidationUtils.checkEv() recognizes all potential errors for an EV"

  def "Smoke Test: Correct EV type throws no exception"() {
    given:
    def evType = SystemParticipantTestData.evTypeInput

    when:
    ValidationUtils.check(evType)

    then:
    noExceptionThrown()
  }

  def "SystemParticipantValidationUtils.checkEvType() recognizes all potential errors for an EV type"() {
    when:
    SystemParticipantValidationUtils.check(invalidEvType)

    then:
    Throwable ex = thrown()
    ex.message.contains(expectedException.message)

    where:
    invalidEvType                                                                                                                                                                                  || expectedException
    new EvTypeInput(uuid, id, capex, opex, Quantities.getQuantity(0, ENERGY_IN), Quantities.getQuantity(0, ENERGY_PER_DISTANCE), sRated, cosPhiRated, Quantities.getQuantity(20, ACTIVE_POWER_IN)) || new InvalidEntityException("The following quantities have to be positive: 0 kWh, 0 kWh/km", invalidEvType)
  }

  // Fixed Feed In

  def "Smoke Test: Correct Fixed Feed-In throws no exception"() {
    given:
    def fixedFeedInInput = SystemParticipantTestData.fixedFeedInInput

    when:
    ValidationUtils.check(fixedFeedInInput)

    then:
    noExceptionThrown()
  }

  def "SystemParticipantValidationUtils.checkFixedFeedIn() recognizes all potential errors for an a Fixed Feed-In"() {
    when:
    List<Try<Void, InvalidEntityException>> exceptions = SystemParticipantValidationUtils.check(invalidFixedFeedIn).findAll { it -> it.failure }

    then:
    exceptions.size() == expectedSize
    Exception ex = exceptions.get(0).exception.get()
    ex.class == expectedException.class
    ex.message == expectedException.message

    where:
    invalidFixedFeedIn                                                                                               || expectedSize || expectedException
    SystemParticipantTestData.fixedFeedInInput.copy().sRated(Quantities.getQuantity(-100d, ACTIVE_POWER_IN)).build() || 1            || new InvalidEntityException("The following quantities have to be zero or positive: -100 kVA", invalidFixedFeedIn)
    SystemParticipantTestData.fixedFeedInInput.copy().cosPhiRated(-1d).build()                                       || 1            || new InvalidEntityException("Rated power factor of FixedFeedInInput must be between 0 and 1", invalidFixedFeedIn)
  }

  // HP

  def "Smoke Test: Correct HP throws no exception"() {
    given:
    def hpInput = SystemParticipantTestData.hpInput

    when:
    ValidationUtils.check(hpInput)

    then:
    noExceptionThrown()
  }

  // No tests for "SystemParticipantValidationUtils.checkHp() recognizes all potential errors for an HP"

  def "Smoke Test: Correct HP type throws no exception"() {
    given:
    def hpType = SystemParticipantTestData.hpTypeInput

    when:
    ValidationUtils.check(hpType)

    then:
    noExceptionThrown()
  }

  def "SystemParticipantValidationUtils.checkHpType() recognizes all potential errors for an HP type"() {
    when:
    SystemParticipantValidationUtils.check(invalidHpType)

    then:
    Throwable ex = thrown()
    ex.message.contains(expectedException.message)

    where:
<<<<<<< HEAD
    invalidHpType                                                                                            || expectedException
    new HpTypeInput(uuid, id, capex, opex, Quantities.getQuantity(0, S_RATED), cosPhiRated, pThermal)        || new InvalidEntityException("The following quantities have to be positive: 0 kVA", invalidHpType)
    new HpTypeInput(uuid, id, capex, opex, sRated, cosPhiRated, Quantities.getQuantity(0, ACTIVE_POWER_IN))  || new InvalidEntityException("The following quantities have to be positive: 0 kW", invalidHpType)
=======
    invalidHpType                                                                                             || expectedException
    new HpTypeInput(uuid, id, capex, opex, Quantities.getQuantity(0, S_RATED), cosPhiRated, pThermal) || new InvalidEntityException("The following quantities have to be positive: 0 kVA", invalidHpType)
    new HpTypeInput(uuid, id, capex, opex, sRated, cosPhiRated, Quantities.getQuantity(0, ACTIVE_POWER_IN))   || new InvalidEntityException("The following quantities have to be positive: 0 kW", invalidHpType)
>>>>>>> acd2a48f
  }

  // AC

  def "Smoke Test: Correct AC throws no exception"() {
    given:
    def acInput = SystemParticipantTestData.acInput

    when:
    ValidationUtils.check(acInput)

    then:
    noExceptionThrown()
  }

  // No tests for "SystemParticipantValidationUtils.checkAc() recognizes all potential errors for an AC"

  def "Smoke Test: Correct AC type throws no exception"() {
    given:
    def acType = SystemParticipantTestData.acTypeInput

    when:
    ValidationUtils.check(acType)

    then:
    noExceptionThrown()
  }

  def "SystemParticipantValidationUtils.checkAcType() recognizes all potential errors for an AC type"() {
    when:
    SystemParticipantValidationUtils.check(invalidAcType)

    then:
    Throwable ex = thrown()
    ex.message.contains(expectedException.message)

    where:
    invalidAcType                                                                                           || expectedException
    new AcTypeInput(uuid, id, capex, opex, Quantities.getQuantity(0, S_RATED), cosPhiRated, pThermal)       || new InvalidEntityException("The following quantities have to be positive: 0 kVA", invalidAcType)
    new AcTypeInput(uuid, id, capex, opex, sRated, cosPhiRated, Quantities.getQuantity(0, ACTIVE_POWER_IN)) || new InvalidEntityException("The following quantities have to be positive: 0 kW", invalidAcType)
  }


  // Load

  def "Smoke Test: Correct load throws no exception"() {
    given:
    def load = SystemParticipantTestData.loadInput

    when:
    ValidationUtils.check(load)

    then:
    noExceptionThrown()
  }

  def "SystemParticipantValidationUtils.checkLoad() recognizes all potential errors for a load"() {
    when:
    List<Try<Void, InvalidEntityException>> exceptions = SystemParticipantValidationUtils.check(invalidLoad).findAll { it -> it.failure }

    then:
    exceptions.size() == expectedSize
    Exception ex = exceptions.get(0).exception.get()
    ex.class == expectedException.class
    ex.message == expectedException.message

    where:
    invalidLoad                                                                                                                                                    || expectedSize || expectedException
    SystemParticipantTestData.loadInput.copy().loadprofile(null).build() 																						   || 1            || new InvalidEntityException("No load profile defined for load", invalidLoad)
    SystemParticipantTestData.loadInput.copy().sRated(Quantities.getQuantity(-25d, ACTIVE_POWER_IN)).eConsAnnual(Quantities.getQuantity(-4000, ENERGY_IN)).build() || 1            || new InvalidEntityException("The following quantities have to be zero or positive: -25 kVA, -4000 kWh", invalidLoad)
    SystemParticipantTestData.loadInput.copy().cosPhiRated(2).build()                                                                                              || 1            || new InvalidEntityException("Rated power factor of LoadInput must be between 0 and 1", invalidLoad)
    SystemParticipantTestData.loadInput.copy().loadprofile(createInvalidStandardLoadProfile("h1")).build()                                                         || 1            || new InvalidEntityException("Load profile must contain at least one valid entry: h0, g[0-6], l[0-2], ep1, ez2, random, or LoadProfile#NO_LOAD_PROFILE.", invalidLoad)
    SystemParticipantTestData.loadInput.copy().loadprofile(createInvalidStandardLoadProfile("g7")).build()                                                         || 1            || new InvalidEntityException("Load profile must contain at least one valid entry: h0, g[0-6], l[0-2], ep1, ez2, random, or LoadProfile#NO_LOAD_PROFILE.", invalidLoad)
    SystemParticipantTestData.loadInput.copy().loadprofile(createInvalidStandardLoadProfile("l3")).build()                                                         || 1            || new InvalidEntityException("Load profile must contain at least one valid entry: h0, g[0-6], l[0-2], ep1, ez2, random, or LoadProfile#NO_LOAD_PROFILE.", invalidLoad)
    SystemParticipantTestData.loadInput.copy().loadprofile(createInvalidStandardLoadProfile("invalid")).build()                                                    || 1            || new InvalidEntityException("Load profile must contain at least one valid entry: h0, g[0-6], l[0-2], ep1, ez2, random, or LoadProfile#NO_LOAD_PROFILE.", invalidLoad)
  }

  // Helper method to create invalid standard load profiles for testing
  private static StandardLoadProfile createInvalidStandardLoadProfile(String profileName) {
    return new StandardLoadProfile() {
          @Override
          String getKey() {
            return profileName
          }

          @Override
          String toString() {
            return profileName
          }

          @Override
          boolean equals(Object obj) {
            if (obj instanceof String) {
              return obj == "Simona"
            }
            return false
          }

          @Override
          int hashCode() {
            return profileName.hashCode()
          }
        }
  }

  // PV

  def "Smoke Test: Correct PV throws no exception"() {
    given:
    def pvInput = SystemParticipantTestData.pvInput

    when:
    ValidationUtils.check(pvInput)

    then:
    noExceptionThrown()
  }

  def "SystemParticipantValidationUtils.checkPV() recognizes all potential errors for a PV"() {
    when:
    List<Try<Void, InvalidEntityException>> exceptions = SystemParticipantValidationUtils.check(invalidPV).findAll { it -> it.failure }

    then:
    exceptions.size() == expectedSize
    Exception ex = exceptions.get(0).exception.get()
    ex.class == expectedException.class
    ex.message == expectedException.message

    where:
    invalidPV                                                                                                            || expectedSize || expectedException
    SystemParticipantTestData.pvInput.copy().sRated(Quantities.getQuantity(-25d, ACTIVE_POWER_IN)).build()               || 1            || new InvalidEntityException("The following quantities have to be zero or positive: -25 kVA", invalidPV)
    SystemParticipantTestData.pvInput.copy().albedo(2).build()                                                           || 1            || new InvalidEntityException("Albedo of the plant's surrounding of PvInput must be between 0 and 1", invalidPV)
    SystemParticipantTestData.pvInput.copy().azimuth(Quantities.getQuantity(-181d, AZIMUTH)).build()                     || 1            || new InvalidEntityException("Azimuth angle of PvInput must be between -180° and 180°", invalidPV)
    SystemParticipantTestData.pvInput.copy().etaConv(Quantities.getQuantity(110d, EFFICIENCY)).build()                   || 1            || new InvalidEntityException("Efficiency of the converter of PvInput must be between 0% and 100%", invalidPV)
    SystemParticipantTestData.pvInput.copy().elevationAngle(Quantities.getQuantity(100d, SOLAR_ELEVATION_ANGLE)).build() || 1            || new InvalidEntityException("Tilted inclination from horizontal of PvInput must be between 0° and 90°", invalidPV)
    SystemParticipantTestData.pvInput.copy().cosPhiRated(2).build()                                                      || 1            || new InvalidEntityException("Rated power factor of PvInput must be between 0 and 1", invalidPV)
  }

  // Storage

  def "Smoke Test: Correct storage throws no exception"() {
    given:
    def storage = SystemParticipantTestData.storageInput

    when:
    ValidationUtils.check(storage)

    then:
    noExceptionThrown()
  }

  // No tests for "SystemParticipantValidationUtils.checkStorage() recognizes all potential errors for a storage"

  def "Smoke Test: Correct storage type throws no exception"() {
    given:
    def storageType = SystemParticipantTestData.storageTypeInput

    when:
    ValidationUtils.check(storageType)

    then:
    noExceptionThrown()
  }

  def "SystemParticipantValidationUtils.checkStorageType() recognizes all potential errors for a storage type"() {
    when:
    SystemParticipantValidationUtils.check(invalidStorageType)

    then:
    Throwable ex = thrown()
    ex.message.contains(expectedException.message)

    where:
    invalidStorageType                                                                                                                                                                                                                           || expectedException
    new StorageTypeInput(uuid, id, capex, opex, eStorage, sRated, cosPhiRated, pMax, cpRate, Quantities.getQuantity(110, EFFICIENCY))                                                                                  || new InvalidEntityException("Efficiency of the electrical converter of StorageTypeInput must be between 0% and 100%", invalidStorageType)
    new StorageTypeInput(uuid, id, capex, opex, eStorage, sRated, cosPhiRated, Quantities.getQuantity(-15, ACTIVE_POWER_IN), Quantities.getQuantity(-100, ACTIVE_POWER_GRADIENT), eta) || new InvalidEntityException("The following quantities have to be zero or positive: -15 kW, -100 %/h", invalidStorageType)
    new StorageTypeInput(uuid, id, capex, opex, Quantities.getQuantity(0, ENERGY_IN), sRated, cosPhiRated, pMax, cpRate, eta)                                                                                          || new InvalidEntityException("The following quantities have to be positive: 0 kWh", invalidStorageType)
  }

  // WEC

  def "Smoke Test: Correct WEC throws no exception"() {
    given:
    def wec = SystemParticipantTestData.wecInput

    when:
    ValidationUtils.check(wec)

    then:
    noExceptionThrown()
  }

  // No tests for "SystemParticipantValidationUtils.checkWec() recognizes all potential errors for a WEC"

  def "Smoke Test: Correct WEC type throws no exception"() {
    given:
    def wecType = SystemParticipantTestData.wecType

    when:
    ValidationUtils.check(wecType)

    then:
    noExceptionThrown()
  }

  def "SystemParticipantValidationUtils.checkWecType() recognizes all potential errors for a wec type"() {
    when:
    SystemParticipantValidationUtils.check(invalidWecType)

    then:
    Throwable ex = thrown()
    ex.message.contains(expectedException.message)

    where:
    invalidWecType                                                                                                                                                              || expectedException
    new WecTypeInput(uuid, id, capex, opex, sRated, cosPhiRated, wecCharacteristic, Quantities.getQuantity(110d, EFFICIENCY), rotorArea, hubHeight)                             || new InvalidEntityException("Efficiency of the converter of WecTypeInput must be between 0% and 100%", invalidWecType)
    new WecTypeInput(uuid, id, capex, opex, sRated, cosPhiRated, wecCharacteristic, etaConv, Quantities.getQuantity(-10, ROTOR_AREA), Quantities.getQuantity(-200, HUB_HEIGHT)) || new InvalidEntityException("The following quantities have to be zero or positive: -10 m², -200 m", invalidWecType)
  }

  def "SystemParticipantValidationUtils.checkEvcs() recognizes all potential errors for a evcs"() {
    when:
    def exceptions = SystemParticipantValidationUtils.check(invalidEvcs).findAll { it.failure }

    then:
    exceptions.size() == 1
    Exception ex = exceptions.get(0).exception.get()
    ex.class == expectedException.class
    ex.message == expectedException.message

    where:
    invalidEvcs                                                           || expectedException
    SystemParticipantTestData.evcsInput.copy().chargingPoints(-1).build() || new InvalidEntityException("Invalid number of charging points: '-1'. At least one charging point is needed.", invalidEvcs)
    SystemParticipantTestData.evcsInput.copy().chargingPoints(0).build()  || new InvalidEntityException("Invalid number of charging points: '0'. At least one charging point is needed.", invalidEvcs)
    SystemParticipantTestData.evcsInput.copy().cosPhiRated(2).build()     || new InvalidEntityException("Rated power factor of EvcsInput must be between 0 and 1", invalidEvcs)
  }

  def "SystemParticipantValidationUtils.checkEvcs() recognizes all potential errors for a evcs type"() {
    given:
    def invalidType = new ChargingPointType("invalid type", Quantities.getQuantity(-1d, KILOVOLTAMPERE), AC)
    def invalidEvcs = SystemParticipantTestData.evcsInput.copy().type(invalidType).build()
    def expectedExceptions = new InvalidEntityException("The following quantities have to be zero or positive: -1 kVA", invalidEvcs)

    when:
    def exceptions = SystemParticipantValidationUtils.check(invalidEvcs).findAll { it.failure }

    then:
    exceptions.size() == 1
    Exception ex = exceptions.get(0).exception.get()
    ex.class == expectedExceptions.class
    ex.message == expectedExceptions.message
  }
}<|MERGE_RESOLUTION|>--- conflicted
+++ resolved
@@ -295,15 +295,9 @@
     ex.message.contains(expectedException.message)
 
     where:
-<<<<<<< HEAD
     invalidHpType                                                                                            || expectedException
     new HpTypeInput(uuid, id, capex, opex, Quantities.getQuantity(0, S_RATED), cosPhiRated, pThermal)        || new InvalidEntityException("The following quantities have to be positive: 0 kVA", invalidHpType)
     new HpTypeInput(uuid, id, capex, opex, sRated, cosPhiRated, Quantities.getQuantity(0, ACTIVE_POWER_IN))  || new InvalidEntityException("The following quantities have to be positive: 0 kW", invalidHpType)
-=======
-    invalidHpType                                                                                             || expectedException
-    new HpTypeInput(uuid, id, capex, opex, Quantities.getQuantity(0, S_RATED), cosPhiRated, pThermal) || new InvalidEntityException("The following quantities have to be positive: 0 kVA", invalidHpType)
-    new HpTypeInput(uuid, id, capex, opex, sRated, cosPhiRated, Quantities.getQuantity(0, ACTIVE_POWER_IN))   || new InvalidEntityException("The following quantities have to be positive: 0 kW", invalidHpType)
->>>>>>> acd2a48f
   }
 
   // AC
