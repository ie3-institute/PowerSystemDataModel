--- conflicted
+++ resolved
@@ -472,367 +472,4 @@
 		res.present
 		res.get() == "prefix_time_series_mapping_suffix"
 	}
-<<<<<<< HEAD
-=======
-
-	def "A simple file naming strategy does return empty sub directory path for system type and characteristic model input classes"() {
-		given: "a naming strategy without pre- or suffixes"
-		def strategy = new EntityPersistenceNamingStrategy()
-
-		when:
-		def actual = strategy.getDirectoryPath(modelClass as Class<? extends UniqueEntity>)
-
-		then:
-		actual == expected
-
-		where:
-		modelClass               || expected
-		BmTypeInput              || Optional.empty()
-		ChpTypeInput             || Optional.empty()
-		EvTypeInput              || Optional.empty()
-		HpTypeInput              || Optional.empty()
-		StorageTypeInput         || Optional.empty()
-		WecTypeInput             || Optional.empty()
-	}
-
-	def "A simple file naming strategy does return empty sub directory path for other system model input classes"() {
-		given: "a naming strategy without pre- or suffixes"
-		def strategy = new EntityPersistenceNamingStrategy()
-
-		when:
-		def actual = strategy.getDirectoryPath(modelClass as Class<? extends UniqueEntity>)
-
-		then:
-		actual == expected
-
-		where:
-		modelClass               || expected
-		FixedFeedInInput         || Optional.empty()
-		PvInput                  || Optional.empty()
-		WecInput                 || Optional.empty()
-		ChpInput                 || Optional.empty()
-		BmInput                  || Optional.empty()
-		EvInput                  || Optional.empty()
-		LoadInput                || Optional.empty()
-		StorageInput             || Optional.empty()
-		HpInput                  || Optional.empty()
-		EvcsInput                || Optional.empty()
-	}
-
-	def "A simple file naming strategy does return empty sub directory path for connector model input classes"() {
-		given: "a naming strategy without pre- or suffixes"
-		def strategy = new EntityPersistenceNamingStrategy()
-
-		when:
-		def actual = strategy.getDirectoryPath(modelClass as Class<? extends UniqueEntity>)
-
-		then:
-		actual == expected
-
-		where:
-		modelClass               || expected
-		LineInput                || Optional.empty()
-		SwitchInput              || Optional.empty()
-		Transformer2WInput       || Optional.empty()
-		Transformer3WInput       || Optional.empty()
-		LineTypeInput            || Optional.empty()
-		Transformer2WTypeInput   || Optional.empty()
-		Transformer3WTypeInput   || Optional.empty()
-	}
-
-	def "A simple file naming strategy does return empty sub directory path for graphics model input classes"() {
-		given: "a naming strategy without pre- or suffixes"
-		def strategy = new EntityPersistenceNamingStrategy()
-
-		when:
-		def actual = strategy.getDirectoryPath(modelClass as Class<? extends UniqueEntity>)
-
-		then:
-		actual == expected
-
-		where:
-		modelClass               || expected
-		NodeGraphicInput         || Optional.empty()
-		LineGraphicInput         || Optional.empty()
-	}
-
-	def "A simple file naming strategy does return empty sub directory path for thermal model input classes"() {
-		given: "a naming strategy without pre- or suffixes"
-		def strategy = new EntityPersistenceNamingStrategy()
-
-		when:
-		def actual = strategy.getDirectoryPath(modelClass as Class<? extends UniqueEntity>)
-
-		then:
-		actual == expected
-
-		where:
-		modelClass               || expected
-		CylindricalStorageInput  || Optional.empty()
-		ThermalHouseInput        || Optional.empty()
-	}
-
-	def "A simple file naming strategy does return empty sub directory path for any other model classes"() {
-		given: "a naming strategy without pre- or suffixes"
-		def strategy = new EntityPersistenceNamingStrategy()
-
-		when:
-		def actual = strategy.getDirectoryPath(modelClass as Class<? extends UniqueEntity>)
-
-		then:
-		actual == expected
-
-		where:
-		modelClass               || expected
-		NodeInput                || Optional.empty()
-		MeasurementUnitInput     || Optional.empty()
-		RandomLoadParameters     || Optional.empty()
-		TimeSeriesMappingSource.MappingEntry  || Optional.empty()
-	}
-
-	def "A simple file naming strategy does return empty sub directory path for any result class"() {
-		given: "a naming strategy without pre- or suffixes"
-		def strategy = new EntityPersistenceNamingStrategy()
-
-		when:
-		def actual = strategy.getDirectoryPath(modelClass as Class<? extends UniqueEntity>)
-
-		then:
-		actual == expected
-
-		where:
-		modelClass               || expected
-		LoadResult               || Optional.empty()
-		FixedFeedInResult        || Optional.empty()
-		BmResult                 || Optional.empty()
-		PvResult                 || Optional.empty()
-		ChpResult                || Optional.empty()
-		WecResult                || Optional.empty()
-		StorageResult            || Optional.empty()
-		EvcsResult               || Optional.empty()
-		EvResult                 || Optional.empty()
-		Transformer2WResult      || Optional.empty()
-		Transformer3WResult      || Optional.empty()
-		LineResult               || Optional.empty()
-		SwitchResult             || Optional.empty()
-		NodeResult               || Optional.empty()
-		CylindricalStorageResult || Optional.empty()
-		ThermalHouseResult       || Optional.empty()
-	}
-
-	def "A simple file naming strategy does return empty sub directory path for load profile time series"() {
-		given: "a naming strategy without pre- or suffixes"
-		def strategy = new EntityPersistenceNamingStrategy()
-		def timeSeries = Mock(LoadProfileInput)
-
-		when:
-		def actual = strategy.getDirectoryPath(timeSeries)
-
-		then:
-		actual == Optional.empty()
-	}
-
-	def "A simple file naming strategy does return empty sub directory path for individual time series"() {
-		given: "a naming strategy without pre- or suffixes"
-		def strategy = new EntityPersistenceNamingStrategy()
-		def timeSeries = Mock(IndividualTimeSeries)
-
-		when:
-		def actual = strategy.getDirectoryPath(timeSeries)
-
-		then:
-		actual == Optional.empty()
-	}
-
-	def "A EntityPersistenceNamingStrategy without pre- or suffixes should return valid file paths for all connector input classes"() {
-		given: "a naming strategy without pre- or suffixes"
-		def strategy = new EntityPersistenceNamingStrategy()
-
-		when:
-		def res = strategy.getFilePath(modelClass as Class<? extends UniqueEntity>)
-
-		then:
-		res.present
-		res.get() == expectedString
-
-		where:
-		modelClass               || expectedString
-		LineInput                || "line_input"
-		SwitchInput              || "switch_input"
-		Transformer2WInput       || "transformer_2_w_input"
-		Transformer3WInput       || "transformer_3_w_input"
-		LineTypeInput            || "line_type_input"
-		Transformer2WTypeInput   || "transformer_2_w_type_input"
-		Transformer3WTypeInput   || "transformer_3_w_type_input"
-	}
-
-	def "A EntityPersistenceNamingStrategy without pre- or suffixes should return valid file paths for all graphics input classes"() {
-		given: "a naming strategy without pre- or suffixes"
-		def strategy = new EntityPersistenceNamingStrategy()
-
-		when:
-		def res = strategy.getFilePath(modelClass as Class<? extends UniqueEntity>)
-
-		then:
-		res.present
-		res.get() == expectedString
-
-		where:
-		modelClass               || expectedString
-		NodeGraphicInput         || "node_graphic_input"
-		LineGraphicInput         || "line_graphic_input"
-	}
-
-	def "A EntityPersistenceNamingStrategy without pre- or suffixes should return valid file paths for all thermal input classes"() {
-		given: "a naming strategy without pre- or suffixes"
-		def strategy = new EntityPersistenceNamingStrategy()
-
-		when:
-		def res = strategy.getFilePath(modelClass as Class<? extends UniqueEntity>)
-
-		then:
-		res.present
-		res.get() == expectedString
-
-		where:
-		modelClass               || expectedString
-		CylindricalStorageInput  || "cylindrical_storage_input"
-		ThermalHouseInput        || "thermal_house_input"
-	}
-
-	def "A EntityPersistenceNamingStrategy without pre- or suffixes should return valid file paths for all system characteristic and type input classes"() {
-		given: "a naming strategy without pre- or suffixes"
-		def strategy = new EntityPersistenceNamingStrategy()
-
-		when:
-		def res = strategy.getFilePath(modelClass as Class<? extends UniqueEntity>)
-
-		then:
-		res.present
-		res.get() == expectedString
-
-		where:
-		modelClass               || expectedString
-		BmTypeInput              || "bm_type_input"
-		ChpTypeInput             || "chp_type_input"
-		EvTypeInput              || "ev_type_input"
-		HpTypeInput              || "hp_type_input"
-		StorageTypeInput         || "storage_type_input"
-		WecTypeInput             || "wec_type_input"
-	}
-
-	def "A EntityPersistenceNamingStrategy without pre- or suffixes should return valid file paths for all other system input classes"() {
-		given: "a naming strategy without pre- or suffixes"
-		def strategy = new EntityPersistenceNamingStrategy()
-
-		when:
-		def res = strategy.getFilePath(modelClass as Class<? extends UniqueEntity>)
-
-		then:
-		res.present
-		res.get() == expectedString
-
-		where:
-		modelClass               || expectedString
-		FixedFeedInInput         || "fixed_feed_in_input"
-		PvInput                  || "pv_input"
-		WecInput                 || "wec_input"
-		ChpInput                 || "chp_input"
-		BmInput                  || "bm_input"
-		EvInput                  || "ev_input"
-		LoadInput                || "load_input"
-		StorageInput             || "storage_input"
-		HpInput                  || "hp_input"
-		EvcsInput                || "evcs_input"
-	}
-
-	def "A EntityPersistenceNamingStrategy without pre- or suffixes should return valid file paths for all other input classes"() {
-		given: "a naming strategy without pre- or suffixes"
-		def strategy = new EntityPersistenceNamingStrategy()
-
-		when:
-		def res = strategy.getFilePath(modelClass as Class<? extends UniqueEntity>)
-
-		then:
-		res.present
-		res.get() == expectedString
-
-		where:
-		modelClass               || expectedString
-		NodeInput                || "node_input"
-		MeasurementUnitInput     || "measurement_unit_input"
-	}
-
-	def "A EntityPersistenceNamingStrategy without pre- or suffixes should return valid file paths for all result classes"() {
-		given: "a naming strategy without pre- or suffixes"
-		def strategy = new EntityPersistenceNamingStrategy()
-
-		when:
-		def res = strategy.getFilePath(modelClass as Class<? extends UniqueEntity>)
-
-		then:
-		res.present
-		res.get() == expectedString
-
-		where:
-		modelClass               || expectedString
-		LoadResult               || "load_res"
-		FixedFeedInResult        || "fixed_feed_in_res"
-		BmResult                 || "bm_res"
-		PvResult                 || "pv_res"
-		ChpResult                || "chp_res"
-		WecResult                || "wec_res"
-		StorageResult            || "storage_res"
-		EvcsResult               || "evcs_res"
-		EvResult                 || "ev_res"
-		Transformer2WResult      || "transformer_2_w_res"
-		Transformer3WResult      || "transformer_3_w_res"
-		LineResult               || "line_res"
-		SwitchResult             || "switch_res"
-		NodeResult               || "node_res"
-		CylindricalStorageResult || "cylindrical_storage_res"
-		ThermalHouseResult       || "thermal_house_res"
-	}
-
-	def "A simple file naming strategy does return valid file path for load profile time series"() {
-		given: "a naming strategy without pre- or suffixes"
-		def strategy = new EntityPersistenceNamingStrategy()
-		def timeSeries = Mock(LoadProfileInput)
-		timeSeries.uuid >> uuid
-		timeSeries.type >> type
-
-		when:
-		def actual = strategy.getFilePath(timeSeries)
-
-		then:
-		actual.present
-		actual.get() == expectedFilePath
-
-		where:
-		clazz            | uuid                                                    | type               || expectedFilePath
-		LoadProfileInput | UUID.fromString("bee0a8b6-4788-4f18-bf72-be52035f7304") | BdewLoadProfile.G3 || "lpts_g3_bee0a8b6-4788-4f18-bf72-be52035f7304"
-	}
-
-	def "A simple file naming strategy does return valid file path for individual time series"() {
-		given: "a naming strategy without pre- or suffixes"
-		def strategy = new EntityPersistenceNamingStrategy()
-		def entries = [
-			new TimeBasedValue(ZonedDateTime.now(), new EnergyPriceValue(Quantities.getQuantity(500d, PowerSystemUnits.EURO_PER_MEGAWATTHOUR)))
-		] as SortedSet
-		def timeSeries = Mock(IndividualTimeSeries)
-		timeSeries.uuid >> uuid
-		timeSeries.entries >> entries
-
-		when:
-		def actual = strategy.getFilePath(timeSeries)
-
-		then:
-		actual.present
-		actual.get() == expectedFilePath
-
-		where:
-		clazz                | uuid                                                    || expectedFilePath
-		IndividualTimeSeries | UUID.fromString("4881fda2-bcee-4f4f-a5bb-6a09bf785276") || "its_c_4881fda2-bcee-4f4f-a5bb-6a09bf785276"
-	}
->>>>>>> d9258339
 }