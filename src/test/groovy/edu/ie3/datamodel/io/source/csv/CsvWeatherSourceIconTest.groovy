--- conflicted
+++ resolved
@@ -32,12 +32,7 @@
 	def setupSpec() {
 		coordinateSource = WeatherTestData.coordinateSource
 		def weatherFactory = new IconTimeBasedWeatherValueFactory()
-<<<<<<< HEAD
-		source = new CsvWeatherSource(",", iconWeatherFolderPath, new EntityPersistenceNamingStrategy(), coordinateSource, weatherFactory)
-=======
-		folderPath = new File(getClass().getResource('/weather/icon').toURI()).absolutePath
-		source = new CsvWeatherSource(",", folderPath, new FileNamingStrategy(), coordinateSource, weatherFactory)
->>>>>>> be6b20b7
+		source = new CsvWeatherSource(",", iconWeatherFolderPath, new FileNamingStrategy(), coordinateSource, weatherFactory)
 	}
 
 	def "A CsvWeatherSource can read and correctly parse a single value for a specific date and coordinate"() {
@@ -110,11 +105,7 @@
 		def coordinateSource = Mock(IdCoordinateSource)
 		coordinateSource.getCoordinate(_) >> { args -> args[0] == 67775 ? Optional.of(expectedCoordinate) : Optional.empty() }
 		def weatherFactory = new IconTimeBasedWeatherValueFactory()
-<<<<<<< HEAD
-		def source = new CsvWeatherSource(",", iconWeatherFolderPath, new EntityPersistenceNamingStrategy(), coordinateSource, weatherFactory)
-=======
-		def source = new CsvWeatherSource(",", folderPath, new FileNamingStrategy(), coordinateSource, weatherFactory)
->>>>>>> be6b20b7
+		def source = new CsvWeatherSource(",", iconWeatherFolderPath, new FileNamingStrategy(), coordinateSource, weatherFactory)
 		def fieldToValues = new TreeMap<>(String.CASE_INSENSITIVE_ORDER)
 		fieldToValues.putAll(
 				[
@@ -161,11 +152,7 @@
 		given:
 		def coordinateSource = new WeatherTestData.DummyIdCoordinateSource()
 		def weatherFactory = new IconTimeBasedWeatherValueFactory()
-<<<<<<< HEAD
-		def source = new CsvWeatherSource(",", iconWeatherFolderPath, new EntityPersistenceNamingStrategy(), coordinateSource, weatherFactory)
-=======
-		def source = new CsvWeatherSource(",", folderPath, new FileNamingStrategy(), coordinateSource, weatherFactory)
->>>>>>> be6b20b7
+		def source = new CsvWeatherSource(",", iconWeatherFolderPath, new FileNamingStrategy(), coordinateSource, weatherFactory)
 		def fieldToValues = [
 			"datum"       : "2019-08-01 01:00:00",
 			"albRad"      : "13.015240669",
@@ -209,11 +196,7 @@
 		given:
 		def coordinateSource = new WeatherTestData.DummyIdCoordinateSource()
 		def weatherFactory = new IconTimeBasedWeatherValueFactory()
-<<<<<<< HEAD
-		def source = new CsvWeatherSource(",", iconWeatherFolderPath, new EntityPersistenceNamingStrategy(), coordinateSource, weatherFactory)
-=======
-		def source = new CsvWeatherSource(",", folderPath, new FileNamingStrategy(), coordinateSource, weatherFactory)
->>>>>>> be6b20b7
+		def source = new CsvWeatherSource(",", iconWeatherFolderPath, new FileNamingStrategy(), coordinateSource, weatherFactory)
 		def fieldToValues = [
 			"datum"   : "2019-08-01 01:00:00",
 			"albRad"  : "13.015240669",
@@ -256,11 +239,7 @@
 		given:
 		def coordinateSource = new WeatherTestData.DummyIdCoordinateSource()
 		def weatherFactory = new IconTimeBasedWeatherValueFactory()
-<<<<<<< HEAD
-		def source = new CsvWeatherSource(",", iconWeatherFolderPath, new EntityPersistenceNamingStrategy(), coordinateSource, weatherFactory)
-=======
-		def source = new CsvWeatherSource(",", folderPath, new FileNamingStrategy(), coordinateSource, weatherFactory)
->>>>>>> be6b20b7
+		def source = new CsvWeatherSource(",", iconWeatherFolderPath, new FileNamingStrategy(), coordinateSource, weatherFactory)
 		def fieldToValues = [
 			"datum"       : "2019-08-01 01:00:00",
 			"albrad"      : "13.015240669",
