--- conflicted
+++ resolved
@@ -29,13 +29,8 @@
   RawGridSource source
 
   def setupSpec() {
-<<<<<<< HEAD
-    CsvTypeSource typeSource = new CsvTypeSource(csvSep, typeFolderPath as Path, fileNamingStrategy)
-    source = new CsvRawGridSource(csvSep, gridDefaultFolderPath as Path, fileNamingStrategy, typeSource)
-=======
-    TypeSource typeSource = new TypeSource(new CsvDataSource(csvSep, typeFolderPath, fileNamingStrategy))
-    source = new RawGridSource(typeSource, new CsvDataSource(csvSep, gridDefaultFolderPath, fileNamingStrategy))
->>>>>>> 2ac87334
+    TypeSource typeSource = new TypeSource(new CsvDataSource(csvSep, typeFolderPath as Path, fileNamingStrategy))
+    source = new RawGridSource(typeSource, new CsvDataSource(csvSep, gridDefaultFolderPath as Path, fileNamingStrategy))
   }
 
   def "The CsvRawGridSource is able to convert single valid AssetInputEntityData to ConnectorInputEntityData"() {
