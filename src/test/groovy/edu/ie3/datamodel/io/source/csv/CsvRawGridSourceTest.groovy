--- conflicted
+++ resolved
@@ -6,10 +6,6 @@
 package edu.ie3.datamodel.io.source.csv
 
 import edu.ie3.datamodel.exceptions.SourceException
-<<<<<<< HEAD
-import edu.ie3.datamodel.io.factory.FactoryData
-=======
->>>>>>> 6c1828db
 import edu.ie3.datamodel.io.factory.input.AssetInputEntityData
 import edu.ie3.datamodel.io.factory.input.ConnectorInputEntityData
 import edu.ie3.datamodel.io.factory.input.Transformer3WInputEntityData
@@ -60,7 +56,7 @@
       "closed"		    : "true"
     ]
 
-    def validAssetEntityInputData = new AssetInputEntityData(new FactoryData.MapWithRowIndex("-1", fieldsToAttributes), SwitchInput)
+    def validAssetEntityInputData = new AssetInputEntityData(fieldsToAttributes, SwitchInput)
 
     def nodes = [rgtd.nodeA, rgtd.nodeB]
 
@@ -90,7 +86,7 @@
       "closed"		: "true"
     ]
 
-    def validAssetEntityInputData = new AssetInputEntityData(new FactoryData.MapWithRowIndex("-1", fieldsToAttributes), SwitchInput)
+    def validAssetEntityInputData = new AssetInputEntityData(fieldsToAttributes, SwitchInput)
 
     def nodes = [rgtd.nodeA, rgtd.nodeB]
 
@@ -105,7 +101,7 @@
   def "The CsvRawGridSource is able to convert a stream of valid AssetInputEntityData to ConnectorInputEntityData"() {
     given: "valid input data"
     def validStream = Stream.of(
-        new AssetInputEntityData(new FactoryData.MapWithRowIndex("-1", [
+        new AssetInputEntityData([
           "uuid"			: "5dc88077-aeb6-4711-9142-db57287640b1",
           "id"			: "test_switch_AtoB",
           "operator"		: "8f9682df-0744-4b58-a122-f0dc730f6510",
@@ -114,8 +110,8 @@
           "nodeA"			: "4ca90220-74c2-4369-9afa-a18bf068840d",
           "nodeB"			: "47d29df0-ba2d-4d23-8e75-c82229c5c758",
           "closed"		: "true"
-        ]), SwitchInput),
-        new AssetInputEntityData(new FactoryData.MapWithRowIndex("-1", [
+        ], SwitchInput),
+        new AssetInputEntityData([
           "uuid"				: "91ec3bcf-1777-4d38-af67-0bf7c9fa73c7",
           "id"				: "test_lineCtoD",
           "operator"			: "8f9682df-0744-4b58-a122-f0dc730f6510",
@@ -128,24 +124,24 @@
           "length"			: "0.003",
           "geoPosition"		: "{ \"type\": \"LineString\", \"coordinates\": [[7.411111, 51.492528], [7.414116, 51.484136]]}",
           "olmCharacteristic"	: "olm:{(0.0,1.0)}"
-        ]),
+        ],
         LineInput)
         )
 
     def expectedSet = [
-      Optional.of(new ConnectorInputEntityData(new FactoryData.MapWithRowIndex("-1", [
+      Optional.of(new ConnectorInputEntityData([
         "uuid"			: "5dc88077-aeb6-4711-9142-db57287640b1",
         "id"			: "test_switch_AtoB",
         "operator"		: "8f9682df-0744-4b58-a122-f0dc730f6510",
         "operatesFrom"	: "2020-03-24 15:11:31",
         "operatesUntil"	: "2020-03-24 15:11:31",
         "closed"		: "true"
-      ]),
+      ],
       SwitchInput,
       rgtd.nodeA,
       rgtd.nodeB
       )),
-      Optional.of(new ConnectorInputEntityData(new FactoryData.MapWithRowIndex("-1", [
+      Optional.of(new ConnectorInputEntityData([
         "uuid"				: "91ec3bcf-1777-4d38-af67-0bf7c9fa73c7",
         "id"				: "test_lineCtoD",
         "operator"			: "8f9682df-0744-4b58-a122-f0dc730f6510",
@@ -156,7 +152,7 @@
         "length"			: "0.003",
         "geoPosition"		: "{ \"type\": \"LineString\", \"coordinates\": [[7.411111, 51.492528], [7.414116, 51.484136]]}",
         "olmCharacteristic"	: "olm:{(0.0,1.0)}"
-      ]),
+      ],
       LineInput,
       rgtd.nodeC,
       rgtd.nodeD
@@ -180,7 +176,7 @@
 
   def "The CsvRawGridSource is able to add a type to untyped ConnectorInputEntityData correctly"() {
     given: "valid input data"
-    def validConnectorEntityData = new ConnectorInputEntityData(new FactoryData.MapWithRowIndex("-1", [
+    def validConnectorEntityData = new ConnectorInputEntityData([
       "uuid"             	: "91ec3bcf-1777-4d38-af67-0bf7c9fa73c7",
       "id"               	: "test_lineCtoD",
       "operator"         	: "8f9682df-0744-4b58-a122-f0dc730f6510",
@@ -191,13 +187,13 @@
       "length"           	: "0.003",
       "geoPosition"      	: "{ \"type\": \"LineString\", \"coordinates\": [[7.411111, 51.492528], [7.414116, 51.484136]]}",
       "olmCharacteristic"	: "olm:{(0.0,1.0)}"
-    ]),
+    ],
     LineInput,
     rgtd.nodeC,
     rgtd.nodeD
     )
 
-    def expectedTypedEntityData = new TypedConnectorInputEntityData(new FactoryData.MapWithRowIndex("-1", [
+    def expectedTypedEntityData = new TypedConnectorInputEntityData([
       "uuid"             	: "91ec3bcf-1777-4d38-af67-0bf7c9fa73c7",
       "id"               	: "test_lineCtoD",
       "operator"         	: "8f9682df-0744-4b58-a122-f0dc730f6510",
@@ -207,7 +203,7 @@
       "length"           	: "0.003",
       "geoPosition"      	: "{ \"type\": \"LineString\", \"coordinates\": [[7.411111, 51.492528], [7.414116, 51.484136]]}",
       "olmCharacteristic"	: "olm:{(0.0,1.0)}"
-    ]),
+    ],
     LineInput,
     rgtd.nodeC,
     rgtd.nodeD,
@@ -223,7 +219,7 @@
 
   def "The CsvRawGridSource is able to find and add a type to untyped ConnectorInputEntityData correctly"() {
     given: "valid input data"
-    def validConnectorEntityData = new ConnectorInputEntityData(new FactoryData.MapWithRowIndex("-1", [
+    def validConnectorEntityData = new ConnectorInputEntityData([
       "uuid"             	: "91ec3bcf-1777-4d38-af67-0bf7c9fa73c7",
       "id"               	: "test_lineCtoD",
       "operator"         	: "8f9682df-0744-4b58-a122-f0dc730f6510",
@@ -234,13 +230,13 @@
       "length"           	: "0.003",
       "geoPosition"      	: "{ \"type\": \"LineString\", \"coordinates\": [[7.411111, 51.492528], [7.414116, 51.484136]]}",
       "olmCharacteristic"	: "olm:{(0.0,1.0)}"
-    ]),
+    ],
     LineInput,
     rgtd.nodeC,
     rgtd.nodeD
     )
 
-    def expectedTypedEntityData = Optional.of(new TypedConnectorInputEntityData(new FactoryData.MapWithRowIndex("-1", [
+    def expectedTypedEntityData = Optional.of(new TypedConnectorInputEntityData([
       "uuid"             	: "91ec3bcf-1777-4d38-af67-0bf7c9fa73c7",
       "id"               	: "test_lineCtoD",
       "operator"         	: "8f9682df-0744-4b58-a122-f0dc730f6510",
@@ -250,7 +246,7 @@
       "length"           	: "0.003",
       "geoPosition"      	: "{ \"type\": \"LineString\", \"coordinates\": [[7.411111, 51.492528], [7.414116, 51.484136]]}",
       "olmCharacteristic"	: "olm:{(0.0,1.0)}"
-    ]),
+    ],
     LineInput,
     rgtd.nodeC,
     rgtd.nodeD,
@@ -268,7 +264,7 @@
 
   def "The CsvRawGridSource is able to identify ConnectorInputEntityData data with non matching type requirements correctly"() {
     given: "valid input data"
-    def validConnectorEntityData = new ConnectorInputEntityData(new FactoryData.MapWithRowIndex("-1", [
+    def validConnectorEntityData = new ConnectorInputEntityData([
       "uuid"             	: "91ec3bcf-1777-4d38-af67-0bf7c9fa73c7",
       "id"               	: "test_lineCtoD",
       "operator"         	: "8f9682df-0744-4b58-a122-f0dc730f6510",
@@ -279,7 +275,7 @@
       "length"           	: "0.003",
       "geoPosition"      	: "{ \"type\": \"LineString\", \"coordinates\": [[7.411111, 51.492528], [7.414116, 51.484136]]}",
       "olmCharacteristic"	: "olm:{(0.0,1.0)}"
-    ]),
+    ],
     LineInput,
     rgtd.nodeC,
     rgtd.nodeD
@@ -297,7 +293,7 @@
   def "The CsvRawGridSource is able to convert a stream of valid ConnectorInputEntityData to TypedConnectorInputEntityData"() {
     given: "valid input data"
     def validStream = Stream.of(
-        Optional.of(new ConnectorInputEntityData(new FactoryData.MapWithRowIndex("-1", [
+        Optional.of(new ConnectorInputEntityData([
           "uuid"             	: "91ec3bcf-1777-4d38-af67-0bf7c9fa73c7",
           "id"               	: "test_lineCtoD",
           "operator"         	: "8f9682df-0744-4b58-a122-f0dc730f6510",
@@ -308,12 +304,12 @@
           "length"           	: "0.003",
           "geoPosition"      	: "{ \"type\": \"LineString\", \"coordinates\": [[7.411111, 51.492528], [7.414116, 51.484136]]}",
           "olmCharacteristic"	: "olm:{(0.0,1.0)}"
-        ]),
+        ],
         LineInput,
         rgtd.nodeC,
         rgtd.nodeD
         )),
-        Optional.of(new ConnectorInputEntityData(new FactoryData.MapWithRowIndex("-1", [
+        Optional.of(new ConnectorInputEntityData([
           "uuid"             	: "92ec3bcf-1777-4d38-af67-0bf7c9fa73c7",
           "id"               	: "test_line_AtoB",
           "operator"         	: "8f9682df-0744-4b58-a122-f0dc730f6510",
@@ -324,14 +320,14 @@
           "length"           	: "0.003",
           "geoPosition"      	: "{ \"type\": \"LineString\", \"coordinates\": [[7.411111, 51.492528], [7.414116, 51.484136]]}",
           "olmCharacteristic"	: "olm:{(0.0,1.0)}"
-        ]), LineInput,
+        ], LineInput,
         rgtd.nodeA,
         rgtd.nodeB
         ))
         )
 
     def expectedSet = [
-      Optional.of(new TypedConnectorInputEntityData<>(new FactoryData.MapWithRowIndex("-1", [
+      Optional.of(new TypedConnectorInputEntityData<>([
         "uuid"             	: "91ec3bcf-1777-4d38-af67-0bf7c9fa73c7",
         "id"               	: "test_lineCtoD",
         "operator"         	: "8f9682df-0744-4b58-a122-f0dc730f6510",
@@ -341,13 +337,13 @@
         "length"           	: "0.003",
         "geoPosition"      	: "{ \"type\": \"LineString\", \"coordinates\": [[7.411111, 51.492528], [7.414116, 51.484136]]}",
         "olmCharacteristic"	: "olm:{(0.0,1.0)}"
-      ]),
+      ],
       LineInput,
       rgtd.nodeC,
       rgtd.nodeD,
       rgtd.lineTypeInputCtoD
       )),
-      Optional.of(new TypedConnectorInputEntityData<>(new FactoryData.MapWithRowIndex("-1", [
+      Optional.of(new TypedConnectorInputEntityData<>([
         "uuid"             	: "92ec3bcf-1777-4d38-af67-0bf7c9fa73c7",
         "id"               	: "test_line_AtoB",
         "operator"         	: "8f9682df-0744-4b58-a122-f0dc730f6510",
@@ -357,7 +353,7 @@
         "length"           	: "0.003",
         "geoPosition"      	: "{ \"type\": \"LineString\", \"coordinates\": [[7.411111, 51.492528], [7.414116, 51.484136]]}",
         "olmCharacteristic"	: "olm:{(0.0,1.0)}"
-      ]), LineInput,
+      ], LineInput,
       rgtd.nodeA,
       rgtd.nodeB,
       rgtd.lineTypeInputCtoD
@@ -376,7 +372,7 @@
 
   def "The CsvRawGridSource is able to add the third node for a three winding transformer correctly"() {
     given: "valid input data"
-    def typedEntityData = new TypedConnectorInputEntityData(new FactoryData.MapWithRowIndex("-1", [
+    def typedEntityData = new TypedConnectorInputEntityData([
       "uuid"				: "cc327469-7d56-472b-a0df-edbb64f90e8f",
       "id"				: "3w_test",
       "operator"			: "8f9682df-0744-4b58-a122-f0dc730f6510",
@@ -386,13 +382,13 @@
       "parallelDevices"	: "1",
       "tapPos"			: "0",
       "autoTap"			: "true"
-    ]),
+    ],
     Transformer3WInput,
     rgtd.nodeA,
     rgtd.nodeB,
     rgtd.transformerTypeAtoBtoC)
 
-    def expected = Optional.of(new Transformer3WInputEntityData(new FactoryData.MapWithRowIndex("-1", [
+    def expected = Optional.of(new Transformer3WInputEntityData([
       "uuid"				: "cc327469-7d56-472b-a0df-edbb64f90e8f",
       "id"				: "3w_test",
       "operator"			: "8f9682df-0744-4b58-a122-f0dc730f6510",
@@ -401,7 +397,7 @@
       "parallelDevices"	: "1",
       "tapPos"			: "0",
       "autoTap"			: "true"
-    ]),
+    ],
     Transformer3WInput,
     rgtd.nodeA,
     rgtd.nodeB,
@@ -423,7 +419,7 @@
 
   def "The CsvRawGridSource is NOT able to add the third node for a three winding transformer, if it is not available"() {
     given: "valid input data"
-    def typedEntityData = new TypedConnectorInputEntityData(new FactoryData.MapWithRowIndex("-1", [
+    def typedEntityData = new TypedConnectorInputEntityData([
       "uuid"				: "cc327469-7d56-472b-a0df-edbb64f90e8f",
       "id"				: "3w_test",
       "operator"			: "8f9682df-0744-4b58-a122-f0dc730f6510",
@@ -433,7 +429,7 @@
       "parallelDevices"	: "1",
       "tapPos"			: "0",
       "autoTap"			: "true"
-    ]),
+    ],
     Transformer3WInput,
     rgtd.nodeA,
     rgtd.nodeB,
@@ -454,7 +450,7 @@
 
   def "The CsvRawGridSource is able to add the third node for a three winding transformer to a stream of candidates"() {
     given: "suitable input data"
-    def inputStream = Stream.of(Optional.of(new TypedConnectorInputEntityData(new FactoryData.MapWithRowIndex("-1", [
+    def inputStream = Stream.of(Optional.of(new TypedConnectorInputEntityData([
       "uuid"				: "cc327469-7d56-472b-a0df-edbb64f90e8f",
       "id"				: "3w_test",
       "operator"			: "8f9682df-0744-4b58-a122-f0dc730f6510",
@@ -464,12 +460,12 @@
       "parallelDevices"	: "1",
       "tapPos"			: "0",
       "autoTap"			: "true"
-    ]),
+    ],
     Transformer3WInput,
     rgtd.nodeA,
     rgtd.nodeB,
     rgtd.transformerTypeAtoBtoC)),
-    Optional.of(new TypedConnectorInputEntityData(new FactoryData.MapWithRowIndex("-1", [
+    Optional.of(new TypedConnectorInputEntityData([
       "uuid"				: "cc327469-7d56-472b-a0df-edbb64f90e8f",
       "id"				: "3w_test",
       "operator"			: "8f9682df-0744-4b58-a122-f0dc730f6510",
@@ -479,7 +475,7 @@
       "parallelDevices"	: "1",
       "tapPos"			: "0",
       "autoTap"			: "true"
-    ]),
+    ],
     Transformer3WInput,
     rgtd.nodeA,
     rgtd.nodeB,
@@ -493,7 +489,7 @@
     ]
 
     def expectedSet = [
-      Optional.of(new Transformer3WInputEntityData(new FactoryData.MapWithRowIndex("-1", [
+      Optional.of(new Transformer3WInputEntityData([
         "uuid"				: "cc327469-7d56-472b-a0df-edbb64f90e8f",
         "id"				: "3w_test",
         "operator"			: "8f9682df-0744-4b58-a122-f0dc730f6510",
@@ -502,7 +498,7 @@
         "parallelDevices"	: "1",
         "tapPos"			: "0",
         "autoTap"			: "true"
-      ]),
+      ],
       Transformer3WInput,
       rgtd.nodeA,
       rgtd.nodeB,
@@ -757,11 +753,7 @@
     then: "the optional is empty"
     actual == null
     SourceException ex = thrown()
-<<<<<<< HEAD
-    ex.message == "1 exception(s) occurred within \"NodeInput\" data, one is: error occurred in row 3."
-=======
     ex.message == "1 exception(s) occurred within \"NodeInput\" data, one is: exception while trying to parse uuid of field \"uuid\" with value \"bd837a25-58f3-44ac-aa90-c6b6e3 cd91b2\""
->>>>>>> 6c1828db
   }
 
   def "The CsvRawGridSource returns an empty grid, if the RawGridElements contain no single element"() {
