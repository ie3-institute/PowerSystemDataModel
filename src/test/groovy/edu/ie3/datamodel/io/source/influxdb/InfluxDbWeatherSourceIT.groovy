--- conflicted
+++ resolved
@@ -56,11 +56,7 @@
 
 	def "An InfluxDbWeatherSource can read and correctly parse a single value for a specific date and coordinate"() {
 		given:
-<<<<<<< HEAD
-		def expectedTimeBasedValue = new TimeBasedValue(WeatherTestData.time_15h, WeatherTestData.weatherVal_coordinate_193186_15h)
-=======
 		def expectedTimeBasedValue = new TimeBasedValue(WeatherTestData.TIME_15H , WeatherTestData.WEATHER_VALUE_193186_15H)
->>>>>>> 5ab61668
 		when:
 		def optTimeBasedValue = source.getWeather(WeatherTestData.TIME_15H , WeatherTestData.COORDINATE_193186)
 		then:
@@ -74,11 +70,7 @@
 			WeatherTestData.COORDINATE_193186,
 			WeatherTestData.COORDINATE_193187
 		]
-<<<<<<< HEAD
-		def timeInterval = new ClosedInterval(WeatherTestData.time_16h, WeatherTestData.time_17h)
-=======
 		def timeInterval = new ClosedInterval(WeatherTestData.TIME_16H , WeatherTestData.TIME_17H)
->>>>>>> 5ab61668
 		def timeseries_193186 = new IndividualTimeSeries(null,
 				[
 					new TimeBasedValue(WeatherTestData.TIME_16H , WeatherTestData.WEATHER_VALUE_193186_16H),
@@ -97,11 +89,7 @@
 
 	def "An InfluxDbWeatherSource can read all weather data in a given time interval"() {
 		given:
-<<<<<<< HEAD
-		def timeInterval = new ClosedInterval(WeatherTestData.time_15h, WeatherTestData.time_17h)
-=======
 		def timeInterval = new ClosedInterval(WeatherTestData.TIME_15H , WeatherTestData.TIME_17H)
->>>>>>> 5ab61668
 		def timeseries_193186 = new IndividualTimeSeries(null,
 				[
 					new TimeBasedValue(WeatherTestData.TIME_15H ,WeatherTestData.WEATHER_VALUE_193186_15H),
