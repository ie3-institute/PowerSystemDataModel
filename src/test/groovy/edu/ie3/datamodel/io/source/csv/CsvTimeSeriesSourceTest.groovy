/*
 * © 2021. TU Dortmund University,
 * Institute of Energy Systems, Energy Efficiency and Energy Economics,
 * Research group Distribution grid planning and operation
 */
package edu.ie3.datamodel.io.source.csv

import edu.ie3.datamodel.io.csv.CsvIndividualTimeSeriesMetaInformation
import edu.ie3.datamodel.io.factory.FactoryData
import edu.ie3.datamodel.io.naming.FileNamingStrategy
import edu.ie3.datamodel.io.naming.timeseries.ColumnScheme

import static edu.ie3.datamodel.models.StandardUnits.ENERGY_PRICE

import edu.ie3.datamodel.exceptions.SourceException
import edu.ie3.datamodel.io.factory.timeseries.TimeBasedSimpleValueFactory
import edu.ie3.datamodel.models.timeseries.individual.TimeBasedValue
import edu.ie3.datamodel.models.value.*
import edu.ie3.util.TimeUtil
import spock.lang.Specification
import tech.units.indriya.quantity.Quantities

import java.time.ZoneId

class CsvTimeSeriesSourceTest extends Specification implements CsvTestDataMeta {

  def "The csv time series source is able to build time based values from simple data"() {
    given:
    def factory = new TimeBasedSimpleValueFactory(EnergyPriceValue)
    def source = new CsvTimeSeriesSource(";", timeSeriesFolderPath, new FileNamingStrategy(), UUID.fromString("2fcb3e53-b94a-4b96-bea4-c469e499f1a1"), "its_c_2fcb3e53-b94a-4b96-bea4-c469e499f1a1", EnergyPriceValue, factory)
    def time = TimeUtil.withDefaults.toZonedDateTime("2019-01-01 00:00:00")
    def timeUtil = new TimeUtil(ZoneId.of("UTC"), Locale.GERMANY, "yyyy-MM-dd'T'HH:mm:ss[.S[S][S]]'Z'")
    def fieldToValue = [
      "uuid" : "78ca078a-e6e9-4972-a58d-b2cadbc2df2c",
      "time" : timeUtil.toString(time),
      "price": "52.4"
    ]
    def expected = new TimeBasedValue(
        UUID.fromString("78ca078a-e6e9-4972-a58d-b2cadbc2df2c"),
        time,
        new EnergyPriceValue(Quantities.getQuantity(52.4, ENERGY_PRICE))
        )

    when:
<<<<<<< HEAD
    def actual = source.buildTimeBasedValue(new FactoryData.MapWithRowIndex("-1", fieldToValue), EnergyPriceValue, factory)
=======
    def actual = source.createTimeBasedValue(fieldToValue)
>>>>>>> 275fb46c

    then:
    actual.present
    actual.get() == expected
  }

  def "The factory method in csv time series source refuses to build time series with unsupported column type"() {
    given:
    def metaInformation = new CsvIndividualTimeSeriesMetaInformation(UUID.fromString("8bc9120d-fb9b-4484-b4e3-0cdadf0feea9"), ColumnScheme.WEATHER, "its_weather_8bc9120d-fb9b-4484-b4e3-0cdadf0feea9")

    when:
    CsvTimeSeriesSource.getSource(";", timeSeriesFolderPath, fileNamingStrategy, metaInformation)

    then:
    def e = thrown(SourceException)
    e.message == "Unsupported column scheme '" + ColumnScheme.WEATHER + "'."
  }

  def "The factory method in csv time series source builds a time series source for all supported column types"() {
    given:
    def metaInformation = new CsvIndividualTimeSeriesMetaInformation(uuid, columnScheme, path)

    when:
    def actual = CsvTimeSeriesSource.getSource(";", timeSeriesFolderPath, fileNamingStrategy, metaInformation)

    then:
    actual.timeSeries.entries.size() == amountOfEntries
    actual.timeSeries.entries[0].value.class == valueClass

    where:
    uuid                                                    | columnScheme                                | path                                           || amountOfEntries | valueClass
    UUID.fromString("2fcb3e53-b94a-4b96-bea4-c469e499f1a1") | ColumnScheme.ENERGY_PRICE                   | "its_c_2fcb3e53-b94a-4b96-bea4-c469e499f1a1"   || 2               | EnergyPriceValue
    UUID.fromString("c8fe6547-fd85-4fdf-a169-e4da6ce5c3d0") | ColumnScheme.HEAT_DEMAND                    | "its_h_c8fe6547-fd85-4fdf-a169-e4da6ce5c3d0"   || 2               | HeatDemandValue
    UUID.fromString("9185b8c1-86ba-4a16-8dea-5ac898e8caa5") | ColumnScheme.ACTIVE_POWER                   | "its_p_9185b8c1-86ba-4a16-8dea-5ac898e8caa5"   || 2               | PValue
    UUID.fromString("76c9d846-797c-4f07-b7ec-2245f679f5c7") | ColumnScheme.ACTIVE_POWER_AND_HEAT_DEMAND   | "its_ph_76c9d846-797c-4f07-b7ec-2245f679f5c7"  || 2               | HeatAndPValue
    UUID.fromString("3fbfaa97-cff4-46d4-95ba-a95665e87c26") | ColumnScheme.APPARENT_POWER                 | "its_pq_3fbfaa97-cff4-46d4-95ba-a95665e87c26"  || 2               | SValue
    UUID.fromString("46be1e57-e4ed-4ef7-95f1-b2b321cb2047") | ColumnScheme.APPARENT_POWER_AND_HEAT_DEMAND | "its_pqh_46be1e57-e4ed-4ef7-95f1-b2b321cb2047" || 2               | HeatAndSValue
  }
}<|MERGE_RESOLUTION|>--- conflicted
+++ resolved
@@ -42,11 +42,7 @@
         )
 
     when:
-<<<<<<< HEAD
-    def actual = source.buildTimeBasedValue(new FactoryData.MapWithRowIndex("-1", fieldToValue), EnergyPriceValue, factory)
-=======
-    def actual = source.createTimeBasedValue(fieldToValue)
->>>>>>> 275fb46c
+    def actual = source.createTimeBasedValue(new FactoryData.MapWithRowIndex("-1", fieldToValue))
 
     then:
     actual.present
