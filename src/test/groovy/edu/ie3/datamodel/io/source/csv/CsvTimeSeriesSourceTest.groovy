/*
 * © 2021. TU Dortmund University,
 * Institute of Energy Systems, Energy Efficiency and Energy Economics,
 * Research group Distribution grid planning and operation
 */
package edu.ie3.datamodel.io.source.csv

import edu.ie3.datamodel.io.csv.CsvIndividualTimeSeriesMetaInformation
import edu.ie3.datamodel.io.factory.FactoryData
import edu.ie3.datamodel.io.naming.FileNamingStrategy
import edu.ie3.datamodel.io.naming.timeseries.ColumnScheme

import java.nio.file.Path

import static edu.ie3.datamodel.models.StandardUnits.ENERGY_PRICE

import edu.ie3.datamodel.exceptions.SourceException
import edu.ie3.datamodel.io.factory.timeseries.TimeBasedSimpleValueFactory
import edu.ie3.datamodel.models.timeseries.individual.TimeBasedValue
import edu.ie3.datamodel.models.value.*
import edu.ie3.util.TimeUtil
import spock.lang.Specification
import tech.units.indriya.quantity.Quantities

import java.time.ZoneId

class CsvTimeSeriesSourceTest extends Specification implements CsvTestDataMeta {

  def "The csv time series source is able to build time based values from simple data"() {
    given:
    def factory = new TimeBasedSimpleValueFactory(EnergyPriceValue)
    def source = new CsvTimeSeriesSource(";", timeSeriesFolderPath, new FileNamingStrategy(), UUID.fromString("2fcb3e53-b94a-4b96-bea4-c469e499f1a1"), Path.of("its_c_2fcb3e53-b94a-4b96-bea4-c469e499f1a1"), EnergyPriceValue, factory)
    def time = TimeUtil.withDefaults.toZonedDateTime("2019-01-01 00:00:00")
    def timeUtil = new TimeUtil(ZoneId.of("UTC"), Locale.GERMANY, "yyyy-MM-dd'T'HH:mm:ss[.S[S][S]]'Z'")
    def fieldToValue = [
      "uuid" : "78ca078a-e6e9-4972-a58d-b2cadbc2df2c",
      "time" : timeUtil.toString(time),
      "price": "52.4"
    ]
    def expected = new TimeBasedValue(
        UUID.fromString("78ca078a-e6e9-4972-a58d-b2cadbc2df2c"),
        time,
        new EnergyPriceValue(Quantities.getQuantity(52.4, ENERGY_PRICE))
        )

    when:
<<<<<<< HEAD
    def actual = source.buildTimeBasedValue(new FactoryData.MapWithRowIndex("-1", fieldToValue), EnergyPriceValue, factory)
=======
    def actual = source.createTimeBasedValue(fieldToValue)
>>>>>>> 6c1828db

    then:
    actual.success
    actual.data() == expected
  }

  def "The factory method in csv time series source refuses to build time series with unsupported column type"() {
    given:
    def metaInformation = new CsvIndividualTimeSeriesMetaInformation(UUID.fromString("8bc9120d-fb9b-4484-b4e3-0cdadf0feea9"), ColumnScheme.WEATHER, Path.of("its_weather_8bc9120d-fb9b-4484-b4e3-0cdadf0feea9"))

    when:
    CsvTimeSeriesSource.getSource(";", timeSeriesFolderPath, fileNamingStrategy, metaInformation)

    then:
    def e = thrown(SourceException)
    e.message == "Unsupported column scheme '" + ColumnScheme.WEATHER + "'."
  }

  def "The factory method in csv time series source builds a time series source for all supported column types"() {
    given:
    def metaInformation = new CsvIndividualTimeSeriesMetaInformation(uuid, columnScheme, path)

    when:
    def actual = CsvTimeSeriesSource.getSource(";", timeSeriesFolderPath, fileNamingStrategy, metaInformation)

    then:
    actual.timeSeries.entries.size() == amountOfEntries
    actual.timeSeries.entries[0].value.class == valueClass

    where:
    uuid                                                    | columnScheme                                | path                                                    || amountOfEntries | valueClass
    UUID.fromString("2fcb3e53-b94a-4b96-bea4-c469e499f1a1") | ColumnScheme.ENERGY_PRICE                   | Path.of("its_c_2fcb3e53-b94a-4b96-bea4-c469e499f1a1")   || 2               | EnergyPriceValue
    UUID.fromString("c8fe6547-fd85-4fdf-a169-e4da6ce5c3d0") | ColumnScheme.HEAT_DEMAND                    | Path.of("its_h_c8fe6547-fd85-4fdf-a169-e4da6ce5c3d0")   || 2               | HeatDemandValue
    UUID.fromString("9185b8c1-86ba-4a16-8dea-5ac898e8caa5") | ColumnScheme.ACTIVE_POWER                   | Path.of("its_p_9185b8c1-86ba-4a16-8dea-5ac898e8caa5")   || 2               | PValue
    UUID.fromString("76c9d846-797c-4f07-b7ec-2245f679f5c7") | ColumnScheme.ACTIVE_POWER_AND_HEAT_DEMAND   | Path.of("its_ph_76c9d846-797c-4f07-b7ec-2245f679f5c7")  || 2               | HeatAndPValue
    UUID.fromString("3fbfaa97-cff4-46d4-95ba-a95665e87c26") | ColumnScheme.APPARENT_POWER                 | Path.of("its_pq_3fbfaa97-cff4-46d4-95ba-a95665e87c26")  || 2               | SValue
    UUID.fromString("46be1e57-e4ed-4ef7-95f1-b2b321cb2047") | ColumnScheme.APPARENT_POWER_AND_HEAT_DEMAND | Path.of("its_pqh_46be1e57-e4ed-4ef7-95f1-b2b321cb2047") || 2               | HeatAndSValue
  }
}<|MERGE_RESOLUTION|>--- conflicted
+++ resolved
@@ -6,7 +6,6 @@
 package edu.ie3.datamodel.io.source.csv
 
 import edu.ie3.datamodel.io.csv.CsvIndividualTimeSeriesMetaInformation
-import edu.ie3.datamodel.io.factory.FactoryData
 import edu.ie3.datamodel.io.naming.FileNamingStrategy
 import edu.ie3.datamodel.io.naming.timeseries.ColumnScheme
 
@@ -44,11 +43,7 @@
         )
 
     when:
-<<<<<<< HEAD
-    def actual = source.buildTimeBasedValue(new FactoryData.MapWithRowIndex("-1", fieldToValue), EnergyPriceValue, factory)
-=======
     def actual = source.createTimeBasedValue(fieldToValue)
->>>>>>> 6c1828db
 
     then:
     actual.success
