/*
 * © 2021. TU Dortmund University,
 * Institute of Energy Systems, Energy Efficiency and Energy Economics,
 * Research group Distribution grid planning and operation
 */
package edu.ie3.datamodel.io.source.csv

import edu.ie3.datamodel.exceptions.SourceException
import edu.ie3.datamodel.exceptions.SystemParticipantsException
import edu.ie3.datamodel.io.factory.input.NodeAssetInputEntityData
import edu.ie3.datamodel.io.factory.input.participant.ChpInputEntityData
import edu.ie3.datamodel.io.factory.input.participant.HpInputEntityData
import edu.ie3.datamodel.io.factory.input.participant.SystemParticipantTypedEntityData
import edu.ie3.datamodel.io.source.RawGridSource
import edu.ie3.datamodel.io.source.SystemParticipantSource
import edu.ie3.datamodel.io.source.ThermalSource
import edu.ie3.datamodel.io.source.TypeSource
import edu.ie3.datamodel.models.input.NodeInput
import edu.ie3.datamodel.models.input.OperatorInput
import edu.ie3.datamodel.models.input.system.BmInput
import edu.ie3.datamodel.models.input.system.ChpInput
import edu.ie3.datamodel.models.input.system.EvInput
import edu.ie3.datamodel.models.input.system.EvcsInput
import edu.ie3.datamodel.models.input.system.FixedFeedInInput
import edu.ie3.datamodel.models.input.system.HpInput
import edu.ie3.datamodel.models.input.system.LoadInput
import edu.ie3.datamodel.models.input.system.PvInput
import edu.ie3.datamodel.models.input.system.StorageInput
import edu.ie3.datamodel.models.input.system.WecInput
import edu.ie3.datamodel.models.input.thermal.ThermalBusInput
import edu.ie3.datamodel.models.input.thermal.ThermalStorageInput
import edu.ie3.datamodel.utils.Try
import edu.ie3.test.common.SystemParticipantTestData as sptd
import spock.lang.Specification

class CsvSystemParticipantSourceTest extends Specification implements CsvTestDataMeta {

  def "A CsvSystemParticipantSource should provide an instance of SystemParticipants based on valid input data correctly"() {
    given:
    def typeSource = new TypeSource(new CsvDataSource(csvSep, typeFolderPath, fileNamingStrategy))
    def thermalSource = new ThermalSource(typeSource, new CsvDataSource(csvSep, participantsFolderPath, fileNamingStrategy))
    def rawGridSource = new RawGridSource(typeSource, new CsvDataSource(csvSep, gridDefaultFolderPath, fileNamingStrategy))
    def csvSystemParticipantSource = new SystemParticipantSource(
        typeSource,
        thermalSource,
        rawGridSource,
        new CsvDataSource(csvSep, participantsFolderPath, fileNamingStrategy))

    when:
    def systemParticipants = csvSystemParticipantSource.systemParticipants

    then:
    systemParticipants.allEntitiesAsList().size() == 11
    systemParticipants.pvPlants.first().uuid == sptd.pvInput.uuid
    systemParticipants.bmPlants.first().uuid == sptd.bmInput.uuid
    systemParticipants.chpPlants.first().uuid == sptd.chpInput.uuid
    systemParticipants.evs.first().uuid == sptd.evInput.uuid
    systemParticipants.fixedFeedIns.first().uuid == sptd.fixedFeedInInput.uuid
    systemParticipants.heatPumps.first().uuid == sptd.hpInput.uuid
    systemParticipants.loads.first().uuid == sptd.loadInput.uuid
    systemParticipants.wecPlants.first().uuid == sptd.wecInput.uuid
    systemParticipants.storages.first().uuid == sptd.storageInput.uuid
    systemParticipants.evCS.first().uuid == sptd.evcsInput.uuid
    systemParticipants.emSystems.first().uuid == sptd.emInput.uuid
  }

  def "A CsvSystemParticipantSource should process invalid input data as expected when requested to provide an instance of SystemParticipants"() {
    given:
    def typeSource = new TypeSource(new CsvDataSource(csvSep, typeFolderPath, fileNamingStrategy))
    def thermalSource = new ThermalSource(typeSource, new CsvDataSource(csvSep, participantsFolderPath, fileNamingStrategy))
    def rawGridSource = Spy(RawGridSource, constructorArgs: [
      typeSource,
      new CsvDataSource(csvSep, gridDefaultFolderPath, fileNamingStrategy)
    ]) {
      // partly fake the return method of the csv raw grid source to always return empty node sets
      // -> elements to build NodeGraphicInputs are missing
      getNodes() >> new HashSet<NodeInput>()
      getNodes(_) >> new HashSet<NodeInput>()
    } as RawGridSource
    def csvSystemParticipantSource = new SystemParticipantSource(
    typeSource,
    thermalSource,
    rawGridSource,
    new CsvDataSource(csvSep, participantsFolderPath, fileNamingStrategy))

    when:
<<<<<<< HEAD
    def systemParticipants = csvSystemParticipantSource.systemParticipants

    then:
    systemParticipants.allEntitiesAsList().empty
=======
    def systemParticipants = Try.of(() -> csvSystemParticipantSource.systemParticipants, SystemParticipantsException)

    then:
    systemParticipants.failure
    systemParticipants.data == Optional.empty()

    Exception ex = systemParticipants.exception()
    ex.class == SystemParticipantsException
    ex.message.startsWith("11 error(s) occurred while initializing system participants.  " +
    "edu.ie3.datamodel.exceptions.FailureException: 1 exception(s) occurred within \"FixedFeedInInput\" data, one is: " +
    "edu.ie3.datamodel.exceptions.FactoryException: edu.ie3.datamodel.exceptions.SourceException: " +
    "Failure due to: Skipping FixedFeedInInput with uuid ")
>>>>>>> 8192a49f
  }

  def "A CsvSystemParticipantSource should build typed entity from valid and invalid input data as expected"() {
    given:
    def csvSystemParticipantSource = new SystemParticipantSource(
    Mock(TypeSource),
    Mock(ThermalSource),
    Mock(RawGridSource),
    new CsvDataSource(csvSep, participantsFolderPath, fileNamingStrategy))

    def nodeAssetInputEntityData = new NodeAssetInputEntityData(fieldsToAttributes, clazz, operator, node)

    when:
    def typedEntityDataOpt = csvSystemParticipantSource.buildTypedEntityData(nodeAssetInputEntityData, types)

    then:
    typedEntityDataOpt.success == resultIsPresent
    typedEntityDataOpt.data.ifPresent({ typedEntityData ->
      assert (typedEntityData == resultData)
    })

    where:
    types               | node               | operator               | fieldsToAttributes                               | clazz    || resultIsPresent || resultData
    []| sptd.chpInput.node | sptd.chpInput.operator | ["type": "5ebd8f7e-dedb-4017-bb86-6373c4b68eb8"] | ChpInput || false           || null
    [sptd.chpTypeInput] | sptd.chpInput.node | sptd.chpInput.operator | ["bla": "foo"]                                   | ChpInput || false           || null
    [sptd.chpTypeInput] | sptd.chpInput.node | sptd.chpInput.operator | [:]                                              | ChpInput || false           || null
    [sptd.chpTypeInput] | sptd.chpInput.node | sptd.chpInput.operator | ["type": "5ebd8f7e-dedb-4017-bb86-6373c4b68eb9"] | ChpInput || false           || null
    [sptd.chpTypeInput] | sptd.chpInput.node | sptd.chpInput.operator | ["type": "5ebd8f7e-dedb-4017-bb86-6373c4b68eb8"] | ChpInput || true            || new SystemParticipantTypedEntityData<>([:], clazz, operator, node, sptd.chpTypeInput)
  }

  def "A CsvSystemParticipantSource should build hp input entity from valid and invalid input data as expected"() {
    given:
    def csvSystemParticipantSource = new SystemParticipantSource(
    Mock(TypeSource),
    Mock(ThermalSource),
    Mock(RawGridSource),
    new CsvDataSource(csvSep, participantsFolderPath, fileNamingStrategy))

    def sysPartTypedEntityData = new SystemParticipantTypedEntityData<>(fieldsToAttributes, HpInput, sptd.hpInput.operator, sptd.hpInput.node, sptd.hpTypeInput)

    when:
    def hpInputEntityDataOpt = csvSystemParticipantSource.buildHpEntityData(sysPartTypedEntityData, thermalBuses)

    then:
    hpInputEntityDataOpt.success == resultIsPresent
    hpInputEntityDataOpt.data.ifPresent({ hpInputEntityData ->
      assert (hpInputEntityData == resultData)
    })

    where:
    thermalBuses              | fieldsToAttributes                                     || resultIsPresent || resultData
    [] | ["thermalBus": "0d95d7f2-49fb-4d49-8636-383a5220384e"] || false           || null
    [sptd.hpInput.thermalBus] | ["bla": "foo"]                                         || false           || null
    [sptd.hpInput.thermalBus] | [:]                                                    || false           || null
    [sptd.hpInput.thermalBus] | ["thermalBus": "0d95d7f2-49fb-4d49-8636-383a5220384f"] || false           || null
    [sptd.hpInput.thermalBus] | ["thermalBus": "0d95d7f2-49fb-4d49-8636-383a5220384e"] || true            || new HpInputEntityData([:], sptd.hpInput.operator, sptd.hpInput.node, sptd.hpTypeInput, sptd.hpInput.thermalBus)
  }

  def "A CsvSystemParticipantSource should build chp input entity from valid and invalid input data as expected"(List<ThermalStorageInput> thermalStorages, List<ThermalBusInput> thermalBuses, Map<String, String> fieldsToAttributes, boolean resultIsPresent, ChpInputEntityData resultData) {
    given:
    def csvSystemParticipantSource = new SystemParticipantSource(
    Mock(TypeSource),
    Mock(ThermalSource),
    Mock(RawGridSource),
    new CsvDataSource(csvSep, participantsFolderPath, fileNamingStrategy))

    def sysPartTypedEntityData = new SystemParticipantTypedEntityData<>(fieldsToAttributes, ChpInput, sptd.chpInput.operator, sptd.chpInput.node, sptd.chpTypeInput)

    when:
    def hpInputEntityDataOpt = csvSystemParticipantSource.buildChpEntityData(sysPartTypedEntityData, thermalStorages, thermalBuses)

    then:
    hpInputEntityDataOpt.success == resultIsPresent
    hpInputEntityDataOpt.data.ifPresent({ hpInputEntityData ->
      assert (hpInputEntityData == resultData)
    })

    where:
    thermalStorages                               | thermalBuses                       | fieldsToAttributes                                                                                               || resultIsPresent | resultData
    [] as List                                    | [] as List                         | ["thermalBus": "0d95d7f2-49fb-4d49-8636-383a5220384e", "thermalStorage": "8851813b-3a7d-4fee-874b-4df9d724e4b3"] || false           | null
    [
      sptd.chpInput.thermalStorage
    ] as List | [sptd.chpInput.thermalBus] as List | ["bla": "foo"]                                                                                                   || false           | null
    [
      sptd.chpInput.thermalStorage
    ] as List | [sptd.chpInput.thermalBus] as List | [:]                                                                                                              || false           | null
    [
      sptd.chpInput.thermalStorage
    ] as List | [sptd.chpInput.thermalBus] as List | ["thermalBus": "0d95d7f2-49fb-4d49-8636-383a5220384e", "thermalStorage": "8851813b-3a7d-4fee-874b-4df9d724e4b3"] || true            | new ChpInputEntityData([:], sptd.chpInput.operator, sptd.chpInput.node, sptd.chpTypeInput, sptd.chpInput.thermalBus, sptd.chpInput.thermalStorage)
  }

  def "A CsvSystemParticipantSource should return data from a valid heat pump input file as expected"() {
    given:
    def csvSystemParticipantSource = new SystemParticipantSource(
    Mock(TypeSource),
    Mock(ThermalSource),
    Mock(RawGridSource),
    new CsvDataSource(csvSep, participantsFolderPath, fileNamingStrategy))

    expect:
    def heatPumps = Try.of(() -> csvSystemParticipantSource.getHeatPumps(nodes as Set, operators as Set, types as Set, thermalBuses as Set), SourceException)

    if (heatPumps.success) {
      heatPumps.data().size() == resultingSize
      heatPumps.data() == resultingSet as Set
    } else {
      heatPumps.exception().class == SourceException
    }

    where:
    nodes               | operators               | types               | thermalBuses              || resultingSize || resultingSet
    [sptd.hpInput.node] | [sptd.hpInput.operator] | [sptd.hpInput.type] | [sptd.hpInput.thermalBus] || 1             || [sptd.hpInput]
<<<<<<< HEAD
    [sptd.hpInput.node] | [] | [sptd.hpInput.type] | [sptd.hpInput.thermalBus] || 1             || [
=======
    [sptd.hpInput.node] | []                      | [sptd.hpInput.type] | [sptd.hpInput.thermalBus] || 1             || [
>>>>>>> 8192a49f
      new HpInput(sptd.hpInput.uuid, sptd.hpInput.id, OperatorInput.NO_OPERATOR_ASSIGNED, sptd.hpInput.operationTime, sptd.hpInput.node, sptd.hpInput.thermalBus, sptd.hpInput.qCharacteristics, sptd.hpInput.type)
    ]
    [] | [] | [] | []                                                        || 0             || []
    [sptd.hpInput.node] | []                      | []                  | [] || 0             || []
    [sptd.hpInput.node] | [sptd.hpInput.operator] | []                  | [] || 0             || []
    [sptd.hpInput.node] | [sptd.hpInput.operator] | [sptd.hpInput.type] | [] || 0             || []
  }

  def "A CsvSystemParticipantSource should return data from a valid chp input file as expected"() {
    given:
    def csvSystemParticipantSource = new SystemParticipantSource(
    Mock(TypeSource),
    Mock(ThermalSource),
    Mock(RawGridSource),
    new CsvDataSource(csvSep, participantsFolderPath, fileNamingStrategy))

    expect:
    def chpUnits = Try.of(() -> csvSystemParticipantSource.getChpPlants(nodes as Set, operators as Set, types as Set, thermalBuses as Set, thermalStorages as Set), SourceException)

    if (chpUnits.success) {
      chpUnits.data().size() == resultingSize
      chpUnits.data() == resultingSet as Set
    } else {
      chpUnits.exception().class == SourceException
    }

    where:
    nodes                | operators                | types                | thermalBuses               | thermalStorages || resultingSize || resultingSet
    [sptd.chpInput.node]| [sptd.chpInput.operator]| [sptd.chpInput.type]| [sptd.chpInput.thermalBus]| [
      sptd.chpInput.thermalStorage
    ] as List                                                                         || 1             || [sptd.chpInput]
    [sptd.chpInput.node]| []| [sptd.chpInput.type]| [sptd.chpInput.thermalBus]| [
      sptd.chpInput.thermalStorage
    ] as List                                                                         || 1             || [
      new ChpInput(sptd.chpInput.uuid, sptd.chpInput.id, OperatorInput.NO_OPERATOR_ASSIGNED, sptd.chpInput.operationTime, sptd.chpInput.node, sptd.chpInput.thermalBus, sptd.chpInput.qCharacteristics, sptd.chpInput.type, sptd.chpInput.thermalStorage, sptd.chpInput.marketReaction)
    ]
    [] | [] | [] | [] | [] as List      || 0             || []
    [sptd.chpInput.node] | [] | [] | [] | [] as List      || 0             || []
    [sptd.chpInput.node] | [sptd.chpInput.operator] | [] | [] | [] as List      || 0             || []
    [sptd.chpInput.node] | [sptd.chpInput.operator] | [sptd.chpInput.type] | [] | [] as List      || 0             || []
  }

  def "A CsvSystemParticipantSource should return data from valid ev input file as expected"() {
    given:
    def csvSystemParticipantSource = new SystemParticipantSource(
    Mock(TypeSource),
    Mock(ThermalSource),
    Mock(RawGridSource),
    new CsvDataSource(csvSep, participantsFolderPath, fileNamingStrategy))

    expect:
    def sysParts = Try.of(() -> csvSystemParticipantSource.getEvs(nodes as Set, operators as Set, types as Set), SourceException)

    if (sysParts.success) {
      sysParts.data().size() == resultingSize
      sysParts.data() == resultingSet as Set
    } else {
      sysParts.exception().class == SourceException
    }

    where:
    nodes               | operators               | types               || resultingSize || resultingSet
    [sptd.evInput.node] | [sptd.evInput.operator] | [sptd.evInput.type] || 1             || [sptd.evInput]
    [sptd.evInput.node] | [] | [sptd.evInput.type] || 1             || [
      new EvInput(sptd.evInput.uuid, sptd.evInput.id, OperatorInput.NO_OPERATOR_ASSIGNED, sptd.evInput.operationTime, sptd.evInput.node, sptd.evInput.qCharacteristics, sptd.evInput.type)
    ]
    [sptd.evInput.node] | [sptd.evInput.operator] | [] || 0             || []
    [sptd.evInput.node] | [] | [] || 0             || []
    [] | [] | [] || 0             || []
  }

  def "A CsvSystemParticipantSource should return data from valid wec input file as expected"() {
    given:
    def csvSystemParticipantSource = new SystemParticipantSource(
    Mock(TypeSource),
    Mock(ThermalSource),
    Mock(RawGridSource),
    new CsvDataSource(csvSep, participantsFolderPath, fileNamingStrategy))

    expect:
    def sysParts = Try.of(() -> csvSystemParticipantSource.getWecPlants(nodes as Set, operators as Set, types as Set), SourceException)

    if (sysParts.success) {
      sysParts.data().size() == resultingSize
      sysParts.data() == resultingSet as Set
    } else {
      sysParts.exception().class == SourceException
    }

    where:
    nodes                | operators                | types                || resultingSize || resultingSet
    [sptd.wecInput.node] | [sptd.wecInput.operator] | [sptd.wecInput.type] || 1             || [sptd.wecInput]
    [sptd.wecInput.node] | [] | [sptd.wecInput.type] || 1             || [
      new WecInput(sptd.wecInput.uuid, sptd.wecInput.id, OperatorInput.NO_OPERATOR_ASSIGNED, sptd.wecInput.operationTime, sptd.wecInput.node, sptd.wecInput.qCharacteristics, sptd.wecInput.type, sptd.wecInput.marketReaction)
    ]
    [sptd.wecInput.node] | [sptd.wecInput.operator] | [] || 0             || []
    [sptd.wecInput.node] | [] | [] || 0             || []
    [] | [] | [] || 0             || []
  }

  def "A CsvSystemParticipantSource should return data from valid storage input file as expected"() {
    given:
    def csvSystemParticipantSource = new SystemParticipantSource(
    Mock(TypeSource),
    Mock(ThermalSource),
    Mock(RawGridSource),
    new CsvDataSource(csvSep, participantsFolderPath, fileNamingStrategy))

    expect:
    def sysParts = Try.of(() -> csvSystemParticipantSource.getStorages(nodes as Set, operators as Set, types as Set), SourceException)

    if (sysParts.success) {
      sysParts.data().size() == resultingSize
      sysParts.data() == resultingSet as Set
    } else {
      sysParts.exception().class == SourceException
    }

    where:
    nodes                    | operators                    | types                    || resultingSize || resultingSet
    [sptd.storageInput.node] | [sptd.storageInput.operator] | [sptd.storageInput.type] || 1             || [sptd.storageInput]
    [sptd.storageInput.node] | [] | [sptd.storageInput.type] || 1             || [
      new StorageInput(sptd.storageInput.uuid, sptd.storageInput.id, OperatorInput.NO_OPERATOR_ASSIGNED, sptd.storageInput.operationTime, sptd.storageInput.node, sptd.storageInput.qCharacteristics, sptd.storageInput.type)
    ]
    [sptd.storageInput.node] | [sptd.storageInput.operator] | [] || 0             || []
    [sptd.storageInput.node] | []                           | [] || 0             || []
    []                       | []                           | [] || 0             || []
  }

  def "A CsvSystemParticipantSource should return data from valid bm input file as expected"() {
    given:
    def csvSystemParticipantSource = new SystemParticipantSource(
    Mock(TypeSource),
    Mock(ThermalSource),
    Mock(RawGridSource),
    new CsvDataSource(csvSep, participantsFolderPath, fileNamingStrategy))

    expect:
    def sysParts = Try.of(() -> csvSystemParticipantSource.getBmPlants(nodes as Set, operators as Set, types as Set), SourceException)

    if (sysParts.success) {
      sysParts.data().size() == resultingSize
      sysParts.data() == resultingSet as Set
    } else {
      sysParts.exception().class == SourceException
    }

    where:
    nodes               | operators               | types               || resultingSize || resultingSet
    [sptd.bmInput.node] | [sptd.bmInput.operator] | [sptd.bmInput.type] || 1             || [sptd.bmInput]
    [sptd.bmInput.node] | [] | [sptd.bmInput.type] || 1             || [
      new BmInput(sptd.bmInput.uuid, sptd.bmInput.id, OperatorInput.NO_OPERATOR_ASSIGNED, sptd.bmInput.operationTime, sptd.bmInput.node, sptd.bmInput.qCharacteristics, sptd.bmInput.type, sptd.bmInput.marketReaction, sptd.bmInput.costControlled, sptd.bmInput.feedInTariff)
    ]
    [sptd.bmInput.node] | [sptd.bmInput.operator] | [] || 0             || []
    [sptd.bmInput.node] | []                      | [] || 0             || []
    []                  | []                      | [] || 0             || []
  }

  def "A CsvSystemParticipantSource should return data from valid ev charging station input file as expected"() {
    given:
    def csvSystemParticipantSource = new SystemParticipantSource(
    Mock(TypeSource),
    Mock(ThermalSource),
    Mock(RawGridSource),
    new CsvDataSource(csvSep, participantsFolderPath, fileNamingStrategy))

    expect:
    def sysParts = Try.of(() -> csvSystemParticipantSource.getEvCS(nodes as Set, operators as Set), SourceException)

    if (sysParts.success) {
      sysParts.data().size() == resultingSize
      sysParts.data() == resultingSet as Set
    } else {
      sysParts.exception().class == SourceException
    }

    where:
    nodes                 | operators                 || resultingSize || resultingSet
    [sptd.evcsInput.node] | [sptd.evcsInput.operator] || 1             || [sptd.evcsInput]
    [sptd.evcsInput.node] | []                        || 1             || [
      new EvcsInput(sptd.evcsInput.uuid, sptd.evcsInput.id, OperatorInput.NO_OPERATOR_ASSIGNED, sptd.evcsInput.operationTime, sptd.evcsInput.node, sptd.evcsInput.qCharacteristics, sptd.evcsInput.type, sptd.evcsInput.chargingPoints, sptd.evcsInput.cosPhiRated, sptd.evcsInput.locationType, sptd.evcsInput.v2gSupport)
    ]
    []| [sptd.evcsInput.operator]|| 0             || []
    []| []|| 0             || []
  }

  def "A CsvSystemParticipantSource should return data from valid load input file as expected"() {
    given:
    def csvSystemParticipantSource = new SystemParticipantSource(
    Mock(TypeSource),
    Mock(ThermalSource),
    Mock(RawGridSource),
    new CsvDataSource(csvSep, participantsFolderPath, fileNamingStrategy))

    expect:
    def sysParts = Try.of(() -> csvSystemParticipantSource.getLoads(nodes as Set, operators as Set), SourceException)

    if (sysParts.success) {
      sysParts.data().size() == resultingSize
      sysParts.data() == resultingSet as Set
    } else {
      sysParts.exception().class == SourceException
    }

    where:
    nodes                 | operators                 || resultingSize || resultingSet
    [sptd.loadInput.node] | [sptd.loadInput.operator] || 1             || [sptd.loadInput]
    [sptd.loadInput.node] | [] || 1             || [
      new LoadInput(sptd.loadInput.uuid, sptd.loadInput.id, OperatorInput.NO_OPERATOR_ASSIGNED, sptd.loadInput.operationTime, sptd.loadInput.node, sptd.loadInput.qCharacteristics, sptd.loadInput.loadProfile, sptd.loadInput.dsm, sptd.loadInput.eConsAnnual, sptd.loadInput.sRated, sptd.loadInput.cosPhiRated)
    ]
    [] | [sptd.loadInput.operator] || 0             || []
    [] | [] || 0             || []
  }

  def "A CsvSystemParticipantSource should return data from valid pv input file as expected"() {
    given:
    def csvSystemParticipantSource = new SystemParticipantSource(
    Mock(TypeSource),
    Mock(ThermalSource),
    Mock(RawGridSource),
    new CsvDataSource(csvSep, participantsFolderPath, fileNamingStrategy))

    expect:
    def sysParts = Try.of(() -> csvSystemParticipantSource.getPvPlants(nodes as Set, operators as Set), SourceException)

    if (sysParts.success) {
      sysParts.data().size() == resultingSize
      sysParts.data() == resultingSet as Set
    } else {
      sysParts.exception().class == SourceException
    }

    where:
    nodes               | operators               || resultingSize || resultingSet
    [sptd.pvInput.node] | [sptd.pvInput.operator] || 1             || [sptd.pvInput]
    [sptd.pvInput.node] | [] || 1                  || [
      new PvInput(sptd.pvInput.uuid, sptd.pvInput.id, OperatorInput.NO_OPERATOR_ASSIGNED, sptd.pvInput.operationTime, sptd.pvInput.node, sptd.pvInput.qCharacteristics, sptd.pvInput.albedo, sptd.pvInput.azimuth, sptd.pvInput.etaConv, sptd.pvInput.elevationAngle, sptd.pvInput.kG, sptd.pvInput.kT, sptd.pvInput.marketReaction, sptd.pvInput.sRated, sptd.pvInput.cosPhiRated)
    ]
    [] | [sptd.pvInput.operator] || 0             || []
    [] | [] || 0             || []
  }

  def "A CsvSystemParticipantSource should return data from valid fixedFeedIn input file as expected"() {
    given:
    def csvSystemParticipantSource = new SystemParticipantSource(
    Mock(TypeSource),
    Mock(ThermalSource),
    Mock(RawGridSource),
    new CsvDataSource(csvSep, participantsFolderPath, fileNamingStrategy))

    expect:
    def sysParts = Try.of(() -> csvSystemParticipantSource.getFixedFeedIns(nodes as Set, operators as Set), SourceException)

    if (sysParts.success) {
      sysParts.data().size() == resultingSize
      sysParts.data() == resultingSet as Set
    } else {
      sysParts.exception().class == SourceException
    }

    where:
    nodes                        | operators        || resultingSize || resultingSet
    [sptd.fixedFeedInInput.node] | [
      sptd.fixedFeedInInput.operator
    ] as List || 1             || [sptd.fixedFeedInInput]
    [sptd.fixedFeedInInput.node] | [] as List       || 1             || [
      new FixedFeedInInput(sptd.fixedFeedInInput.uuid, sptd.fixedFeedInInput.id, OperatorInput.NO_OPERATOR_ASSIGNED, sptd.fixedFeedInInput.operationTime, sptd.fixedFeedInInput.node, sptd.fixedFeedInInput.qCharacteristics, sptd.fixedFeedInInput.sRated, sptd.fixedFeedInInput.cosPhiRated)
    ]
    [] | [
      sptd.fixedFeedInInput.operator
    ] as List || 0             || []
    [] | [] as List       || 0             || []
  }

  def "A CsvSystemParticipantSource should return data from valid em input file as expected"() {
    given:
    def csvSystemParticipantSource = new SystemParticipantSource(
    Mock(TypeSource),
    Mock(ThermalSource),
    Mock(RawGridSource),
    new CsvDataSource(csvSep, participantsFolderPath, fileNamingStrategy))

    expect:
    def sysParts = Try.of(() -> csvSystemParticipantSource.getEmSystems(nodes as Set, operators as Set), SourceException)

    if (sysParts.success) {
      sysParts.data().size() == resultingSize
      sysParts.data() == resultingSet as Set
    } else {
      sysParts.exception().class == SourceException
    }

    where:
    nodes               | operators               || resultingSize || resultingSet
    [sptd.emInput.node] | [sptd.emInput.operator] || 1             || [sptd.emInput]
    []                  | [sptd.pvInput.operator] || 0             || []
    []					| []					  || 0             || []
  }
}<|MERGE_RESOLUTION|>--- conflicted
+++ resolved
@@ -84,12 +84,6 @@
     new CsvDataSource(csvSep, participantsFolderPath, fileNamingStrategy))
 
     when:
-<<<<<<< HEAD
-    def systemParticipants = csvSystemParticipantSource.systemParticipants
-
-    then:
-    systemParticipants.allEntitiesAsList().empty
-=======
     def systemParticipants = Try.of(() -> csvSystemParticipantSource.systemParticipants, SystemParticipantsException)
 
     then:
@@ -102,7 +96,6 @@
     "edu.ie3.datamodel.exceptions.FailureException: 1 exception(s) occurred within \"FixedFeedInInput\" data, one is: " +
     "edu.ie3.datamodel.exceptions.FactoryException: edu.ie3.datamodel.exceptions.SourceException: " +
     "Failure due to: Skipping FixedFeedInInput with uuid ")
->>>>>>> 8192a49f
   }
 
   def "A CsvSystemParticipantSource should build typed entity from valid and invalid input data as expected"() {
@@ -215,11 +208,7 @@
     where:
     nodes               | operators               | types               | thermalBuses              || resultingSize || resultingSet
     [sptd.hpInput.node] | [sptd.hpInput.operator] | [sptd.hpInput.type] | [sptd.hpInput.thermalBus] || 1             || [sptd.hpInput]
-<<<<<<< HEAD
-    [sptd.hpInput.node] | [] | [sptd.hpInput.type] | [sptd.hpInput.thermalBus] || 1             || [
-=======
     [sptd.hpInput.node] | []                      | [sptd.hpInput.type] | [sptd.hpInput.thermalBus] || 1             || [
->>>>>>> 8192a49f
       new HpInput(sptd.hpInput.uuid, sptd.hpInput.id, OperatorInput.NO_OPERATOR_ASSIGNED, sptd.hpInput.operationTime, sptd.hpInput.node, sptd.hpInput.thermalBus, sptd.hpInput.qCharacteristics, sptd.hpInput.type)
     ]
     [] | [] | [] | []                                                        || 0             || []
