/*
 * © 2021. TU Dortmund University,
 * Institute of Energy Systems, Energy Efficiency and Energy Economics,
 * Research group Distribution grid planning and operation
 */
package edu.ie3.datamodel.io.source.csv

import edu.ie3.datamodel.io.factory.input.NodeAssetInputEntityData
import edu.ie3.datamodel.io.factory.input.participant.ChpInputEntityData
import edu.ie3.datamodel.io.factory.input.participant.HpInputEntityData
import edu.ie3.datamodel.io.factory.input.participant.SystemParticipantTypedEntityData
import edu.ie3.datamodel.io.source.RawGridSource
import edu.ie3.datamodel.models.input.NodeInput
import edu.ie3.datamodel.models.input.OperatorInput
import edu.ie3.datamodel.models.input.system.BmInput
import edu.ie3.datamodel.models.input.system.ChpInput
import edu.ie3.datamodel.models.input.system.EvInput
import edu.ie3.datamodel.models.input.system.EvcsInput
import edu.ie3.datamodel.models.input.system.FixedFeedInInput
import edu.ie3.datamodel.models.input.system.HpInput
import edu.ie3.datamodel.models.input.system.LoadInput
import edu.ie3.datamodel.models.input.system.PvInput
import edu.ie3.datamodel.models.input.system.StorageInput
import edu.ie3.datamodel.models.input.system.WecInput
import edu.ie3.datamodel.models.input.thermal.ThermalBusInput
import edu.ie3.datamodel.models.input.thermal.ThermalStorageInput
import edu.ie3.test.common.SystemParticipantTestData as sptd
import spock.lang.Specification

class CsvSystemParticipantSourceTest extends Specification implements CsvTestDataMeta {

<<<<<<< HEAD
  def "A CsvSystemParticipantSource should provide an instance of SystemParticipants based on valid input data correctly"() {
    given:
    def typeSource = new CsvTypeSource(csvSep, typeFolderPath, fileNamingStrategy)
    def thermalSource = new CsvThermalSource(csvSep, participantsFolderPath, fileNamingStrategy, typeSource)
    def rawGridSource = new CsvRawGridSource(csvSep, gridDefaultFolderPath, fileNamingStrategy, typeSource)
    def csvSystemParticipantSource = new CsvSystemParticipantSource(csvSep,
        participantsFolderPath, fileNamingStrategy, typeSource,
        thermalSource, rawGridSource)

    when:
    def systemParticipantsOpt = csvSystemParticipantSource.getSystemParticipants()

    then:
    systemParticipantsOpt.present
    systemParticipantsOpt.ifPresent({ systemParticipants ->
      assert (systemParticipants.allEntitiesAsList().size() == 10)
      assert (systemParticipants.getPvPlants().first().uuid == sptd.pvInput.uuid)
      assert (systemParticipants.getBmPlants().first().uuid == sptd.bmInput.uuid)
      assert (systemParticipants.getChpPlants().first().uuid == sptd.chpInput.uuid)
      assert (systemParticipants.getEvs().first().uuid == sptd.evInput.uuid)
      assert (systemParticipants.getFixedFeedIns().first().uuid == sptd.fixedFeedInInput.uuid)
      assert (systemParticipants.getHeatPumps().first().uuid == sptd.hpInput.uuid)
      assert (systemParticipants.getLoads().first().uuid == sptd.loadInput.uuid)
      assert (systemParticipants.getWecPlants().first().uuid == sptd.wecInput.uuid)
      assert (systemParticipants.getStorages().first().uuid == sptd.storageInput.uuid)
      assert (systemParticipants.getEvCS().first().uuid == sptd.evcsInput.uuid)
    })
  }

  def "A CsvSystemParticipantSource should process invalid input data as expected when requested to provide an instance of SystemParticipants"() {
    given:
    def typeSource = new CsvTypeSource(csvSep, typeFolderPath, fileNamingStrategy)
    def thermalSource = new CsvThermalSource(csvSep, participantsFolderPath, fileNamingStrategy, typeSource)
    def rawGridSource = Spy(CsvRawGridSource, constructorArgs: [
      csvSep,
      gridDefaultFolderPath,
      fileNamingStrategy,
      typeSource
    ]) {
      // partly fake the return method of the csv raw grid source to always return empty node sets
      // -> elements to build NodeGraphicInputs are missing
      getNodes() >> new HashSet<NodeInput>()
      getNodes(_) >> new HashSet<NodeInput>()
    } as RawGridSource
    def csvSystemParticipantSource = new CsvSystemParticipantSource(csvSep,
        participantsFolderPath, fileNamingStrategy, typeSource,
        thermalSource, rawGridSource)

    when:
    def systemParticipantsOpt = csvSystemParticipantSource.getSystemParticipants()

    then:
    !systemParticipantsOpt.present
  }

  def "A CsvSystemParticipantSource should build typed entity from valid and invalid input data as expected"() {
    given:
    def csvSystemParticipantSource = new CsvSystemParticipantSource(csvSep,
        participantsFolderPath, fileNamingStrategy, Mock(CsvTypeSource),
        Mock(CsvThermalSource), Mock(CsvRawGridSource))

    def nodeAssetInputEntityData = new NodeAssetInputEntityData(fieldsToAttributes, clazz, operator, node)

    when:
    def typedEntityDataOpt = csvSystemParticipantSource.buildTypedEntityData(nodeAssetInputEntityData, types)

    then:
    typedEntityDataOpt.present == resultIsPresent
    typedEntityDataOpt.ifPresent({ typedEntityData ->
      assert (typedEntityData == resultData)
    })

    where:
    types               | node               | operator               | fieldsToAttributes                               | clazz    || resultIsPresent || resultData
    []| sptd.chpInput.node | sptd.chpInput.operator | ["type": "5ebd8f7e-dedb-4017-bb86-6373c4b68eb8"] | ChpInput || false           || null
    [sptd.chpTypeInput]| sptd.chpInput.node | sptd.chpInput.operator | ["bla": "foo"]                                   | ChpInput || false           || null
    [sptd.chpTypeInput]| sptd.chpInput.node | sptd.chpInput.operator | [:]                                              | ChpInput || false           || null
    [sptd.chpTypeInput]| sptd.chpInput.node | sptd.chpInput.operator | ["type": "5ebd8f7e-dedb-4017-bb86-6373c4b68eb9"] | ChpInput || false           || null
    [sptd.chpTypeInput]| sptd.chpInput.node | sptd.chpInput.operator | ["type": "5ebd8f7e-dedb-4017-bb86-6373c4b68eb8"] | ChpInput || true            || new SystemParticipantTypedEntityData<>([:], clazz, operator, node, sptd.chpTypeInput)
  }

  def "A CsvSystemParticipantSource should build hp input entity from valid and invalid input data as expected"() {
    given:
    def csvSystemParticipantSource = new CsvSystemParticipantSource(csvSep,
        participantsFolderPath, fileNamingStrategy, Mock(CsvTypeSource),
        Mock(CsvThermalSource), Mock(CsvRawGridSource))

    def sysPartTypedEntityData = new SystemParticipantTypedEntityData<>(fieldsToAttributes, HpInput, sptd.hpInput.operator, sptd.hpInput.node, sptd.hpTypeInput)

    when:
    def hpInputEntityDataOpt = csvSystemParticipantSource.buildHpEntityData(sysPartTypedEntityData, thermalBuses)

    then:
    hpInputEntityDataOpt.present == resultIsPresent
    hpInputEntityDataOpt.ifPresent({ hpInputEntityData ->
      assert (hpInputEntityData == resultData)
    })

    where:
    thermalBuses              | fieldsToAttributes                                     || resultIsPresent || resultData
    []| ["thermalBus": "0d95d7f2-49fb-4d49-8636-383a5220384e"] || false           || null
    [sptd.hpInput.thermalBus]| ["bla": "foo"]                                         || false           || null
    [sptd.hpInput.thermalBus]| [:]                                                    || false           || null
    [sptd.hpInput.thermalBus]| ["thermalBus": "0d95d7f2-49fb-4d49-8636-383a5220384f"] || false           || null
    [sptd.hpInput.thermalBus]| ["thermalBus": "0d95d7f2-49fb-4d49-8636-383a5220384e"] || true            || new HpInputEntityData([:], sptd.hpInput.operator, sptd.hpInput.node, sptd.hpTypeInput, sptd.hpInput.thermalBus)
  }

  def "A CsvSystemParticipantSource should build chp input entity from valid and invalid input data as expected"(List<ThermalStorageInput> thermalStorages, List<ThermalBusInput> thermalBuses, Map<String, String> fieldsToAttributes, boolean resultIsPresent, ChpInputEntityData resultData) {
    given:
    def csvSystemParticipantSource = new CsvSystemParticipantSource(csvSep,
        participantsFolderPath, fileNamingStrategy, Mock(CsvTypeSource),
        Mock(CsvThermalSource), Mock(CsvRawGridSource))

    def sysPartTypedEntityData = new SystemParticipantTypedEntityData<>(fieldsToAttributes, ChpInput, sptd.chpInput.operator, sptd.chpInput.node, sptd.chpTypeInput)

    when:
    def hpInputEntityDataOpt = csvSystemParticipantSource.buildChpEntityData(sysPartTypedEntityData, thermalStorages, thermalBuses)

    then:
    hpInputEntityDataOpt.present == resultIsPresent
    hpInputEntityDataOpt.ifPresent({ hpInputEntityData ->
      assert (hpInputEntityData == resultData)
    })

    where:
    thermalStorages                               | thermalBuses                       | fieldsToAttributes                                                                                               || resultIsPresent | resultData
    [] as List                                    | [] as List                         | ["thermalBus": "0d95d7f2-49fb-4d49-8636-383a5220384e", "thermalStorage": "8851813b-3a7d-4fee-874b-4df9d724e4b3"] || false           | null
    [
      sptd.chpInput.thermalStorage
    ] as List | [sptd.chpInput.thermalBus] as List | ["bla": "foo"]                                                                                                   || false           | null
    [
      sptd.chpInput.thermalStorage
    ] as List | [sptd.chpInput.thermalBus] as List | [:]                                                                                                              || false           | null
    [
      sptd.chpInput.thermalStorage
    ] as List | [sptd.chpInput.thermalBus] as List | ["thermalBus": "0d95d7f2-49fb-4d49-8636-383a5220384e", "thermalStorage": "8851813b-3a7d-4fee-874b-4df9d724e4b3"] || true            | new ChpInputEntityData([:], sptd.chpInput.operator, sptd.chpInput.node, sptd.chpTypeInput, sptd.chpInput.thermalBus, sptd.chpInput.thermalStorage)
  }

  def "A CsvSystemParticipantSource should return data from a valid heat pump input file as expected"() {
    given:
    def csvSystemParticipantSource = new CsvSystemParticipantSource(csvSep, participantsFolderPath,
        fileNamingStrategy, Mock(CsvTypeSource), Mock(CsvThermalSource), Mock(CsvRawGridSource))

    expect:
    def heatPumps = csvSystemParticipantSource.getHeatPumps(nodes as Set, operators as Set, types as Set, thermalBuses as Set)
    heatPumps.size() == resultingSize
    heatPumps == resultingSet as Set

    where:
    nodes               | operators               | types               | thermalBuses              || resultingSize || resultingSet
    [sptd.hpInput.node]| [sptd.hpInput.operator]| [sptd.hpInput.type]| [sptd.hpInput.thermalBus]|| 1             || [sptd.hpInput]
    [sptd.hpInput.node]| []| [sptd.hpInput.type]| [sptd.hpInput.thermalBus]|| 1             || [
      new HpInput(sptd.hpInput.uuid, sptd.hpInput.id, OperatorInput.NO_OPERATOR_ASSIGNED, sptd.hpInput.operationTime, sptd.hpInput.node, sptd.hpInput.thermalBus, sptd.hpInput.qCharacteristics, sptd.hpInput.type)
    ]
    []| []| []| []|| 0             || []
    [sptd.hpInput.node]| []| []| []|| 0             || []
    [sptd.hpInput.node]| [sptd.hpInput.operator]| []| []|| 0             || []
    [sptd.hpInput.node]| [sptd.hpInput.operator]| [sptd.hpInput.type]| []|| 0             || []
  }

  def "A CsvSystemParticipantSource should return data from a valid chp input file as expected"() {
    given:
    def csvSystemParticipantSource = new CsvSystemParticipantSource(csvSep, participantsFolderPath,
        fileNamingStrategy, Mock(CsvTypeSource), Mock(CsvThermalSource), Mock(CsvRawGridSource))

    expect:
    def chpUnits = csvSystemParticipantSource.getChpPlants(nodes as Set, operators as Set, types as Set, thermalBuses as Set, thermalStorages as Set)
    chpUnits.size() == resultingSize
    chpUnits == resultingSet as Set

    where:
    nodes                | operators                | types                | thermalBuses               | thermalStorages || resultingSize || resultingSet
    [sptd.chpInput.node]| [sptd.chpInput.operator]| [sptd.chpInput.type]| [sptd.chpInput.thermalBus]| [
      sptd.chpInput.thermalStorage
    ] as List                                                                         || 1             || [sptd.chpInput]
    [sptd.chpInput.node]| []| [sptd.chpInput.type]| [sptd.chpInput.thermalBus]| [
      sptd.chpInput.thermalStorage
    ] as List                                                                         || 1             || [
      new ChpInput(sptd.chpInput.uuid, sptd.chpInput.id, OperatorInput.NO_OPERATOR_ASSIGNED, sptd.chpInput.operationTime, sptd.chpInput.node, sptd.chpInput.thermalBus, sptd.chpInput.qCharacteristics, sptd.chpInput.type, sptd.chpInput.thermalStorage, sptd.chpInput.marketReaction)
    ]
    []| []| []| []| [] as List      || 0             || []
    [sptd.chpInput.node]| []| []| []| [] as List      || 0             || []
    [sptd.chpInput.node]| [sptd.chpInput.operator]| []| []| [] as List      || 0             || []
    [sptd.chpInput.node]| [sptd.chpInput.operator]| [sptd.chpInput.type]| []| [] as List      || 0             || []
  }

  def "A CsvSystemParticipantSource should return data from valid ev input file as expected"() {
    given:
    def csvSystemParticipantSource = new CsvSystemParticipantSource(csvSep, participantsFolderPath,
        fileNamingStrategy, Mock(CsvTypeSource), Mock(CsvThermalSource), Mock(CsvRawGridSource))

    expect:
    def sysParts = csvSystemParticipantSource.getEvs(nodes as Set, operators as Set, types as Set)
    sysParts.size() == resultingSize
    sysParts == resultingSet as Set

    where:
    nodes               | operators               | types               || resultingSize || resultingSet
    [sptd.evInput.node]| [sptd.evInput.operator]| [sptd.evInput.type]|| 1             || [sptd.evInput]
    [sptd.evInput.node]| []| [sptd.evInput.type]|| 1             || [
      new EvInput(sptd.evInput.uuid, sptd.evInput.id, OperatorInput.NO_OPERATOR_ASSIGNED, sptd.evInput.operationTime, sptd.evInput.node, sptd.evInput.qCharacteristics, sptd.evInput.type)
    ]
    [sptd.evInput.node]| [sptd.evInput.operator]| []|| 0             || []
    [sptd.evInput.node]| []| []|| 0             || []
    []| []| []|| 0             || []
  }

  def "A CsvSystemParticipantSource should return data from valid wec input file as expected"() {
    given:
    def csvSystemParticipantSource = new CsvSystemParticipantSource(csvSep, participantsFolderPath,
        fileNamingStrategy, Mock(CsvTypeSource), Mock(CsvThermalSource), Mock(CsvRawGridSource))

    expect:
    def sysParts = csvSystemParticipantSource.getWecPlants(nodes as Set, operators as Set, types as Set)
    sysParts.size() == resultingSize
    sysParts == resultingSet as Set

    where:
    nodes                | operators                | types                || resultingSize || resultingSet
    [sptd.wecInput.node]| [sptd.wecInput.operator]| [sptd.wecInput.type]|| 1             || [sptd.wecInput]
    [sptd.wecInput.node]| []| [sptd.wecInput.type]|| 1             || [
      new WecInput(sptd.wecInput.uuid, sptd.wecInput.id, OperatorInput.NO_OPERATOR_ASSIGNED, sptd.wecInput.operationTime, sptd.wecInput.node, sptd.wecInput.qCharacteristics, sptd.wecInput.type, sptd.wecInput.marketReaction)
    ]
    [sptd.wecInput.node]| [sptd.wecInput.operator]| []|| 0             || []
    [sptd.wecInput.node]| []| []|| 0             || []
    []| []| []|| 0             || []
  }

  def "A CsvSystemParticipantSource should return data from valid storage input file as expected"() {
    given:
    def csvSystemParticipantSource = new CsvSystemParticipantSource(csvSep, participantsFolderPath,
        fileNamingStrategy, Mock(CsvTypeSource), Mock(CsvThermalSource), Mock(CsvRawGridSource))

    expect:
    def sysParts = csvSystemParticipantSource.getStorages(nodes as Set, operators as Set, types as Set)
    sysParts.size() == resultingSize
    sysParts == resultingSet as Set

    where:
    nodes                    | operators                    | types                    || resultingSize || resultingSet
    [sptd.storageInput.node]| [sptd.storageInput.operator]| [sptd.storageInput.type]|| 1             || [sptd.storageInput]
    [sptd.storageInput.node]| []| [sptd.storageInput.type]|| 1             || [
      new StorageInput(sptd.storageInput.uuid, sptd.storageInput.id, OperatorInput.NO_OPERATOR_ASSIGNED, sptd.storageInput.operationTime, sptd.storageInput.node, sptd.storageInput.qCharacteristics, sptd.storageInput.type)
    ]
    [sptd.storageInput.node]| [sptd.storageInput.operator]| []|| 0             || []
    [sptd.storageInput.node]| []| []|| 0             || []
    []| []| []|| 0             || []
  }

  def "A CsvSystemParticipantSource should return data from valid bm input file as expected"() {
    given:
    def csvSystemParticipantSource = new CsvSystemParticipantSource(csvSep, participantsFolderPath,
        fileNamingStrategy, Mock(CsvTypeSource), Mock(CsvThermalSource), Mock(CsvRawGridSource))

    expect:
    def sysParts = csvSystemParticipantSource.getBmPlants(nodes as Set, operators as Set, types as Set)
    sysParts.size() == resultingSize
    sysParts == resultingSet as Set

    where:
    nodes               | operators               | types               || resultingSize || resultingSet
    [sptd.bmInput.node]| [sptd.bmInput.operator]| [sptd.bmInput.type]|| 1             || [sptd.bmInput]
    [sptd.bmInput.node]| []| [sptd.bmInput.type]|| 1             || [
      new BmInput(sptd.bmInput.uuid, sptd.bmInput.id, OperatorInput.NO_OPERATOR_ASSIGNED, sptd.bmInput.operationTime, sptd.bmInput.node, sptd.bmInput.qCharacteristics, sptd.bmInput.type, sptd.bmInput.marketReaction, sptd.bmInput.costControlled, sptd.bmInput.feedInTariff)
    ]
    [sptd.bmInput.node]| [sptd.bmInput.operator]| []|| 0             || []
    [sptd.bmInput.node]| []| []|| 0             || []
    []| []| []|| 0             || []
  }

  def "A CsvSystemParticipantSource should return data from valid ev charging station input file as expected"() {
    given:
    def csvSystemParticipantSource = new CsvSystemParticipantSource(csvSep, participantsFolderPath,
        fileNamingStrategy, Mock(CsvTypeSource), Mock(CsvThermalSource), Mock(CsvRawGridSource))

    expect:
    def sysParts = csvSystemParticipantSource.getEvCS(nodes as Set, operators as Set)
    sysParts.size() == resultingSize
    sysParts == resultingSet as Set

    where:
    nodes                 | operators                 || resultingSize || resultingSet
    [sptd.evcsInput.node] | [sptd.evcsInput.operator] || 1             || [sptd.evcsInput]
    [sptd.evcsInput.node] | []                        || 1             || [
      new EvcsInput(sptd.evcsInput.uuid, sptd.evcsInput.id, OperatorInput.NO_OPERATOR_ASSIGNED, sptd.evcsInput.operationTime, sptd.evcsInput.node, sptd.evcsInput.qCharacteristics, sptd.evcsInput.type, sptd.evcsInput.chargingPoints, sptd.evcsInput.cosPhiRated, sptd.evcsInput.locationType)
    ]
    []| [sptd.evcsInput.operator]|| 0             || []
    []| []|| 0             || []
  }

  def "A CsvSystemParticipantSource should return data from valid load input file as expected"() {
    given:
    def csvSystemParticipantSource = new CsvSystemParticipantSource(csvSep, participantsFolderPath,
        fileNamingStrategy, Mock(CsvTypeSource), Mock(CsvThermalSource), Mock(CsvRawGridSource))

    expect:
    def sysParts = csvSystemParticipantSource.getLoads(nodes as Set, operators as Set)
    sysParts.size() == resultingSize
    sysParts == resultingSet as Set

    where:
    nodes                 | operators                 || resultingSize || resultingSet
    [sptd.loadInput.node]| [sptd.loadInput.operator]|| 1             || [sptd.loadInput]
    [sptd.loadInput.node]| []|| 1             || [
      new LoadInput(sptd.loadInput.uuid, sptd.loadInput.id, OperatorInput.NO_OPERATOR_ASSIGNED, sptd.loadInput.operationTime, sptd.loadInput.node, sptd.loadInput.qCharacteristics, sptd.loadInput.loadProfile, sptd.loadInput.dsm, sptd.loadInput.eConsAnnual, sptd.loadInput.sRated, sptd.loadInput.cosPhiRated)
    ]
    []| [sptd.loadInput.operator]|| 0             || []
    []| []|| 0             || []
  }

  def "A CsvSystemParticipantSource should return data from valid pv input file as expected"() {
    given:
    def csvSystemParticipantSource = new CsvSystemParticipantSource(csvSep, participantsFolderPath,
        fileNamingStrategy, Mock(CsvTypeSource), Mock(CsvThermalSource), Mock(CsvRawGridSource))

    expect:
    def sysParts = csvSystemParticipantSource.getPvPlants(nodes as Set, operators as Set)
    sysParts.size() == resultingSize
    sysParts == resultingSet as Set

    where:
    nodes               | operators               || resultingSize || resultingSet
    [sptd.pvInput.node]| [sptd.pvInput.operator]|| 1             || [sptd.pvInput]
    [sptd.pvInput.node]| []|| 1                  || [
      new PvInput(sptd.pvInput.uuid, sptd.pvInput.id, OperatorInput.NO_OPERATOR_ASSIGNED, sptd.pvInput.operationTime, sptd.pvInput.node, sptd.pvInput.qCharacteristics, sptd.pvInput.albedo, sptd.pvInput.azimuth, sptd.pvInput.etaConv, sptd.pvInput.elevationAngle, sptd.pvInput.kG, sptd.pvInput.kT, sptd.pvInput.marketReaction, sptd.pvInput.sRated, sptd.pvInput.cosPhiRated)
    ]
    []| [sptd.pvInput.operator]|| 0             || []
    []| []|| 0             || []
  }

  def "A CsvSystemParticipantSource should return data from valid fixedFeedIn input file as expected"() {
    given:
    def csvSystemParticipantSource = new CsvSystemParticipantSource(csvSep, participantsFolderPath,
        fileNamingStrategy, Mock(CsvTypeSource), Mock(CsvThermalSource), Mock(CsvRawGridSource))

    expect:
    def sysParts = csvSystemParticipantSource.getFixedFeedIns(nodes as Set, operators as Set)
    sysParts.size() == resultingSize
    sysParts == resultingSet as Set

    where:
    nodes                        | operators        || resultingSize || resultingSet
    [sptd.fixedFeedInInput.node]| [
      sptd.fixedFeedInInput.operator
    ] as List || 1             || [sptd.fixedFeedInInput]
    [sptd.fixedFeedInInput.node]| [] as List       || 1             || [
      new FixedFeedInInput(sptd.fixedFeedInInput.uuid, sptd.fixedFeedInInput.id, OperatorInput.NO_OPERATOR_ASSIGNED, sptd.fixedFeedInInput.operationTime, sptd.fixedFeedInInput.node, sptd.fixedFeedInInput.qCharacteristics, sptd.fixedFeedInInput.sRated, sptd.fixedFeedInInput.cosPhiRated)
    ]
    []| [
      sptd.fixedFeedInInput.operator
    ] as List || 0             || []
    []| [] as List       || 0             || []
  }
=======
	def "A CsvSystemParticipantSource should provide an instance of SystemParticipants based on valid input data correctly"() {
		given:
		def typeSource = new CsvTypeSource(csvSep, typeFolderPath, fileNamingStrategy)
		def thermalSource = new CsvThermalSource(csvSep, participantsFolderPath, fileNamingStrategy, typeSource)
		def rawGridSource = new CsvRawGridSource(csvSep, gridDefaultFolderPath, fileNamingStrategy, typeSource)
		def csvSystemParticipantSource = new CsvSystemParticipantSource(csvSep,
				participantsFolderPath, fileNamingStrategy, typeSource,
				thermalSource, rawGridSource)

		when:
		def systemParticipantsOpt = csvSystemParticipantSource.getSystemParticipants()

		then:
		systemParticipantsOpt.present
		systemParticipantsOpt.ifPresent({ systemParticipants ->
			assert (systemParticipants.allEntitiesAsList().size() == 10)
			assert (systemParticipants.getPvPlants().first().uuid == sptd.pvInput.uuid)
			assert (systemParticipants.getBmPlants().first().uuid == sptd.bmInput.uuid)
			assert (systemParticipants.getChpPlants().first().uuid == sptd.chpInput.uuid)
			assert (systemParticipants.getEvs().first().uuid == sptd.evInput.uuid)
			assert (systemParticipants.getFixedFeedIns().first().uuid == sptd.fixedFeedInInput.uuid)
			assert (systemParticipants.getHeatPumps().first().uuid == sptd.hpInput.uuid)
			assert (systemParticipants.getLoads().first().uuid == sptd.loadInput.uuid)
			assert (systemParticipants.getWecPlants().first().uuid == sptd.wecInput.uuid)
			assert (systemParticipants.getStorages().first().uuid == sptd.storageInput.uuid)
			assert (systemParticipants.getEvCS().first().uuid == sptd.evcsInput.uuid)
			assert (systemParticipants.getEmSystems().first().uuid == sptd.emInput.uuid)
		})
	}

	def "A CsvSystemParticipantSource should process invalid input data as expected when requested to provide an instance of SystemParticipants"() {
		given:
		def typeSource = new CsvTypeSource(csvSep, typeFolderPath, fileNamingStrategy)
		def thermalSource = new CsvThermalSource(csvSep, participantsFolderPath, fileNamingStrategy, typeSource)
		def rawGridSource = Spy(CsvRawGridSource, constructorArgs: [
				csvSep,
				gridDefaultFolderPath,
				fileNamingStrategy,
				typeSource
		]) {
			// partly fake the return method of the csv raw grid source to always return empty node sets
			// -> elements to build NodeGraphicInputs are missing
			getNodes() >> new HashSet<NodeInput>()
			getNodes(_) >> new HashSet<NodeInput>()
		} as RawGridSource
		def csvSystemParticipantSource = new CsvSystemParticipantSource(csvSep,
				participantsFolderPath, fileNamingStrategy, typeSource,
				thermalSource, rawGridSource)

		when:
		def systemParticipantsOpt = csvSystemParticipantSource.getSystemParticipants()

		then:
		!systemParticipantsOpt.present
	}

	def "A CsvSystemParticipantSource should build typed entity from valid and invalid input data as expected"() {
		given:
		def csvSystemParticipantSource = new CsvSystemParticipantSource(csvSep,
				participantsFolderPath, fileNamingStrategy, Mock(CsvTypeSource),
				Mock(CsvThermalSource), Mock(CsvRawGridSource))

		def nodeAssetInputEntityData = new NodeAssetInputEntityData(fieldsToAttributes, clazz, operator, node)

		when:
		def typedEntityDataOpt = csvSystemParticipantSource.buildTypedEntityData(nodeAssetInputEntityData, types)

		then:
		typedEntityDataOpt.present == resultIsPresent
		typedEntityDataOpt.ifPresent({ typedEntityData ->
			assert (typedEntityData == resultData)
		})

		where:
		types               | node               | operator               | fieldsToAttributes                               | clazz    || resultIsPresent || resultData
		[]| sptd.chpInput.node | sptd.chpInput.operator | ["type": "5ebd8f7e-dedb-4017-bb86-6373c4b68eb8"] | ChpInput || false           || null
		[sptd.chpTypeInput]| sptd.chpInput.node | sptd.chpInput.operator | ["bla": "foo"]                                   | ChpInput || false           || null
		[sptd.chpTypeInput]| sptd.chpInput.node | sptd.chpInput.operator | [:]                                              | ChpInput || false           || null
		[sptd.chpTypeInput]| sptd.chpInput.node | sptd.chpInput.operator | ["type": "5ebd8f7e-dedb-4017-bb86-6373c4b68eb9"] | ChpInput || false           || null
		[sptd.chpTypeInput]| sptd.chpInput.node | sptd.chpInput.operator | ["type": "5ebd8f7e-dedb-4017-bb86-6373c4b68eb8"] | ChpInput || true            || new SystemParticipantTypedEntityData<>([:], clazz, operator, node, sptd.chpTypeInput)
	}

	def "A CsvSystemParticipantSource should build hp input entity from valid and invalid input data as expected"() {
		given:
		def csvSystemParticipantSource = new CsvSystemParticipantSource(csvSep,
				participantsFolderPath, fileNamingStrategy, Mock(CsvTypeSource),
				Mock(CsvThermalSource), Mock(CsvRawGridSource))

		def sysPartTypedEntityData = new SystemParticipantTypedEntityData<>(fieldsToAttributes, HpInput, sptd.hpInput.operator, sptd.hpInput.node, sptd.hpTypeInput)

		when:
		def hpInputEntityDataOpt = csvSystemParticipantSource.buildHpEntityData(sysPartTypedEntityData, thermalBuses)

		then:
		hpInputEntityDataOpt.present == resultIsPresent
		hpInputEntityDataOpt.ifPresent({ hpInputEntityData ->
			assert (hpInputEntityData == resultData)
		})

		where:
		thermalBuses              | fieldsToAttributes                                     || resultIsPresent || resultData
		[]| ["thermalBus": "0d95d7f2-49fb-4d49-8636-383a5220384e"] || false           || null
		[sptd.hpInput.thermalBus]| ["bla": "foo"]                                         || false           || null
		[sptd.hpInput.thermalBus]| [:]                                                    || false           || null
		[sptd.hpInput.thermalBus]| ["thermalBus": "0d95d7f2-49fb-4d49-8636-383a5220384f"] || false           || null
		[sptd.hpInput.thermalBus]| ["thermalBus": "0d95d7f2-49fb-4d49-8636-383a5220384e"] || true            || new HpInputEntityData([:], sptd.hpInput.operator, sptd.hpInput.node, sptd.hpTypeInput, sptd.hpInput.thermalBus)
	}

	def "A CsvSystemParticipantSource should build chp input entity from valid and invalid input data as expected"(List<ThermalStorageInput> thermalStorages, List<ThermalBusInput> thermalBuses, Map<String, String> fieldsToAttributes, boolean resultIsPresent, ChpInputEntityData resultData) {
		given:
		def csvSystemParticipantSource = new CsvSystemParticipantSource(csvSep,
				participantsFolderPath, fileNamingStrategy, Mock(CsvTypeSource),
				Mock(CsvThermalSource), Mock(CsvRawGridSource))

		def sysPartTypedEntityData = new SystemParticipantTypedEntityData<>(fieldsToAttributes, ChpInput, sptd.chpInput.operator, sptd.chpInput.node, sptd.chpTypeInput)

		when:
		def hpInputEntityDataOpt = csvSystemParticipantSource.buildChpEntityData(sysPartTypedEntityData, thermalStorages, thermalBuses)

		then:
		hpInputEntityDataOpt.present == resultIsPresent
		hpInputEntityDataOpt.ifPresent({ hpInputEntityData ->
			assert (hpInputEntityData == resultData)
		})

		where:
		thermalStorages                               | thermalBuses                       | fieldsToAttributes                                                                                               || resultIsPresent | resultData
		[] as List                                    | [] as List                         | ["thermalBus": "0d95d7f2-49fb-4d49-8636-383a5220384e", "thermalStorage": "8851813b-3a7d-4fee-874b-4df9d724e4b3"] || false           | null
		[
			sptd.chpInput.thermalStorage
		] as List | [sptd.chpInput.thermalBus] as List | ["bla": "foo"]                                                                                                   || false           | null
		[
			sptd.chpInput.thermalStorage
		] as List | [sptd.chpInput.thermalBus] as List | [:]                                                                                                              || false           | null
		[
			sptd.chpInput.thermalStorage
		] as List | [sptd.chpInput.thermalBus] as List | ["thermalBus": "0d95d7f2-49fb-4d49-8636-383a5220384e", "thermalStorage": "8851813b-3a7d-4fee-874b-4df9d724e4b3"] || true            | new ChpInputEntityData([:], sptd.chpInput.operator, sptd.chpInput.node, sptd.chpTypeInput, sptd.chpInput.thermalBus, sptd.chpInput.thermalStorage)
	}

	def "A CsvSystemParticipantSource should return data from a valid heat pump input file as expected"() {
		given:
		def csvSystemParticipantSource = new CsvSystemParticipantSource(csvSep, participantsFolderPath,
				fileNamingStrategy, Mock(CsvTypeSource), Mock(CsvThermalSource), Mock(CsvRawGridSource))

		expect:
		def heatPumps = csvSystemParticipantSource.getHeatPumps(nodes as Set, operators as Set, types as Set, thermalBuses as Set)
		heatPumps.size() == resultingSize
		heatPumps == resultingSet as Set

		where:
		nodes               | operators               | types               | thermalBuses              || resultingSize || resultingSet
		[sptd.hpInput.node]| [sptd.hpInput.operator]| [sptd.hpInput.type]| [sptd.hpInput.thermalBus]|| 1             || [sptd.hpInput]
		[sptd.hpInput.node]| []| [sptd.hpInput.type]| [sptd.hpInput.thermalBus]|| 1             || [
			new HpInput(sptd.hpInput.uuid, sptd.hpInput.id, OperatorInput.NO_OPERATOR_ASSIGNED, sptd.hpInput.operationTime, sptd.hpInput.node, sptd.hpInput.thermalBus, sptd.hpInput.qCharacteristics, sptd.hpInput.type)
		]
		[]| []| []| []|| 0             || []
		[sptd.hpInput.node]| []| []| []|| 0             || []
		[sptd.hpInput.node]| [sptd.hpInput.operator]| []| []|| 0             || []
		[sptd.hpInput.node]| [sptd.hpInput.operator]| [sptd.hpInput.type]| []|| 0             || []
	}

	def "A CsvSystemParticipantSource should return data from a valid chp input file as expected"() {
		given:
		def csvSystemParticipantSource = new CsvSystemParticipantSource(csvSep, participantsFolderPath,
				fileNamingStrategy, Mock(CsvTypeSource), Mock(CsvThermalSource), Mock(CsvRawGridSource))

		expect:
		def chpUnits = csvSystemParticipantSource.getChpPlants(nodes as Set, operators as Set, types as Set, thermalBuses as Set, thermalStorages as Set)
		chpUnits.size() == resultingSize
		chpUnits == resultingSet as Set

		where:
		nodes                | operators                | types                | thermalBuses               | thermalStorages || resultingSize || resultingSet
		[sptd.chpInput.node]| [sptd.chpInput.operator]| [sptd.chpInput.type]| [sptd.chpInput.thermalBus]| [
			sptd.chpInput.thermalStorage
		] as List                                                                         || 1             || [sptd.chpInput]
		[sptd.chpInput.node]| []| [sptd.chpInput.type]| [sptd.chpInput.thermalBus]| [
			sptd.chpInput.thermalStorage
		] as List                                                                         || 1             || [
			new ChpInput(sptd.chpInput.uuid, sptd.chpInput.id, OperatorInput.NO_OPERATOR_ASSIGNED, sptd.chpInput.operationTime, sptd.chpInput.node, sptd.chpInput.thermalBus, sptd.chpInput.qCharacteristics, sptd.chpInput.type, sptd.chpInput.thermalStorage, sptd.chpInput.marketReaction)
		]
		[]| []| []| []| [] as List      || 0             || []
		[sptd.chpInput.node]| []| []| []| [] as List      || 0             || []
		[sptd.chpInput.node]| [sptd.chpInput.operator]| []| []| [] as List      || 0             || []
		[sptd.chpInput.node]| [sptd.chpInput.operator]| [sptd.chpInput.type]| []| [] as List      || 0             || []
	}

	def "A CsvSystemParticipantSource should return data from valid ev input file as expected"() {
		given:
		def csvSystemParticipantSource = new CsvSystemParticipantSource(csvSep, participantsFolderPath,
				fileNamingStrategy, Mock(CsvTypeSource), Mock(CsvThermalSource), Mock(CsvRawGridSource))

		expect:
		def sysParts = csvSystemParticipantSource.getEvs(nodes as Set, operators as Set, types as Set)
		sysParts.size() == resultingSize
		sysParts == resultingSet as Set

		where:
		nodes               | operators               | types               || resultingSize || resultingSet
		[sptd.evInput.node]| [sptd.evInput.operator]| [sptd.evInput.type]|| 1             || [sptd.evInput]
		[sptd.evInput.node]| []| [sptd.evInput.type]|| 1             || [
			new EvInput(sptd.evInput.uuid, sptd.evInput.id, OperatorInput.NO_OPERATOR_ASSIGNED, sptd.evInput.operationTime, sptd.evInput.node, sptd.evInput.qCharacteristics, sptd.evInput.type)
		]
		[sptd.evInput.node]| [sptd.evInput.operator]| []|| 0             || []
		[sptd.evInput.node]| []| []|| 0             || []
		[]| []| []|| 0             || []
	}

	def "A CsvSystemParticipantSource should return data from valid wec input file as expected"() {
		given:
		def csvSystemParticipantSource = new CsvSystemParticipantSource(csvSep, participantsFolderPath,
				fileNamingStrategy, Mock(CsvTypeSource), Mock(CsvThermalSource), Mock(CsvRawGridSource))

		expect:
		def sysParts = csvSystemParticipantSource.getWecPlants(nodes as Set, operators as Set, types as Set)
		sysParts.size() == resultingSize
		sysParts == resultingSet as Set

		where:
		nodes                | operators                | types                || resultingSize || resultingSet
		[sptd.wecInput.node]| [sptd.wecInput.operator]| [sptd.wecInput.type]|| 1             || [sptd.wecInput]
		[sptd.wecInput.node]| []| [sptd.wecInput.type]|| 1             || [
			new WecInput(sptd.wecInput.uuid, sptd.wecInput.id, OperatorInput.NO_OPERATOR_ASSIGNED, sptd.wecInput.operationTime, sptd.wecInput.node, sptd.wecInput.qCharacteristics, sptd.wecInput.type, sptd.wecInput.marketReaction)
		]
		[sptd.wecInput.node]| [sptd.wecInput.operator]| []|| 0             || []
		[sptd.wecInput.node]| []| []|| 0             || []
		[]| []| []|| 0             || []
	}

	def "A CsvSystemParticipantSource should return data from valid storage input file as expected"() {
		given:
		def csvSystemParticipantSource = new CsvSystemParticipantSource(csvSep, participantsFolderPath,
				fileNamingStrategy, Mock(CsvTypeSource), Mock(CsvThermalSource), Mock(CsvRawGridSource))

		expect:
		def sysParts = csvSystemParticipantSource.getStorages(nodes as Set, operators as Set, types as Set)
		sysParts.size() == resultingSize
		sysParts == resultingSet as Set

		where:
		nodes                    | operators                    | types                    || resultingSize || resultingSet
		[sptd.storageInput.node]| [sptd.storageInput.operator]| [sptd.storageInput.type]|| 1             || [sptd.storageInput]
		[sptd.storageInput.node]| []| [sptd.storageInput.type]|| 1             || [
			new StorageInput(sptd.storageInput.uuid, sptd.storageInput.id, OperatorInput.NO_OPERATOR_ASSIGNED, sptd.storageInput.operationTime, sptd.storageInput.node, sptd.storageInput.qCharacteristics, sptd.storageInput.type)
		]
		[sptd.storageInput.node]| [sptd.storageInput.operator]| []|| 0             || []
		[sptd.storageInput.node]| []| []|| 0             || []
		[]| []| []|| 0             || []
	}

	def "A CsvSystemParticipantSource should return data from valid bm input file as expected"() {
		given:
		def csvSystemParticipantSource = new CsvSystemParticipantSource(csvSep, participantsFolderPath,
				fileNamingStrategy, Mock(CsvTypeSource), Mock(CsvThermalSource), Mock(CsvRawGridSource))

		expect:
		def sysParts = csvSystemParticipantSource.getBmPlants(nodes as Set, operators as Set, types as Set)
		sysParts.size() == resultingSize
		sysParts == resultingSet as Set

		where:
		nodes               | operators               | types               || resultingSize || resultingSet
		[sptd.bmInput.node]| [sptd.bmInput.operator]| [sptd.bmInput.type]|| 1             || [sptd.bmInput]
		[sptd.bmInput.node]| []| [sptd.bmInput.type]|| 1             || [
			new BmInput(sptd.bmInput.uuid, sptd.bmInput.id, OperatorInput.NO_OPERATOR_ASSIGNED, sptd.bmInput.operationTime, sptd.bmInput.node, sptd.bmInput.qCharacteristics, sptd.bmInput.type, sptd.bmInput.marketReaction, sptd.bmInput.costControlled, sptd.bmInput.feedInTariff)
		]
		[sptd.bmInput.node]| [sptd.bmInput.operator]| []|| 0             || []
		[sptd.bmInput.node]| []| []|| 0             || []
		[]| []| []|| 0             || []
	}

	def "A CsvSystemParticipantSource should return data from valid ev charging station input file as expected"() {
		given:
		def csvSystemParticipantSource = new CsvSystemParticipantSource(csvSep, participantsFolderPath,
				fileNamingStrategy, Mock(CsvTypeSource), Mock(CsvThermalSource), Mock(CsvRawGridSource))

		expect:
		def sysParts = csvSystemParticipantSource.getEvCS(nodes as Set, operators as Set)
		sysParts.size() == resultingSize
		sysParts == resultingSet as Set

		where:
		nodes                 | operators                 || resultingSize || resultingSet
		[sptd.evcsInput.node] | [sptd.evcsInput.operator] || 1             || [sptd.evcsInput]
		[sptd.evcsInput.node] | []                        || 1             || [
			new EvcsInput(sptd.evcsInput.uuid, sptd.evcsInput.id, OperatorInput.NO_OPERATOR_ASSIGNED, sptd.evcsInput.operationTime, sptd.evcsInput.node, sptd.evcsInput.qCharacteristics, sptd.evcsInput.type, sptd.evcsInput.chargingPoints, sptd.evcsInput.cosPhiRated, sptd.evcsInput.locationType)
		]
		[]| [sptd.evcsInput.operator]|| 0             || []
		[]| []|| 0             || []
	}

	def "A CsvSystemParticipantSource should return data from valid load input file as expected"() {
		given:
		def csvSystemParticipantSource = new CsvSystemParticipantSource(csvSep, participantsFolderPath,
				fileNamingStrategy, Mock(CsvTypeSource), Mock(CsvThermalSource), Mock(CsvRawGridSource))

		expect:
		def sysParts = csvSystemParticipantSource.getLoads(nodes as Set, operators as Set)
		sysParts.size() == resultingSize
		sysParts == resultingSet as Set

		where:
		nodes                 | operators                 || resultingSize || resultingSet
		[sptd.loadInput.node]| [sptd.loadInput.operator]|| 1             || [sptd.loadInput]
		[sptd.loadInput.node]| []|| 1             || [
			new LoadInput(sptd.loadInput.uuid, sptd.loadInput.id, OperatorInput.NO_OPERATOR_ASSIGNED, sptd.loadInput.operationTime, sptd.loadInput.node, sptd.loadInput.qCharacteristics, sptd.loadInput.loadProfile, sptd.loadInput.dsm, sptd.loadInput.eConsAnnual, sptd.loadInput.sRated, sptd.loadInput.cosPhiRated)
		]
		[]| [sptd.loadInput.operator]|| 0             || []
		[]| []|| 0             || []
	}

	def "A CsvSystemParticipantSource should return data from valid pv input file as expected"() {
		given:
		def csvSystemParticipantSource = new CsvSystemParticipantSource(csvSep, participantsFolderPath,
				fileNamingStrategy, Mock(CsvTypeSource), Mock(CsvThermalSource), Mock(CsvRawGridSource))

		expect:
		def sysParts = csvSystemParticipantSource.getPvPlants(nodes as Set, operators as Set)
		sysParts.size() == resultingSize
		sysParts == resultingSet as Set

		where:
		nodes               | operators               || resultingSize || resultingSet
		[sptd.pvInput.node]| [sptd.pvInput.operator]|| 1             || [sptd.pvInput]
		[sptd.pvInput.node]| []|| 1                  || [
			new PvInput(sptd.pvInput.uuid, sptd.pvInput.id, OperatorInput.NO_OPERATOR_ASSIGNED, sptd.pvInput.operationTime, sptd.pvInput.node, sptd.pvInput.qCharacteristics, sptd.pvInput.albedo, sptd.pvInput.azimuth, sptd.pvInput.etaConv, sptd.pvInput.elevationAngle, sptd.pvInput.kG, sptd.pvInput.kT, sptd.pvInput.marketReaction, sptd.pvInput.sRated, sptd.pvInput.cosPhiRated)
		]
		[]| [sptd.pvInput.operator]|| 0             || []
		[]| []|| 0             || []
	}

	def "A CsvSystemParticipantSource should return data from valid fixedFeedIn input file as expected"() {
		given:
		def csvSystemParticipantSource = new CsvSystemParticipantSource(csvSep, participantsFolderPath,
				fileNamingStrategy, Mock(CsvTypeSource), Mock(CsvThermalSource), Mock(CsvRawGridSource))

		expect:
		def sysParts = csvSystemParticipantSource.getFixedFeedIns(nodes as Set, operators as Set)
		sysParts.size() == resultingSize
		sysParts == resultingSet as Set

		where:
		nodes                        | operators        || resultingSize || resultingSet
		[sptd.fixedFeedInInput.node]| [
			sptd.fixedFeedInInput.operator
		] as List || 1             || [sptd.fixedFeedInInput]
		[sptd.fixedFeedInInput.node]| [] as List       || 1             || [
			new FixedFeedInInput(sptd.fixedFeedInInput.uuid, sptd.fixedFeedInInput.id, OperatorInput.NO_OPERATOR_ASSIGNED, sptd.fixedFeedInInput.operationTime, sptd.fixedFeedInInput.node, sptd.fixedFeedInInput.qCharacteristics, sptd.fixedFeedInInput.sRated, sptd.fixedFeedInInput.cosPhiRated)
		]
		[]| [
			sptd.fixedFeedInInput.operator
		] as List || 0             || []
		[]| [] as List       || 0             || []
	}

	def "A CsvSystemParticipantSource should return data from valid em input file as expected"() {
		given:
		def csvSystemParticipantSource = new CsvSystemParticipantSource(csvSep, participantsFolderPath,
				fileNamingStrategy, Mock(CsvTypeSource), Mock(CsvThermalSource), Mock(CsvRawGridSource))

		expect:
		def sysParts = csvSystemParticipantSource.getEmSystems(nodes as Set, operators as Set)
		sysParts.size() == resultingSize
		sysParts == resultingSet as Set

		where:
		nodes               | operators               || resultingSize || resultingSet
		[sptd.emInput.node] | [sptd.emInput.operator] || 1             || [sptd.emInput]
		[]                  | [sptd.pvInput.operator] || 0             || []
		[]					| []					  || 0             || []
	}
>>>>>>> ad56b458
}<|MERGE_RESOLUTION|>--- conflicted
+++ resolved
@@ -29,361 +29,6 @@
 
 class CsvSystemParticipantSourceTest extends Specification implements CsvTestDataMeta {
 
-<<<<<<< HEAD
-  def "A CsvSystemParticipantSource should provide an instance of SystemParticipants based on valid input data correctly"() {
-    given:
-    def typeSource = new CsvTypeSource(csvSep, typeFolderPath, fileNamingStrategy)
-    def thermalSource = new CsvThermalSource(csvSep, participantsFolderPath, fileNamingStrategy, typeSource)
-    def rawGridSource = new CsvRawGridSource(csvSep, gridDefaultFolderPath, fileNamingStrategy, typeSource)
-    def csvSystemParticipantSource = new CsvSystemParticipantSource(csvSep,
-        participantsFolderPath, fileNamingStrategy, typeSource,
-        thermalSource, rawGridSource)
-
-    when:
-    def systemParticipantsOpt = csvSystemParticipantSource.getSystemParticipants()
-
-    then:
-    systemParticipantsOpt.present
-    systemParticipantsOpt.ifPresent({ systemParticipants ->
-      assert (systemParticipants.allEntitiesAsList().size() == 10)
-      assert (systemParticipants.getPvPlants().first().uuid == sptd.pvInput.uuid)
-      assert (systemParticipants.getBmPlants().first().uuid == sptd.bmInput.uuid)
-      assert (systemParticipants.getChpPlants().first().uuid == sptd.chpInput.uuid)
-      assert (systemParticipants.getEvs().first().uuid == sptd.evInput.uuid)
-      assert (systemParticipants.getFixedFeedIns().first().uuid == sptd.fixedFeedInInput.uuid)
-      assert (systemParticipants.getHeatPumps().first().uuid == sptd.hpInput.uuid)
-      assert (systemParticipants.getLoads().first().uuid == sptd.loadInput.uuid)
-      assert (systemParticipants.getWecPlants().first().uuid == sptd.wecInput.uuid)
-      assert (systemParticipants.getStorages().first().uuid == sptd.storageInput.uuid)
-      assert (systemParticipants.getEvCS().first().uuid == sptd.evcsInput.uuid)
-    })
-  }
-
-  def "A CsvSystemParticipantSource should process invalid input data as expected when requested to provide an instance of SystemParticipants"() {
-    given:
-    def typeSource = new CsvTypeSource(csvSep, typeFolderPath, fileNamingStrategy)
-    def thermalSource = new CsvThermalSource(csvSep, participantsFolderPath, fileNamingStrategy, typeSource)
-    def rawGridSource = Spy(CsvRawGridSource, constructorArgs: [
-      csvSep,
-      gridDefaultFolderPath,
-      fileNamingStrategy,
-      typeSource
-    ]) {
-      // partly fake the return method of the csv raw grid source to always return empty node sets
-      // -> elements to build NodeGraphicInputs are missing
-      getNodes() >> new HashSet<NodeInput>()
-      getNodes(_) >> new HashSet<NodeInput>()
-    } as RawGridSource
-    def csvSystemParticipantSource = new CsvSystemParticipantSource(csvSep,
-        participantsFolderPath, fileNamingStrategy, typeSource,
-        thermalSource, rawGridSource)
-
-    when:
-    def systemParticipantsOpt = csvSystemParticipantSource.getSystemParticipants()
-
-    then:
-    !systemParticipantsOpt.present
-  }
-
-  def "A CsvSystemParticipantSource should build typed entity from valid and invalid input data as expected"() {
-    given:
-    def csvSystemParticipantSource = new CsvSystemParticipantSource(csvSep,
-        participantsFolderPath, fileNamingStrategy, Mock(CsvTypeSource),
-        Mock(CsvThermalSource), Mock(CsvRawGridSource))
-
-    def nodeAssetInputEntityData = new NodeAssetInputEntityData(fieldsToAttributes, clazz, operator, node)
-
-    when:
-    def typedEntityDataOpt = csvSystemParticipantSource.buildTypedEntityData(nodeAssetInputEntityData, types)
-
-    then:
-    typedEntityDataOpt.present == resultIsPresent
-    typedEntityDataOpt.ifPresent({ typedEntityData ->
-      assert (typedEntityData == resultData)
-    })
-
-    where:
-    types               | node               | operator               | fieldsToAttributes                               | clazz    || resultIsPresent || resultData
-    []| sptd.chpInput.node | sptd.chpInput.operator | ["type": "5ebd8f7e-dedb-4017-bb86-6373c4b68eb8"] | ChpInput || false           || null
-    [sptd.chpTypeInput]| sptd.chpInput.node | sptd.chpInput.operator | ["bla": "foo"]                                   | ChpInput || false           || null
-    [sptd.chpTypeInput]| sptd.chpInput.node | sptd.chpInput.operator | [:]                                              | ChpInput || false           || null
-    [sptd.chpTypeInput]| sptd.chpInput.node | sptd.chpInput.operator | ["type": "5ebd8f7e-dedb-4017-bb86-6373c4b68eb9"] | ChpInput || false           || null
-    [sptd.chpTypeInput]| sptd.chpInput.node | sptd.chpInput.operator | ["type": "5ebd8f7e-dedb-4017-bb86-6373c4b68eb8"] | ChpInput || true            || new SystemParticipantTypedEntityData<>([:], clazz, operator, node, sptd.chpTypeInput)
-  }
-
-  def "A CsvSystemParticipantSource should build hp input entity from valid and invalid input data as expected"() {
-    given:
-    def csvSystemParticipantSource = new CsvSystemParticipantSource(csvSep,
-        participantsFolderPath, fileNamingStrategy, Mock(CsvTypeSource),
-        Mock(CsvThermalSource), Mock(CsvRawGridSource))
-
-    def sysPartTypedEntityData = new SystemParticipantTypedEntityData<>(fieldsToAttributes, HpInput, sptd.hpInput.operator, sptd.hpInput.node, sptd.hpTypeInput)
-
-    when:
-    def hpInputEntityDataOpt = csvSystemParticipantSource.buildHpEntityData(sysPartTypedEntityData, thermalBuses)
-
-    then:
-    hpInputEntityDataOpt.present == resultIsPresent
-    hpInputEntityDataOpt.ifPresent({ hpInputEntityData ->
-      assert (hpInputEntityData == resultData)
-    })
-
-    where:
-    thermalBuses              | fieldsToAttributes                                     || resultIsPresent || resultData
-    []| ["thermalBus": "0d95d7f2-49fb-4d49-8636-383a5220384e"] || false           || null
-    [sptd.hpInput.thermalBus]| ["bla": "foo"]                                         || false           || null
-    [sptd.hpInput.thermalBus]| [:]                                                    || false           || null
-    [sptd.hpInput.thermalBus]| ["thermalBus": "0d95d7f2-49fb-4d49-8636-383a5220384f"] || false           || null
-    [sptd.hpInput.thermalBus]| ["thermalBus": "0d95d7f2-49fb-4d49-8636-383a5220384e"] || true            || new HpInputEntityData([:], sptd.hpInput.operator, sptd.hpInput.node, sptd.hpTypeInput, sptd.hpInput.thermalBus)
-  }
-
-  def "A CsvSystemParticipantSource should build chp input entity from valid and invalid input data as expected"(List<ThermalStorageInput> thermalStorages, List<ThermalBusInput> thermalBuses, Map<String, String> fieldsToAttributes, boolean resultIsPresent, ChpInputEntityData resultData) {
-    given:
-    def csvSystemParticipantSource = new CsvSystemParticipantSource(csvSep,
-        participantsFolderPath, fileNamingStrategy, Mock(CsvTypeSource),
-        Mock(CsvThermalSource), Mock(CsvRawGridSource))
-
-    def sysPartTypedEntityData = new SystemParticipantTypedEntityData<>(fieldsToAttributes, ChpInput, sptd.chpInput.operator, sptd.chpInput.node, sptd.chpTypeInput)
-
-    when:
-    def hpInputEntityDataOpt = csvSystemParticipantSource.buildChpEntityData(sysPartTypedEntityData, thermalStorages, thermalBuses)
-
-    then:
-    hpInputEntityDataOpt.present == resultIsPresent
-    hpInputEntityDataOpt.ifPresent({ hpInputEntityData ->
-      assert (hpInputEntityData == resultData)
-    })
-
-    where:
-    thermalStorages                               | thermalBuses                       | fieldsToAttributes                                                                                               || resultIsPresent | resultData
-    [] as List                                    | [] as List                         | ["thermalBus": "0d95d7f2-49fb-4d49-8636-383a5220384e", "thermalStorage": "8851813b-3a7d-4fee-874b-4df9d724e4b3"] || false           | null
-    [
-      sptd.chpInput.thermalStorage
-    ] as List | [sptd.chpInput.thermalBus] as List | ["bla": "foo"]                                                                                                   || false           | null
-    [
-      sptd.chpInput.thermalStorage
-    ] as List | [sptd.chpInput.thermalBus] as List | [:]                                                                                                              || false           | null
-    [
-      sptd.chpInput.thermalStorage
-    ] as List | [sptd.chpInput.thermalBus] as List | ["thermalBus": "0d95d7f2-49fb-4d49-8636-383a5220384e", "thermalStorage": "8851813b-3a7d-4fee-874b-4df9d724e4b3"] || true            | new ChpInputEntityData([:], sptd.chpInput.operator, sptd.chpInput.node, sptd.chpTypeInput, sptd.chpInput.thermalBus, sptd.chpInput.thermalStorage)
-  }
-
-  def "A CsvSystemParticipantSource should return data from a valid heat pump input file as expected"() {
-    given:
-    def csvSystemParticipantSource = new CsvSystemParticipantSource(csvSep, participantsFolderPath,
-        fileNamingStrategy, Mock(CsvTypeSource), Mock(CsvThermalSource), Mock(CsvRawGridSource))
-
-    expect:
-    def heatPumps = csvSystemParticipantSource.getHeatPumps(nodes as Set, operators as Set, types as Set, thermalBuses as Set)
-    heatPumps.size() == resultingSize
-    heatPumps == resultingSet as Set
-
-    where:
-    nodes               | operators               | types               | thermalBuses              || resultingSize || resultingSet
-    [sptd.hpInput.node]| [sptd.hpInput.operator]| [sptd.hpInput.type]| [sptd.hpInput.thermalBus]|| 1             || [sptd.hpInput]
-    [sptd.hpInput.node]| []| [sptd.hpInput.type]| [sptd.hpInput.thermalBus]|| 1             || [
-      new HpInput(sptd.hpInput.uuid, sptd.hpInput.id, OperatorInput.NO_OPERATOR_ASSIGNED, sptd.hpInput.operationTime, sptd.hpInput.node, sptd.hpInput.thermalBus, sptd.hpInput.qCharacteristics, sptd.hpInput.type)
-    ]
-    []| []| []| []|| 0             || []
-    [sptd.hpInput.node]| []| []| []|| 0             || []
-    [sptd.hpInput.node]| [sptd.hpInput.operator]| []| []|| 0             || []
-    [sptd.hpInput.node]| [sptd.hpInput.operator]| [sptd.hpInput.type]| []|| 0             || []
-  }
-
-  def "A CsvSystemParticipantSource should return data from a valid chp input file as expected"() {
-    given:
-    def csvSystemParticipantSource = new CsvSystemParticipantSource(csvSep, participantsFolderPath,
-        fileNamingStrategy, Mock(CsvTypeSource), Mock(CsvThermalSource), Mock(CsvRawGridSource))
-
-    expect:
-    def chpUnits = csvSystemParticipantSource.getChpPlants(nodes as Set, operators as Set, types as Set, thermalBuses as Set, thermalStorages as Set)
-    chpUnits.size() == resultingSize
-    chpUnits == resultingSet as Set
-
-    where:
-    nodes                | operators                | types                | thermalBuses               | thermalStorages || resultingSize || resultingSet
-    [sptd.chpInput.node]| [sptd.chpInput.operator]| [sptd.chpInput.type]| [sptd.chpInput.thermalBus]| [
-      sptd.chpInput.thermalStorage
-    ] as List                                                                         || 1             || [sptd.chpInput]
-    [sptd.chpInput.node]| []| [sptd.chpInput.type]| [sptd.chpInput.thermalBus]| [
-      sptd.chpInput.thermalStorage
-    ] as List                                                                         || 1             || [
-      new ChpInput(sptd.chpInput.uuid, sptd.chpInput.id, OperatorInput.NO_OPERATOR_ASSIGNED, sptd.chpInput.operationTime, sptd.chpInput.node, sptd.chpInput.thermalBus, sptd.chpInput.qCharacteristics, sptd.chpInput.type, sptd.chpInput.thermalStorage, sptd.chpInput.marketReaction)
-    ]
-    []| []| []| []| [] as List      || 0             || []
-    [sptd.chpInput.node]| []| []| []| [] as List      || 0             || []
-    [sptd.chpInput.node]| [sptd.chpInput.operator]| []| []| [] as List      || 0             || []
-    [sptd.chpInput.node]| [sptd.chpInput.operator]| [sptd.chpInput.type]| []| [] as List      || 0             || []
-  }
-
-  def "A CsvSystemParticipantSource should return data from valid ev input file as expected"() {
-    given:
-    def csvSystemParticipantSource = new CsvSystemParticipantSource(csvSep, participantsFolderPath,
-        fileNamingStrategy, Mock(CsvTypeSource), Mock(CsvThermalSource), Mock(CsvRawGridSource))
-
-    expect:
-    def sysParts = csvSystemParticipantSource.getEvs(nodes as Set, operators as Set, types as Set)
-    sysParts.size() == resultingSize
-    sysParts == resultingSet as Set
-
-    where:
-    nodes               | operators               | types               || resultingSize || resultingSet
-    [sptd.evInput.node]| [sptd.evInput.operator]| [sptd.evInput.type]|| 1             || [sptd.evInput]
-    [sptd.evInput.node]| []| [sptd.evInput.type]|| 1             || [
-      new EvInput(sptd.evInput.uuid, sptd.evInput.id, OperatorInput.NO_OPERATOR_ASSIGNED, sptd.evInput.operationTime, sptd.evInput.node, sptd.evInput.qCharacteristics, sptd.evInput.type)
-    ]
-    [sptd.evInput.node]| [sptd.evInput.operator]| []|| 0             || []
-    [sptd.evInput.node]| []| []|| 0             || []
-    []| []| []|| 0             || []
-  }
-
-  def "A CsvSystemParticipantSource should return data from valid wec input file as expected"() {
-    given:
-    def csvSystemParticipantSource = new CsvSystemParticipantSource(csvSep, participantsFolderPath,
-        fileNamingStrategy, Mock(CsvTypeSource), Mock(CsvThermalSource), Mock(CsvRawGridSource))
-
-    expect:
-    def sysParts = csvSystemParticipantSource.getWecPlants(nodes as Set, operators as Set, types as Set)
-    sysParts.size() == resultingSize
-    sysParts == resultingSet as Set
-
-    where:
-    nodes                | operators                | types                || resultingSize || resultingSet
-    [sptd.wecInput.node]| [sptd.wecInput.operator]| [sptd.wecInput.type]|| 1             || [sptd.wecInput]
-    [sptd.wecInput.node]| []| [sptd.wecInput.type]|| 1             || [
-      new WecInput(sptd.wecInput.uuid, sptd.wecInput.id, OperatorInput.NO_OPERATOR_ASSIGNED, sptd.wecInput.operationTime, sptd.wecInput.node, sptd.wecInput.qCharacteristics, sptd.wecInput.type, sptd.wecInput.marketReaction)
-    ]
-    [sptd.wecInput.node]| [sptd.wecInput.operator]| []|| 0             || []
-    [sptd.wecInput.node]| []| []|| 0             || []
-    []| []| []|| 0             || []
-  }
-
-  def "A CsvSystemParticipantSource should return data from valid storage input file as expected"() {
-    given:
-    def csvSystemParticipantSource = new CsvSystemParticipantSource(csvSep, participantsFolderPath,
-        fileNamingStrategy, Mock(CsvTypeSource), Mock(CsvThermalSource), Mock(CsvRawGridSource))
-
-    expect:
-    def sysParts = csvSystemParticipantSource.getStorages(nodes as Set, operators as Set, types as Set)
-    sysParts.size() == resultingSize
-    sysParts == resultingSet as Set
-
-    where:
-    nodes                    | operators                    | types                    || resultingSize || resultingSet
-    [sptd.storageInput.node]| [sptd.storageInput.operator]| [sptd.storageInput.type]|| 1             || [sptd.storageInput]
-    [sptd.storageInput.node]| []| [sptd.storageInput.type]|| 1             || [
-      new StorageInput(sptd.storageInput.uuid, sptd.storageInput.id, OperatorInput.NO_OPERATOR_ASSIGNED, sptd.storageInput.operationTime, sptd.storageInput.node, sptd.storageInput.qCharacteristics, sptd.storageInput.type)
-    ]
-    [sptd.storageInput.node]| [sptd.storageInput.operator]| []|| 0             || []
-    [sptd.storageInput.node]| []| []|| 0             || []
-    []| []| []|| 0             || []
-  }
-
-  def "A CsvSystemParticipantSource should return data from valid bm input file as expected"() {
-    given:
-    def csvSystemParticipantSource = new CsvSystemParticipantSource(csvSep, participantsFolderPath,
-        fileNamingStrategy, Mock(CsvTypeSource), Mock(CsvThermalSource), Mock(CsvRawGridSource))
-
-    expect:
-    def sysParts = csvSystemParticipantSource.getBmPlants(nodes as Set, operators as Set, types as Set)
-    sysParts.size() == resultingSize
-    sysParts == resultingSet as Set
-
-    where:
-    nodes               | operators               | types               || resultingSize || resultingSet
-    [sptd.bmInput.node]| [sptd.bmInput.operator]| [sptd.bmInput.type]|| 1             || [sptd.bmInput]
-    [sptd.bmInput.node]| []| [sptd.bmInput.type]|| 1             || [
-      new BmInput(sptd.bmInput.uuid, sptd.bmInput.id, OperatorInput.NO_OPERATOR_ASSIGNED, sptd.bmInput.operationTime, sptd.bmInput.node, sptd.bmInput.qCharacteristics, sptd.bmInput.type, sptd.bmInput.marketReaction, sptd.bmInput.costControlled, sptd.bmInput.feedInTariff)
-    ]
-    [sptd.bmInput.node]| [sptd.bmInput.operator]| []|| 0             || []
-    [sptd.bmInput.node]| []| []|| 0             || []
-    []| []| []|| 0             || []
-  }
-
-  def "A CsvSystemParticipantSource should return data from valid ev charging station input file as expected"() {
-    given:
-    def csvSystemParticipantSource = new CsvSystemParticipantSource(csvSep, participantsFolderPath,
-        fileNamingStrategy, Mock(CsvTypeSource), Mock(CsvThermalSource), Mock(CsvRawGridSource))
-
-    expect:
-    def sysParts = csvSystemParticipantSource.getEvCS(nodes as Set, operators as Set)
-    sysParts.size() == resultingSize
-    sysParts == resultingSet as Set
-
-    where:
-    nodes                 | operators                 || resultingSize || resultingSet
-    [sptd.evcsInput.node] | [sptd.evcsInput.operator] || 1             || [sptd.evcsInput]
-    [sptd.evcsInput.node] | []                        || 1             || [
-      new EvcsInput(sptd.evcsInput.uuid, sptd.evcsInput.id, OperatorInput.NO_OPERATOR_ASSIGNED, sptd.evcsInput.operationTime, sptd.evcsInput.node, sptd.evcsInput.qCharacteristics, sptd.evcsInput.type, sptd.evcsInput.chargingPoints, sptd.evcsInput.cosPhiRated, sptd.evcsInput.locationType)
-    ]
-    []| [sptd.evcsInput.operator]|| 0             || []
-    []| []|| 0             || []
-  }
-
-  def "A CsvSystemParticipantSource should return data from valid load input file as expected"() {
-    given:
-    def csvSystemParticipantSource = new CsvSystemParticipantSource(csvSep, participantsFolderPath,
-        fileNamingStrategy, Mock(CsvTypeSource), Mock(CsvThermalSource), Mock(CsvRawGridSource))
-
-    expect:
-    def sysParts = csvSystemParticipantSource.getLoads(nodes as Set, operators as Set)
-    sysParts.size() == resultingSize
-    sysParts == resultingSet as Set
-
-    where:
-    nodes                 | operators                 || resultingSize || resultingSet
-    [sptd.loadInput.node]| [sptd.loadInput.operator]|| 1             || [sptd.loadInput]
-    [sptd.loadInput.node]| []|| 1             || [
-      new LoadInput(sptd.loadInput.uuid, sptd.loadInput.id, OperatorInput.NO_OPERATOR_ASSIGNED, sptd.loadInput.operationTime, sptd.loadInput.node, sptd.loadInput.qCharacteristics, sptd.loadInput.loadProfile, sptd.loadInput.dsm, sptd.loadInput.eConsAnnual, sptd.loadInput.sRated, sptd.loadInput.cosPhiRated)
-    ]
-    []| [sptd.loadInput.operator]|| 0             || []
-    []| []|| 0             || []
-  }
-
-  def "A CsvSystemParticipantSource should return data from valid pv input file as expected"() {
-    given:
-    def csvSystemParticipantSource = new CsvSystemParticipantSource(csvSep, participantsFolderPath,
-        fileNamingStrategy, Mock(CsvTypeSource), Mock(CsvThermalSource), Mock(CsvRawGridSource))
-
-    expect:
-    def sysParts = csvSystemParticipantSource.getPvPlants(nodes as Set, operators as Set)
-    sysParts.size() == resultingSize
-    sysParts == resultingSet as Set
-
-    where:
-    nodes               | operators               || resultingSize || resultingSet
-    [sptd.pvInput.node]| [sptd.pvInput.operator]|| 1             || [sptd.pvInput]
-    [sptd.pvInput.node]| []|| 1                  || [
-      new PvInput(sptd.pvInput.uuid, sptd.pvInput.id, OperatorInput.NO_OPERATOR_ASSIGNED, sptd.pvInput.operationTime, sptd.pvInput.node, sptd.pvInput.qCharacteristics, sptd.pvInput.albedo, sptd.pvInput.azimuth, sptd.pvInput.etaConv, sptd.pvInput.elevationAngle, sptd.pvInput.kG, sptd.pvInput.kT, sptd.pvInput.marketReaction, sptd.pvInput.sRated, sptd.pvInput.cosPhiRated)
-    ]
-    []| [sptd.pvInput.operator]|| 0             || []
-    []| []|| 0             || []
-  }
-
-  def "A CsvSystemParticipantSource should return data from valid fixedFeedIn input file as expected"() {
-    given:
-    def csvSystemParticipantSource = new CsvSystemParticipantSource(csvSep, participantsFolderPath,
-        fileNamingStrategy, Mock(CsvTypeSource), Mock(CsvThermalSource), Mock(CsvRawGridSource))
-
-    expect:
-    def sysParts = csvSystemParticipantSource.getFixedFeedIns(nodes as Set, operators as Set)
-    sysParts.size() == resultingSize
-    sysParts == resultingSet as Set
-
-    where:
-    nodes                        | operators        || resultingSize || resultingSet
-    [sptd.fixedFeedInInput.node]| [
-      sptd.fixedFeedInInput.operator
-    ] as List || 1             || [sptd.fixedFeedInInput]
-    [sptd.fixedFeedInInput.node]| [] as List       || 1             || [
-      new FixedFeedInInput(sptd.fixedFeedInInput.uuid, sptd.fixedFeedInInput.id, OperatorInput.NO_OPERATOR_ASSIGNED, sptd.fixedFeedInInput.operationTime, sptd.fixedFeedInInput.node, sptd.fixedFeedInInput.qCharacteristics, sptd.fixedFeedInInput.sRated, sptd.fixedFeedInInput.cosPhiRated)
-    ]
-    []| [
-      sptd.fixedFeedInInput.operator
-    ] as List || 0             || []
-    []| [] as List       || 0             || []
-  }
-=======
 	def "A CsvSystemParticipantSource should provide an instance of SystemParticipants based on valid input data correctly"() {
 		given:
 		def typeSource = new CsvTypeSource(csvSep, typeFolderPath, fileNamingStrategy)
@@ -755,5 +400,4 @@
 		[]                  | [sptd.pvInput.operator] || 0             || []
 		[]					| []					  || 0             || []
 	}
->>>>>>> ad56b458
 }