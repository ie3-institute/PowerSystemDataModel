/*
 * © 2021. TU Dortmund University,
 * Institute of Energy Systems, Energy Efficiency and Energy Economics,
 * Research group Distribution grid planning and operation
 */
package edu.ie3.datamodel.io.source.csv

import static edu.ie3.test.helper.EntityMap.map

import edu.ie3.datamodel.exceptions.SourceException
import edu.ie3.datamodel.exceptions.SystemParticipantsException
import edu.ie3.datamodel.io.source.*
import edu.ie3.datamodel.models.input.OperatorInput
import edu.ie3.datamodel.models.input.system.*
import edu.ie3.datamodel.utils.Try
import edu.ie3.test.common.SystemParticipantTestData as sptd
import spock.lang.Specification

class CsvSystemParticipantSourceTest extends Specification implements CsvTestDataMeta {

  def "A SystemParticipantSource with csv input should provide an instance of SystemParticipants based on valid input data correctly"() {
    given:
    def typeSource = new TypeSource(new CsvDataSource(csvSep, typeFolderPath, fileNamingStrategy))
    def thermalSource = new ThermalSource(typeSource, new CsvDataSource(csvSep, participantsFolderPath, fileNamingStrategy))
    def rawGridSource = new RawGridSource(typeSource, new CsvDataSource(csvSep, gridDefaultFolderPath, fileNamingStrategy))
    def energyManagementSource = new EnergyManagementSource(typeSource, new CsvDataSource(csvSep, participantsFolderPath, fileNamingStrategy))
    def csvSystemParticipantSource = new SystemParticipantSource(
        typeSource,
        thermalSource,
        rawGridSource,
        energyManagementSource,
        new CsvDataSource(csvSep, participantsFolderPath, fileNamingStrategy))

    when:
    def systemParticipants = csvSystemParticipantSource.systemParticipants

    then:
    systemParticipants.allEntitiesAsList().size() == 10
    systemParticipants.pvPlants.first().uuid == sptd.pvInput.uuid
    systemParticipants.bmPlants.first().uuid == sptd.bmInput.uuid
    systemParticipants.chpPlants.first().uuid == sptd.chpInput.uuid
    systemParticipants.evs.first().uuid == sptd.evInput.uuid
    systemParticipants.fixedFeedIns.first().uuid == sptd.fixedFeedInInput.uuid
    systemParticipants.heatPumps.first().uuid == sptd.hpInput.uuid
    systemParticipants.loads.first().uuid == sptd.loadInput.uuid
    systemParticipants.wecPlants.first().uuid == sptd.wecInput.uuid
    systemParticipants.storages.first().uuid == sptd.storageInput.uuid
    systemParticipants.evcs.first().uuid == sptd.evcsInput.uuid
  }

  def "A SystemParticipantSource with csv input should process invalid input data as expected when requested to provide an instance of SystemParticipants"() {
    given:
    def typeSource = new TypeSource(new CsvDataSource(csvSep, typeFolderPath, fileNamingStrategy))
    def thermalSource = new ThermalSource(typeSource, new CsvDataSource(csvSep, participantsFolderPath, fileNamingStrategy))
    def rawGridSource = Spy(RawGridSource, constructorArgs: [
      typeSource,
      new CsvDataSource(csvSep, gridDefaultFolderPath, fileNamingStrategy)
    ]) {
      // partly fake the return method of the csv raw grid source to always return empty node sets
      // -> elements to build NodeGraphicInputs are missing
      getNodes() >> [:]
      getNodes(_) >> [:]
    } as RawGridSource
    def energyManagementSource = new EnergyManagementSource(typeSource, new CsvDataSource(csvSep, participantsFolderPath, fileNamingStrategy))
    def csvSystemParticipantSource = new SystemParticipantSource(
    typeSource,
    thermalSource,
    rawGridSource,
    energyManagementSource,
    new CsvDataSource(csvSep, participantsFolderPath, fileNamingStrategy))

    when:
    def systemParticipants = Try.of(() -> csvSystemParticipantSource.systemParticipants, SystemParticipantsException)

    then:
    systemParticipants.failure
    systemParticipants.data == Optional.empty()

    Exception ex = systemParticipants.exception.get()
    ex.class == SystemParticipantsException
    ex.message.startsWith("10 error(s) occurred while initializing system participants.  " +
    "edu.ie3.datamodel.exceptions.FailureException: 1 exception(s) occurred within \"FixedFeedInInput\" data, one is: " +
    "edu.ie3.datamodel.exceptions.FactoryException: edu.ie3.datamodel.exceptions.SourceException: " +
    "Linked node with UUID 4ca90220-74c2-4369-9afa-a18bf068840d was not found for entity AssetInputEntityData")
  }

  def "A SystemParticipantSource with csv input should return data from valid input file as expected"() {
    given:
    def csvSystemParticipantSource = new SystemParticipantSource(
    Mock(TypeSource),
    Mock(ThermalSource),
    Mock(RawGridSource),
    Mock(EnergyManagementSource),
    new CsvDataSource(csvSep, participantsFolderPath, fileNamingStrategy))
<<<<<<< HEAD
    def nodeMap = map([sptd.hpInput.node])
    def emUnitsMap = map([sptd.emInput])
=======
    def nodeMap = map([sptd.participantNode])
    def operatorMap = map([sptd.operator])
    def thermalBusMap = map([sptd.thermalBus])
    def thermalStorageMap = map([sptd.thermalStorage])

    expect:
    def heatPumps = Try.of(() -> csvSystemParticipantSource.getHeatPumps(operatorMap, nodeMap, map([sptd.hpTypeInput]), thermalBusMap), SourceException)
    heatPumps.success
    heatPumps.data.get() == [sptd.hpInput] as Set

    def chpUnits = Try.of(() -> csvSystemParticipantSource.getChpPlants(operatorMap, nodeMap, map([sptd.chpTypeInput]), thermalBusMap, thermalStorageMap), SourceException)
    chpUnits.success
    chpUnits.data.get() == [sptd.chpInput] as Set

    def evs = Try.of(() -> csvSystemParticipantSource.getEvs(operatorMap, nodeMap, map([sptd.evTypeInput])), SourceException)
    evs.success
    evs.data.get() == [sptd.evInput] as Set

    def wecs = Try.of(() -> csvSystemParticipantSource.getWecPlants(operatorMap, nodeMap, map([sptd.wecType])), SourceException)
    wecs.success
    wecs.data.get() == [sptd.wecInput] as Set

    def storages = Try.of(() -> csvSystemParticipantSource.getStorages(operatorMap, nodeMap, map([sptd.storageTypeInput])), SourceException)
    storages.success
    storages.data.get() == [sptd.storageInput] as Set

    def bms = Try.of(() -> csvSystemParticipantSource.getBmPlants(operatorMap, nodeMap, map([sptd.bmTypeInput])), SourceException)
    bms.success
    bms.data.get() == [sptd.bmInput] as Set

    def evcs = Try.of(() -> csvSystemParticipantSource.getEvcs(operatorMap, nodeMap), SourceException)
    evcs.success
    evcs.data.get() == [sptd.evcsInput] as Set

    def loads = Try.of(() -> csvSystemParticipantSource.getLoads(operatorMap, nodeMap), SourceException)
    loads.success
    loads.data.get() == [sptd.loadInput] as Set

    def pvs = Try.of(() -> csvSystemParticipantSource.getPvPlants(operatorMap, nodeMap), SourceException)
    pvs.success
    pvs.data.get() == [sptd.pvInput] as Set

    def fixedFeedIns = Try.of(() -> csvSystemParticipantSource.getFixedFeedIns(operatorMap, nodeMap), SourceException)
    fixedFeedIns.success
    fixedFeedIns.data.get() == [sptd.fixedFeedInInput] as Set
  }

  def "A SystemParticipantSource with csv input should throw an exception from an invalid heat pump input file as expected"() {
    given:
    def csvSystemParticipantSource = new SystemParticipantSource(
    Mock(TypeSource),
    Mock(ThermalSource),
    Mock(RawGridSource),
    new CsvDataSource(csvSep, participantsFolderPath, fileNamingStrategy))
    def nodeMap = map([sptd.participantNode])
>>>>>>> 52b46883

    expect:
    def heatPumps = Try.of(() -> csvSystemParticipantSource.getHeatPumps(map(operators), nodeMap, emUnitsMap, map(types), map(thermalBuses)), SourceException)

    heatPumps.failure
    heatPumps.exception.get().class == SourceException

    where:
<<<<<<< HEAD
    nodes               | operators               | types               | thermalBuses              || resultingSize | resultingSet
    [sptd.hpInput.node] | [sptd.hpInput.operator] | [sptd.hpInput.type] | [sptd.hpInput.thermalBus] || 1             | [sptd.hpInput]
    [sptd.hpInput.node] | []                      | [sptd.hpInput.type] | [sptd.hpInput.thermalBus] || 1             | [
      new HpInput(sptd.hpInput.uuid, sptd.hpInput.id, OperatorInput.NO_OPERATOR_ASSIGNED, sptd.hpInput.operationTime, sptd.hpInput.node, sptd.hpInput.thermalBus, sptd.hpInput.qCharacteristics, sptd.emInput, sptd.hpInput.type)
    ]
    []                  | []                      | []                  | []                        || 0             | []
    [sptd.hpInput.node] | []                      | []                  | []                        || 0             | []
    [sptd.hpInput.node] | [sptd.hpInput.operator] | []                  | []                        || 0             | []
    [sptd.hpInput.node] | [sptd.hpInput.operator] | [sptd.hpInput.type] | []                        || 0             | []
=======
    operators               | types               | thermalBuses              || resultingSize | resultingSet
    []                      | [sptd.hpInput.type] | [sptd.hpInput.thermalBus] || 1             | [new HpInput(sptd.hpInput.uuid, sptd.hpInput.id, OperatorInput.NO_OPERATOR_ASSIGNED, sptd.hpInput.operationTime, sptd.hpInput.node, sptd.hpInput.thermalBus, sptd.hpInput.qCharacteristics, sptd.hpInput.type)]
    []                      | []                  | []                        || 0             | []
    []                      | []                  | []                        || 0             | []
    [sptd.hpInput.operator] | []                  | []                        || 0             | []
    [sptd.hpInput.operator] | [sptd.hpInput.type] | []                        || 0             | []
>>>>>>> 52b46883
  }

  def "A SystemParticipantSource with csv input should throw an exception from a invalid chp input file as expected"() {
    given:
    def csvSystemParticipantSource = new SystemParticipantSource(
    Mock(TypeSource),
    Mock(ThermalSource),
    Mock(RawGridSource),
    Mock(EnergyManagementSource),
    new CsvDataSource(csvSep, participantsFolderPath, fileNamingStrategy))
<<<<<<< HEAD
    def nodeMap = map([sptd.hpInput.node])
    def emUnitsMap = map([sptd.emInput])
=======
    def nodeMap = map([sptd.participantNode])
>>>>>>> 52b46883

    expect:
    def chpUnits = Try.of(() -> csvSystemParticipantSource.getChpPlants(map(operators), nodeMap, emUnitsMap, map(types), map(thermalBuses), map(thermalStorages)), SourceException)

    chpUnits.failure
    chpUnits.exception.get().class == SourceException

    where:
<<<<<<< HEAD
    operators                | types                | thermalBuses               | thermalStorages                || resultingSize || resultingSet
    [sptd.chpInput.operator] | [sptd.chpInput.type] | [sptd.chpInput.thermalBus] | [sptd.chpInput.thermalStorage] || 1             || [sptd.chpInput]
    []                       | [sptd.chpInput.type] | [sptd.chpInput.thermalBus] | [sptd.chpInput.thermalStorage] || 1             || [
      new ChpInput(sptd.chpInput.uuid, sptd.chpInput.id, OperatorInput.NO_OPERATOR_ASSIGNED, sptd.chpInput.operationTime, sptd.chpInput.node, sptd.chpInput.thermalBus, sptd.chpInput.qCharacteristics, sptd.emInput, sptd.chpInput.type, sptd.chpInput.thermalStorage, sptd.chpInput.marketReaction)
    ]
    []                       | []                   | []                         | []                             || 0             || []
    []                       | []                   | []                         | []                             || 0             || []
    [sptd.chpInput.operator] | []                   | []                         | []                             || 0             || []
    [sptd.chpInput.operator] | [sptd.chpInput.type] | []                         | []                             || 0             || []
=======
    operators                | types                | thermalBuses               | thermalStorages                || resultingSet
    []                       | [sptd.chpInput.type] | [sptd.chpInput.thermalBus] | [sptd.chpInput.thermalStorage] || [new ChpInput(sptd.chpInput.uuid, sptd.chpInput.id, OperatorInput.NO_OPERATOR_ASSIGNED, sptd.chpInput.operationTime, sptd.chpInput.node, sptd.chpInput.thermalBus, sptd.chpInput.qCharacteristics, sptd.chpInput.type, sptd.chpInput.thermalStorage, sptd.chpInput.marketReaction)]
    []                       | []                   | []                         | [] as List                     || []
    []                       | []                   | []                         | [] as List                     || []
    [sptd.chpInput.operator] | []                   | []                         | [] as List                     || []
    [sptd.chpInput.operator] | [sptd.chpInput.type] | []                         | [] as List                     || []
>>>>>>> 52b46883
  }

  def "A SystemParticipantSource with csv input should throw an exception from invalid ev input file as expected"() {
    given:
    def csvSystemParticipantSource = new SystemParticipantSource(
    Mock(TypeSource),
    Mock(ThermalSource),
    Mock(RawGridSource),
    Mock(EnergyManagementSource),
    new CsvDataSource(csvSep, participantsFolderPath, fileNamingStrategy))
<<<<<<< HEAD
    def emUnitsMap = map([sptd.emInput])

    expect:
    def sysParts = Try.of(() -> csvSystemParticipantSource.getEvs(map(operators), map(nodes), emUnitsMap, map(types)), SourceException)
=======
    def nodeMap = map([sptd.participantNode])

    expect:
    def sysParts = Try.of(() -> csvSystemParticipantSource.getEvs(map(operators), nodeMap, map(types)), SourceException)
>>>>>>> 52b46883

    sysParts.failure
    sysParts.exception.get().class == SourceException

    where:
<<<<<<< HEAD
    nodes               | operators               | types               || resultingSize || resultingSet
    [sptd.evInput.node] | [sptd.evInput.operator] | [sptd.evInput.type] || 1             || [sptd.evInput]
    [sptd.evInput.node] | []                      | [sptd.evInput.type] || 1             || [
      new EvInput(sptd.evInput.uuid, sptd.evInput.id, OperatorInput.NO_OPERATOR_ASSIGNED, sptd.evInput.operationTime, sptd.evInput.node, sptd.evInput.qCharacteristics, sptd.emInput, sptd.evInput.type)
    ]
    [sptd.evInput.node] | [sptd.evInput.operator] | []                  || 0             || []
    [sptd.evInput.node] | []                      | []                  || 0             || []
    []                  | []                      | []                  || 0             || []
=======
    operators               | types               || resultingSet
    []                      | [sptd.evInput.type] || [new EvInput(sptd.evInput.uuid, sptd.evInput.id, OperatorInput.NO_OPERATOR_ASSIGNED, sptd.evInput.operationTime, sptd.evInput.node, sptd.evInput.qCharacteristics, sptd.evInput.type)]
    [sptd.evInput.operator] | []                  || []
    []                      | []                  || []
>>>>>>> 52b46883
  }

  def "A SystemParticipantSource with csv input should throw an exception from invalid wec input file as expected"() {
    given:
    def csvSystemParticipantSource = new SystemParticipantSource(
    Mock(TypeSource),
    Mock(ThermalSource),
    Mock(RawGridSource),
    Mock(EnergyManagementSource),
    new CsvDataSource(csvSep, participantsFolderPath, fileNamingStrategy))
<<<<<<< HEAD
    def emUnitsMap = map([sptd.emInput])

    expect:
    def sysParts = Try.of(() -> csvSystemParticipantSource.getWecPlants(map(operators), map(nodes), emUnitsMap, map(types)), SourceException)
=======
    def nodeMap = map([sptd.participantNode])

    expect:
    def sysParts = Try.of(() -> csvSystemParticipantSource.getWecPlants(map(operators), nodeMap, map(types)), SourceException)
>>>>>>> 52b46883

    sysParts.failure
    sysParts.exception.get().class == SourceException

    where:
<<<<<<< HEAD
    nodes                | operators                | types                || resultingSize || resultingSet
    [sptd.wecInput.node] | [sptd.wecInput.operator] | [sptd.wecInput.type] || 1             || [sptd.wecInput]
    [sptd.wecInput.node] | []                       | [sptd.wecInput.type] || 1             || [
      new WecInput(sptd.wecInput.uuid, sptd.wecInput.id, OperatorInput.NO_OPERATOR_ASSIGNED, sptd.wecInput.operationTime, sptd.wecInput.node, sptd.wecInput.qCharacteristics, sptd.emInput, sptd.wecInput.type, sptd.wecInput.marketReaction)
    ]
    [sptd.wecInput.node] | [sptd.wecInput.operator] | []                   || 0             || []
    [sptd.wecInput.node] | []                       | []                   || 0             || []
    []                   | []                       | []                   || 0             || []
=======
    operators                | types                || resultingSet
    []                       | [sptd.wecInput.type] || [new WecInput(sptd.wecInput.uuid, sptd.wecInput.id, OperatorInput.NO_OPERATOR_ASSIGNED, sptd.wecInput.operationTime, sptd.wecInput.node, sptd.wecInput.qCharacteristics, sptd.wecInput.type, sptd.wecInput.marketReaction)]
    [sptd.wecInput.operator] | []                   || []
    []                       | []                   || []
>>>>>>> 52b46883
  }

  def "A SystemParticipantSource with csv input should throw an exception from invalid storage input file as expected"() {
    given:
    def csvSystemParticipantSource = new SystemParticipantSource(
    Mock(TypeSource),
    Mock(ThermalSource),
    Mock(RawGridSource),
    Mock(EnergyManagementSource),
    new CsvDataSource(csvSep, participantsFolderPath, fileNamingStrategy))
<<<<<<< HEAD
    def emUnitsMap = map([sptd.emInput])

    expect:
    def sysParts = Try.of(() -> csvSystemParticipantSource.getStorages(map(operators), map(nodes), emUnitsMap, map(types)), SourceException)
=======
    def nodeMap = map([sptd.participantNode])

    expect:
    def sysParts = Try.of(() -> csvSystemParticipantSource.getStorages(map(operators), nodeMap, map(types)), SourceException)
>>>>>>> 52b46883

    sysParts.failure
    sysParts.exception.get().class == SourceException

    where:
<<<<<<< HEAD
    nodes                    | operators                    | types                    || resultingSize || resultingSet
    [sptd.storageInput.node] | [sptd.storageInput.operator] | [sptd.storageInput.type] || 1             || [sptd.storageInput]
    [sptd.storageInput.node] | []                           | [sptd.storageInput.type] || 1             || [
      new StorageInput(sptd.storageInput.uuid, sptd.storageInput.id, OperatorInput.NO_OPERATOR_ASSIGNED, sptd.storageInput.operationTime, sptd.storageInput.node, sptd.storageInput.qCharacteristics, sptd.emInput, sptd.storageInput.type)
    ]
    [sptd.storageInput.node] | [sptd.storageInput.operator] | []                       || 0             || []
    [sptd.storageInput.node] | []                           | []                       || 0             || []
    []                       | []                           | []                       || 0             || []
=======
    operators                    | types                    || resultingSet
    []                           | [sptd.storageInput.type] || [new StorageInput(sptd.storageInput.uuid, sptd.storageInput.id, OperatorInput.NO_OPERATOR_ASSIGNED, sptd.storageInput.operationTime, sptd.storageInput.node, sptd.storageInput.qCharacteristics, sptd.storageInput.type)]
    [sptd.storageInput.operator] | []                       || []
    []                           | []                       || []
>>>>>>> 52b46883
  }

  def "A SystemParticipantSource with csv input should throw an exception from invalid bm input file as expected"() {
    given:
    def csvSystemParticipantSource = new SystemParticipantSource(
    Mock(TypeSource),
    Mock(ThermalSource),
    Mock(RawGridSource),
    Mock(EnergyManagementSource),
    new CsvDataSource(csvSep, participantsFolderPath, fileNamingStrategy))
<<<<<<< HEAD
    def emUnitsMap = map([sptd.emInput])

    expect:
    def sysParts = Try.of(() -> csvSystemParticipantSource.getBmPlants(map(operators), map(nodes), emUnitsMap, map(types)), SourceException)
=======
    def nodeMap = map([sptd.participantNode])

    expect:
    def sysParts = Try.of(() -> csvSystemParticipantSource.getBmPlants(map(operators), nodeMap, map(types)), SourceException)
>>>>>>> 52b46883

    sysParts.failure
    sysParts.exception.get().class == SourceException

    where:
<<<<<<< HEAD
    nodes               | operators               | types               || resultingSize || resultingSet
    [sptd.bmInput.node] | [sptd.bmInput.operator] | [sptd.bmInput.type] || 1             || [sptd.bmInput]
    [sptd.bmInput.node] | []                      | [sptd.bmInput.type] || 1             || [
      new BmInput(sptd.bmInput.uuid, sptd.bmInput.id, OperatorInput.NO_OPERATOR_ASSIGNED, sptd.bmInput.operationTime, sptd.bmInput.node, sptd.bmInput.qCharacteristics, sptd.emInput, sptd.bmInput.type, sptd.bmInput.marketReaction, sptd.bmInput.costControlled, sptd.bmInput.feedInTariff)
    ]
    [sptd.bmInput.node] | [sptd.bmInput.operator] | []                  || 0             || []
    [sptd.bmInput.node] | []                      | []                  || 0             || []
    []                  | []                      | []                  || 0             || []
=======
    operators               | types               || resultingSet
    []                      | [sptd.bmInput.type] || [new BmInput(sptd.bmInput.uuid, sptd.bmInput.id, OperatorInput.NO_OPERATOR_ASSIGNED, sptd.bmInput.operationTime, sptd.bmInput.node, sptd.bmInput.qCharacteristics, sptd.bmInput.type, sptd.bmInput.marketReaction, sptd.bmInput.costControlled, sptd.bmInput.feedInTariff)]
    [sptd.bmInput.operator] | []                  || []
    []                      | []                  || []
    []                      | []                  || []
>>>>>>> 52b46883
  }

  def "A SystemParticipantSource with csv input should throw an exception from invalid ev charging station input file as expected"() {
    given:
    def csvSystemParticipantSource = new SystemParticipantSource(
    Mock(TypeSource),
    Mock(ThermalSource),
    Mock(RawGridSource),
    Mock(EnergyManagementSource),
    new CsvDataSource(csvSep, participantsFolderPath, fileNamingStrategy))
    def emUnitsMap = map([sptd.emInput])

    expect:
    def sysParts = Try.of(() -> csvSystemParticipantSource.getEvcs(map(operators), map(nodes), emUnitsMap), SourceException)

    sysParts.failure
    sysParts.exception.get().class == SourceException

    where:
<<<<<<< HEAD
    nodes                 | operators                 || resultingSize || resultingSet
    [sptd.evcsInput.node] | [sptd.evcsInput.operator] || 1             || [sptd.evcsInput]
    [sptd.evcsInput.node] | []                        || 1             || [
      new EvcsInput(sptd.evcsInput.uuid, sptd.evcsInput.id, OperatorInput.NO_OPERATOR_ASSIGNED, sptd.evcsInput.operationTime, sptd.evcsInput.node, sptd.evcsInput.qCharacteristics, sptd.emInput, sptd.evcsInput.type, sptd.evcsInput.chargingPoints, sptd.evcsInput.cosPhiRated, sptd.evcsInput.locationType, sptd.evcsInput.v2gSupport)
    ]
    []                    | [sptd.evcsInput.operator] || 0             || []
    []                    | []                        || 0             || []
=======
    nodes                 | operators                 || resultingSet
    [sptd.evcsInput.node] | []                        || [new EvcsInput(sptd.evcsInput.uuid, sptd.evcsInput.id, OperatorInput.NO_OPERATOR_ASSIGNED, sptd.evcsInput.operationTime, sptd.evcsInput.node, sptd.evcsInput.qCharacteristics, sptd.evcsInput.type, sptd.evcsInput.chargingPoints, sptd.evcsInput.cosPhiRated, sptd.evcsInput.locationType, sptd.evcsInput.v2gSupport)]
    []                    | [sptd.evcsInput.operator] || []
    []                    | []                        || []
>>>>>>> 52b46883
  }

  def "A SystemParticipantSource with csv input should throw an exception from invalid load input file as expected"() {
    given:
    def csvSystemParticipantSource = new SystemParticipantSource(
    Mock(TypeSource),
    Mock(ThermalSource),
    Mock(RawGridSource),
    Mock(EnergyManagementSource),
    new CsvDataSource(csvSep, participantsFolderPath, fileNamingStrategy))
    def emUnitsMap = map([sptd.emInput])

    expect:
    def sysParts = Try.of(() -> csvSystemParticipantSource.getLoads(map(operators), map(nodes), emUnitsMap), SourceException)

    sysParts.failure
    sysParts.exception.get().class == SourceException

    where:
<<<<<<< HEAD
    nodes                 | operators                 || resultingSize || resultingSet
    [sptd.loadInput.node] | [sptd.loadInput.operator] || 1             || [sptd.loadInput]
    [sptd.loadInput.node] | []                        || 1             || [
      new LoadInput(sptd.loadInput.uuid, sptd.loadInput.id, OperatorInput.NO_OPERATOR_ASSIGNED, sptd.loadInput.operationTime, sptd.loadInput.node, sptd.loadInput.qCharacteristics, sptd.emInput, sptd.loadInput.loadProfile, sptd.loadInput.dsm, sptd.loadInput.eConsAnnual, sptd.loadInput.sRated, sptd.loadInput.cosPhiRated)
    ]
    []                    | [sptd.loadInput.operator] || 0             || []
    []                    | []                        || 0             || []
=======
    nodes                 | operators                 || resultingSet
    [sptd.loadInput.node] | []                        || [new LoadInput(sptd.loadInput.uuid, sptd.loadInput.id, OperatorInput.NO_OPERATOR_ASSIGNED, sptd.loadInput.operationTime, sptd.loadInput.node, sptd.loadInput.qCharacteristics, sptd.loadInput.loadProfile, sptd.loadInput.dsm, sptd.loadInput.eConsAnnual, sptd.loadInput.sRated, sptd.loadInput.cosPhiRated)]
    []                    | [sptd.loadInput.operator] || []
    []                    | []                        || []
>>>>>>> 52b46883
  }

  def "A SystemParticipantSource with csv input should throw an exception from invalid pv input file as expected"() {
    given:
    def csvSystemParticipantSource = new SystemParticipantSource(
    Mock(TypeSource),
    Mock(ThermalSource),
    Mock(RawGridSource),
    Mock(EnergyManagementSource),
    new CsvDataSource(csvSep, participantsFolderPath, fileNamingStrategy))
    def emUnitsMap = map([sptd.emInput])

    expect:
    def sysParts = Try.of(() -> csvSystemParticipantSource.getPvPlants(map(operators), map(nodes), emUnitsMap), SourceException)

    sysParts.failure
    sysParts.exception.get().class == SourceException

    where:
<<<<<<< HEAD
    nodes               | operators               || resultingSize || resultingSet
    [sptd.pvInput.node] | [sptd.pvInput.operator] || 1             || [sptd.pvInput]
    [sptd.pvInput.node] | []                      || 1             || [
      new PvInput(sptd.pvInput.uuid, sptd.pvInput.id, OperatorInput.NO_OPERATOR_ASSIGNED, sptd.pvInput.operationTime, sptd.pvInput.node, sptd.pvInput.qCharacteristics, sptd.emInput, sptd.pvInput.albedo, sptd.pvInput.azimuth, sptd.pvInput.etaConv, sptd.pvInput.elevationAngle, sptd.pvInput.kG, sptd.pvInput.kT, sptd.pvInput.marketReaction, sptd.pvInput.sRated, sptd.pvInput.cosPhiRated)
    ]
    []                  | [sptd.pvInput.operator] || 0             || []
    []                  | []                      || 0             || []
=======
    nodes               | operators               || resultingSet
    [sptd.pvInput.node] | []                      || [new PvInput(sptd.pvInput.uuid, sptd.pvInput.id, OperatorInput.NO_OPERATOR_ASSIGNED, sptd.pvInput.operationTime, sptd.pvInput.node, sptd.pvInput.qCharacteristics, sptd.pvInput.albedo, sptd.pvInput.azimuth, sptd.pvInput.etaConv, sptd.pvInput.elevationAngle, sptd.pvInput.kG, sptd.pvInput.kT, sptd.pvInput.marketReaction, sptd.pvInput.sRated, sptd.pvInput.cosPhiRated)]
    []                  | [sptd.pvInput.operator] || []
    []                  | []                      || []
>>>>>>> 52b46883
  }

  def "A SystemParticipantSource with csv input should throw an exception from invalid fixedFeedIn input file as expected"() {
    given:
    def csvSystemParticipantSource = new SystemParticipantSource(
    Mock(TypeSource),
    Mock(ThermalSource),
    Mock(RawGridSource),
    Mock(EnergyManagementSource),
    new CsvDataSource(csvSep, participantsFolderPath, fileNamingStrategy))
    def emUnitsMap = map([sptd.emInput])

    expect:
    def sysParts = Try.of(() -> csvSystemParticipantSource.getFixedFeedIns(map(operators), map(nodes), emUnitsMap), SourceException)

    sysParts.failure
    sysParts.exception.get().class == SourceException

    where:
<<<<<<< HEAD
    nodes                        | operators                        || resultingSize || resultingSet
    [sptd.fixedFeedInInput.node] | [sptd.fixedFeedInInput.operator] || 1             || [sptd.fixedFeedInInput]
    [sptd.fixedFeedInInput.node] | []                               || 1             || [
      new FixedFeedInInput(sptd.fixedFeedInInput.uuid, sptd.fixedFeedInInput.id, OperatorInput.NO_OPERATOR_ASSIGNED, sptd.fixedFeedInInput.operationTime, sptd.fixedFeedInInput.node, sptd.fixedFeedInInput.qCharacteristics, sptd.emInput, sptd.fixedFeedInInput.sRated, sptd.fixedFeedInInput.cosPhiRated)
    ]
    []                           | [sptd.fixedFeedInInput.operator] || 0             || []
    []                           | []                               || 0             || []
=======
    nodes                        | operators                                || resultingSet
    [sptd.fixedFeedInInput.node] | [] as List                               || [new FixedFeedInInput(sptd.fixedFeedInInput.uuid, sptd.fixedFeedInInput.id, OperatorInput.NO_OPERATOR_ASSIGNED, sptd.fixedFeedInInput.operationTime, sptd.fixedFeedInInput.node, sptd.fixedFeedInInput.qCharacteristics, sptd.fixedFeedInInput.sRated, sptd.fixedFeedInInput.cosPhiRated)]
    []                           | [sptd.fixedFeedInInput.operator] as List || []
    []                           | [] as List                               || []
>>>>>>> 52b46883
  }
}<|MERGE_RESOLUTION|>--- conflicted
+++ resolved
@@ -92,53 +92,50 @@
     Mock(RawGridSource),
     Mock(EnergyManagementSource),
     new CsvDataSource(csvSep, participantsFolderPath, fileNamingStrategy))
-<<<<<<< HEAD
-    def nodeMap = map([sptd.hpInput.node])
-    def emUnitsMap = map([sptd.emInput])
-=======
-    def nodeMap = map([sptd.participantNode])
     def operatorMap = map([sptd.operator])
+    def nodeMap = map([sptd.participantNode])
+    def emUnitsMap = map([sptd.emInput])
     def thermalBusMap = map([sptd.thermalBus])
     def thermalStorageMap = map([sptd.thermalStorage])
 
     expect:
-    def heatPumps = Try.of(() -> csvSystemParticipantSource.getHeatPumps(operatorMap, nodeMap, map([sptd.hpTypeInput]), thermalBusMap), SourceException)
+    def heatPumps = Try.of(() -> csvSystemParticipantSource.getHeatPumps(operatorMap, nodeMap, emUnitsMap, map([sptd.hpTypeInput]), thermalBusMap), SourceException)
     heatPumps.success
     heatPumps.data.get() == [sptd.hpInput] as Set
 
-    def chpUnits = Try.of(() -> csvSystemParticipantSource.getChpPlants(operatorMap, nodeMap, map([sptd.chpTypeInput]), thermalBusMap, thermalStorageMap), SourceException)
+    def chpUnits = Try.of(() -> csvSystemParticipantSource.getChpPlants(operatorMap, nodeMap, emUnitsMap, map([sptd.chpTypeInput]), thermalBusMap, thermalStorageMap), SourceException)
     chpUnits.success
     chpUnits.data.get() == [sptd.chpInput] as Set
 
-    def evs = Try.of(() -> csvSystemParticipantSource.getEvs(operatorMap, nodeMap, map([sptd.evTypeInput])), SourceException)
+    def evs = Try.of(() -> csvSystemParticipantSource.getEvs(operatorMap, nodeMap, emUnitsMap, map([sptd.evTypeInput])), SourceException)
     evs.success
     evs.data.get() == [sptd.evInput] as Set
 
-    def wecs = Try.of(() -> csvSystemParticipantSource.getWecPlants(operatorMap, nodeMap, map([sptd.wecType])), SourceException)
+    def wecs = Try.of(() -> csvSystemParticipantSource.getWecPlants(operatorMap, nodeMap, emUnitsMap, map([sptd.wecType])), SourceException)
     wecs.success
     wecs.data.get() == [sptd.wecInput] as Set
 
-    def storages = Try.of(() -> csvSystemParticipantSource.getStorages(operatorMap, nodeMap, map([sptd.storageTypeInput])), SourceException)
+    def storages = Try.of(() -> csvSystemParticipantSource.getStorages(operatorMap, nodeMap, emUnitsMap, map([sptd.storageTypeInput])), SourceException)
     storages.success
     storages.data.get() == [sptd.storageInput] as Set
 
-    def bms = Try.of(() -> csvSystemParticipantSource.getBmPlants(operatorMap, nodeMap, map([sptd.bmTypeInput])), SourceException)
+    def bms = Try.of(() -> csvSystemParticipantSource.getBmPlants(operatorMap, nodeMap, emUnitsMap, map([sptd.bmTypeInput])), SourceException)
     bms.success
     bms.data.get() == [sptd.bmInput] as Set
 
-    def evcs = Try.of(() -> csvSystemParticipantSource.getEvcs(operatorMap, nodeMap), SourceException)
+    def evcs = Try.of(() -> csvSystemParticipantSource.getEvcs(operatorMap, nodeMap, emUnitsMap), SourceException)
     evcs.success
     evcs.data.get() == [sptd.evcsInput] as Set
 
-    def loads = Try.of(() -> csvSystemParticipantSource.getLoads(operatorMap, nodeMap), SourceException)
+    def loads = Try.of(() -> csvSystemParticipantSource.getLoads(operatorMap, nodeMap, emUnitsMap), SourceException)
     loads.success
     loads.data.get() == [sptd.loadInput] as Set
 
-    def pvs = Try.of(() -> csvSystemParticipantSource.getPvPlants(operatorMap, nodeMap), SourceException)
+    def pvs = Try.of(() -> csvSystemParticipantSource.getPvPlants(operatorMap, nodeMap, emUnitsMap), SourceException)
     pvs.success
     pvs.data.get() == [sptd.pvInput] as Set
 
-    def fixedFeedIns = Try.of(() -> csvSystemParticipantSource.getFixedFeedIns(operatorMap, nodeMap), SourceException)
+    def fixedFeedIns = Try.of(() -> csvSystemParticipantSource.getFixedFeedIns(operatorMap, nodeMap, emUnitsMap), SourceException)
     fixedFeedIns.success
     fixedFeedIns.data.get() == [sptd.fixedFeedInInput] as Set
   }
@@ -149,9 +146,10 @@
     Mock(TypeSource),
     Mock(ThermalSource),
     Mock(RawGridSource),
-    new CsvDataSource(csvSep, participantsFolderPath, fileNamingStrategy))
-    def nodeMap = map([sptd.participantNode])
->>>>>>> 52b46883
+    Mock(EnergyManagementSource),
+    new CsvDataSource(csvSep, participantsFolderPath, fileNamingStrategy))
+    def nodeMap = map([sptd.participantNode])
+    def emUnitsMap = map([sptd.emInput])
 
     expect:
     def heatPumps = Try.of(() -> csvSystemParticipantSource.getHeatPumps(map(operators), nodeMap, emUnitsMap, map(types), map(thermalBuses)), SourceException)
@@ -160,24 +158,12 @@
     heatPumps.exception.get().class == SourceException
 
     where:
-<<<<<<< HEAD
-    nodes               | operators               | types               | thermalBuses              || resultingSize | resultingSet
-    [sptd.hpInput.node] | [sptd.hpInput.operator] | [sptd.hpInput.type] | [sptd.hpInput.thermalBus] || 1             | [sptd.hpInput]
-    [sptd.hpInput.node] | []                      | [sptd.hpInput.type] | [sptd.hpInput.thermalBus] || 1             | [
-      new HpInput(sptd.hpInput.uuid, sptd.hpInput.id, OperatorInput.NO_OPERATOR_ASSIGNED, sptd.hpInput.operationTime, sptd.hpInput.node, sptd.hpInput.thermalBus, sptd.hpInput.qCharacteristics, sptd.emInput, sptd.hpInput.type)
-    ]
-    []                  | []                      | []                  | []                        || 0             | []
-    [sptd.hpInput.node] | []                      | []                  | []                        || 0             | []
-    [sptd.hpInput.node] | [sptd.hpInput.operator] | []                  | []                        || 0             | []
-    [sptd.hpInput.node] | [sptd.hpInput.operator] | [sptd.hpInput.type] | []                        || 0             | []
-=======
     operators               | types               | thermalBuses              || resultingSize | resultingSet
-    []                      | [sptd.hpInput.type] | [sptd.hpInput.thermalBus] || 1             | [new HpInput(sptd.hpInput.uuid, sptd.hpInput.id, OperatorInput.NO_OPERATOR_ASSIGNED, sptd.hpInput.operationTime, sptd.hpInput.node, sptd.hpInput.thermalBus, sptd.hpInput.qCharacteristics, sptd.hpInput.type)]
+    []                      | [sptd.hpInput.type] | [sptd.hpInput.thermalBus] || 1             | [new HpInput(sptd.hpInput.uuid, sptd.hpInput.id, OperatorInput.NO_OPERATOR_ASSIGNED, sptd.hpInput.operationTime, sptd.hpInput.node, sptd.hpInput.thermalBus, sptd.hpInput.qCharacteristics, sptd.emInput, sptd.hpInput.type)]
     []                      | []                  | []                        || 0             | []
     []                      | []                  | []                        || 0             | []
     [sptd.hpInput.operator] | []                  | []                        || 0             | []
     [sptd.hpInput.operator] | [sptd.hpInput.type] | []                        || 0             | []
->>>>>>> 52b46883
   }
 
   def "A SystemParticipantSource with csv input should throw an exception from a invalid chp input file as expected"() {
@@ -188,12 +174,8 @@
     Mock(RawGridSource),
     Mock(EnergyManagementSource),
     new CsvDataSource(csvSep, participantsFolderPath, fileNamingStrategy))
-<<<<<<< HEAD
-    def nodeMap = map([sptd.hpInput.node])
-    def emUnitsMap = map([sptd.emInput])
-=======
-    def nodeMap = map([sptd.participantNode])
->>>>>>> 52b46883
+    def nodeMap = map([sptd.participantNode])
+    def emUnitsMap = map([sptd.emInput])
 
     expect:
     def chpUnits = Try.of(() -> csvSystemParticipantSource.getChpPlants(map(operators), nodeMap, emUnitsMap, map(types), map(thermalBuses), map(thermalStorages)), SourceException)
@@ -202,24 +184,12 @@
     chpUnits.exception.get().class == SourceException
 
     where:
-<<<<<<< HEAD
-    operators                | types                | thermalBuses               | thermalStorages                || resultingSize || resultingSet
-    [sptd.chpInput.operator] | [sptd.chpInput.type] | [sptd.chpInput.thermalBus] | [sptd.chpInput.thermalStorage] || 1             || [sptd.chpInput]
-    []                       | [sptd.chpInput.type] | [sptd.chpInput.thermalBus] | [sptd.chpInput.thermalStorage] || 1             || [
-      new ChpInput(sptd.chpInput.uuid, sptd.chpInput.id, OperatorInput.NO_OPERATOR_ASSIGNED, sptd.chpInput.operationTime, sptd.chpInput.node, sptd.chpInput.thermalBus, sptd.chpInput.qCharacteristics, sptd.emInput, sptd.chpInput.type, sptd.chpInput.thermalStorage, sptd.chpInput.marketReaction)
-    ]
-    []                       | []                   | []                         | []                             || 0             || []
-    []                       | []                   | []                         | []                             || 0             || []
-    [sptd.chpInput.operator] | []                   | []                         | []                             || 0             || []
-    [sptd.chpInput.operator] | [sptd.chpInput.type] | []                         | []                             || 0             || []
-=======
     operators                | types                | thermalBuses               | thermalStorages                || resultingSet
-    []                       | [sptd.chpInput.type] | [sptd.chpInput.thermalBus] | [sptd.chpInput.thermalStorage] || [new ChpInput(sptd.chpInput.uuid, sptd.chpInput.id, OperatorInput.NO_OPERATOR_ASSIGNED, sptd.chpInput.operationTime, sptd.chpInput.node, sptd.chpInput.thermalBus, sptd.chpInput.qCharacteristics, sptd.chpInput.type, sptd.chpInput.thermalStorage, sptd.chpInput.marketReaction)]
+    []                       | [sptd.chpInput.type] | [sptd.chpInput.thermalBus] | [sptd.chpInput.thermalStorage] || [new ChpInput(sptd.chpInput.uuid, sptd.chpInput.id, OperatorInput.NO_OPERATOR_ASSIGNED, sptd.chpInput.operationTime, sptd.chpInput.node, sptd.chpInput.thermalBus, sptd.chpInput.qCharacteristics, sptd.emInput, sptd.chpInput.type, sptd.chpInput.thermalStorage, sptd.chpInput.marketReaction)]
     []                       | []                   | []                         | [] as List                     || []
     []                       | []                   | []                         | [] as List                     || []
     [sptd.chpInput.operator] | []                   | []                         | [] as List                     || []
     [sptd.chpInput.operator] | [sptd.chpInput.type] | []                         | [] as List                     || []
->>>>>>> 52b46883
   }
 
   def "A SystemParticipantSource with csv input should throw an exception from invalid ev input file as expected"() {
@@ -230,37 +200,20 @@
     Mock(RawGridSource),
     Mock(EnergyManagementSource),
     new CsvDataSource(csvSep, participantsFolderPath, fileNamingStrategy))
-<<<<<<< HEAD
-    def emUnitsMap = map([sptd.emInput])
-
-    expect:
-    def sysParts = Try.of(() -> csvSystemParticipantSource.getEvs(map(operators), map(nodes), emUnitsMap, map(types)), SourceException)
-=======
-    def nodeMap = map([sptd.participantNode])
-
-    expect:
-    def sysParts = Try.of(() -> csvSystemParticipantSource.getEvs(map(operators), nodeMap, map(types)), SourceException)
->>>>>>> 52b46883
-
-    sysParts.failure
-    sysParts.exception.get().class == SourceException
-
-    where:
-<<<<<<< HEAD
-    nodes               | operators               | types               || resultingSize || resultingSet
-    [sptd.evInput.node] | [sptd.evInput.operator] | [sptd.evInput.type] || 1             || [sptd.evInput]
-    [sptd.evInput.node] | []                      | [sptd.evInput.type] || 1             || [
-      new EvInput(sptd.evInput.uuid, sptd.evInput.id, OperatorInput.NO_OPERATOR_ASSIGNED, sptd.evInput.operationTime, sptd.evInput.node, sptd.evInput.qCharacteristics, sptd.emInput, sptd.evInput.type)
-    ]
-    [sptd.evInput.node] | [sptd.evInput.operator] | []                  || 0             || []
-    [sptd.evInput.node] | []                      | []                  || 0             || []
-    []                  | []                      | []                  || 0             || []
-=======
+    def nodeMap = map([sptd.participantNode])
+    def emUnitsMap = map([sptd.emInput])
+
+    expect:
+    def sysParts = Try.of(() -> csvSystemParticipantSource.getEvs(map(operators), nodeMap, emUnitsMap, map(types)), SourceException)
+
+    sysParts.failure
+    sysParts.exception.get().class == SourceException
+
+    where:
     operators               | types               || resultingSet
-    []                      | [sptd.evInput.type] || [new EvInput(sptd.evInput.uuid, sptd.evInput.id, OperatorInput.NO_OPERATOR_ASSIGNED, sptd.evInput.operationTime, sptd.evInput.node, sptd.evInput.qCharacteristics, sptd.evInput.type)]
+    []                      | [sptd.evInput.type] || [new EvInput(sptd.evInput.uuid, sptd.evInput.id, OperatorInput.NO_OPERATOR_ASSIGNED, sptd.evInput.operationTime, sptd.evInput.node, sptd.evInput.qCharacteristics, sptd.emInput, sptd.evInput.type)]
     [sptd.evInput.operator] | []                  || []
     []                      | []                  || []
->>>>>>> 52b46883
   }
 
   def "A SystemParticipantSource with csv input should throw an exception from invalid wec input file as expected"() {
@@ -271,37 +224,20 @@
     Mock(RawGridSource),
     Mock(EnergyManagementSource),
     new CsvDataSource(csvSep, participantsFolderPath, fileNamingStrategy))
-<<<<<<< HEAD
-    def emUnitsMap = map([sptd.emInput])
-
-    expect:
-    def sysParts = Try.of(() -> csvSystemParticipantSource.getWecPlants(map(operators), map(nodes), emUnitsMap, map(types)), SourceException)
-=======
-    def nodeMap = map([sptd.participantNode])
-
-    expect:
-    def sysParts = Try.of(() -> csvSystemParticipantSource.getWecPlants(map(operators), nodeMap, map(types)), SourceException)
->>>>>>> 52b46883
-
-    sysParts.failure
-    sysParts.exception.get().class == SourceException
-
-    where:
-<<<<<<< HEAD
-    nodes                | operators                | types                || resultingSize || resultingSet
-    [sptd.wecInput.node] | [sptd.wecInput.operator] | [sptd.wecInput.type] || 1             || [sptd.wecInput]
-    [sptd.wecInput.node] | []                       | [sptd.wecInput.type] || 1             || [
-      new WecInput(sptd.wecInput.uuid, sptd.wecInput.id, OperatorInput.NO_OPERATOR_ASSIGNED, sptd.wecInput.operationTime, sptd.wecInput.node, sptd.wecInput.qCharacteristics, sptd.emInput, sptd.wecInput.type, sptd.wecInput.marketReaction)
-    ]
-    [sptd.wecInput.node] | [sptd.wecInput.operator] | []                   || 0             || []
-    [sptd.wecInput.node] | []                       | []                   || 0             || []
-    []                   | []                       | []                   || 0             || []
-=======
+    def nodeMap = map([sptd.participantNode])
+    def emUnitsMap = map([sptd.emInput])
+
+    expect:
+    def sysParts = Try.of(() -> csvSystemParticipantSource.getWecPlants(map(operators), nodeMap, emUnitsMap, map(types)), SourceException)
+
+    sysParts.failure
+    sysParts.exception.get().class == SourceException
+
+    where:
     operators                | types                || resultingSet
-    []                       | [sptd.wecInput.type] || [new WecInput(sptd.wecInput.uuid, sptd.wecInput.id, OperatorInput.NO_OPERATOR_ASSIGNED, sptd.wecInput.operationTime, sptd.wecInput.node, sptd.wecInput.qCharacteristics, sptd.wecInput.type, sptd.wecInput.marketReaction)]
+    []                       | [sptd.wecInput.type] || [new WecInput(sptd.wecInput.uuid, sptd.wecInput.id, OperatorInput.NO_OPERATOR_ASSIGNED, sptd.wecInput.operationTime, sptd.wecInput.node, sptd.wecInput.qCharacteristics, sptd.emInput, sptd.wecInput.type, sptd.wecInput.marketReaction)]
     [sptd.wecInput.operator] | []                   || []
     []                       | []                   || []
->>>>>>> 52b46883
   }
 
   def "A SystemParticipantSource with csv input should throw an exception from invalid storage input file as expected"() {
@@ -312,37 +248,20 @@
     Mock(RawGridSource),
     Mock(EnergyManagementSource),
     new CsvDataSource(csvSep, participantsFolderPath, fileNamingStrategy))
-<<<<<<< HEAD
-    def emUnitsMap = map([sptd.emInput])
-
-    expect:
-    def sysParts = Try.of(() -> csvSystemParticipantSource.getStorages(map(operators), map(nodes), emUnitsMap, map(types)), SourceException)
-=======
-    def nodeMap = map([sptd.participantNode])
-
-    expect:
-    def sysParts = Try.of(() -> csvSystemParticipantSource.getStorages(map(operators), nodeMap, map(types)), SourceException)
->>>>>>> 52b46883
-
-    sysParts.failure
-    sysParts.exception.get().class == SourceException
-
-    where:
-<<<<<<< HEAD
-    nodes                    | operators                    | types                    || resultingSize || resultingSet
-    [sptd.storageInput.node] | [sptd.storageInput.operator] | [sptd.storageInput.type] || 1             || [sptd.storageInput]
-    [sptd.storageInput.node] | []                           | [sptd.storageInput.type] || 1             || [
-      new StorageInput(sptd.storageInput.uuid, sptd.storageInput.id, OperatorInput.NO_OPERATOR_ASSIGNED, sptd.storageInput.operationTime, sptd.storageInput.node, sptd.storageInput.qCharacteristics, sptd.emInput, sptd.storageInput.type)
-    ]
-    [sptd.storageInput.node] | [sptd.storageInput.operator] | []                       || 0             || []
-    [sptd.storageInput.node] | []                           | []                       || 0             || []
-    []                       | []                           | []                       || 0             || []
-=======
+    def nodeMap = map([sptd.participantNode])
+    def emUnitsMap = map([sptd.emInput])
+
+    expect:
+    def sysParts = Try.of(() -> csvSystemParticipantSource.getStorages(map(operators), nodeMap, emUnitsMap, map(types)), SourceException)
+
+    sysParts.failure
+    sysParts.exception.get().class == SourceException
+
+    where:
     operators                    | types                    || resultingSet
-    []                           | [sptd.storageInput.type] || [new StorageInput(sptd.storageInput.uuid, sptd.storageInput.id, OperatorInput.NO_OPERATOR_ASSIGNED, sptd.storageInput.operationTime, sptd.storageInput.node, sptd.storageInput.qCharacteristics, sptd.storageInput.type)]
+    []                           | [sptd.storageInput.type] || [new StorageInput(sptd.storageInput.uuid, sptd.storageInput.id, OperatorInput.NO_OPERATOR_ASSIGNED, sptd.storageInput.operationTime, sptd.storageInput.node, sptd.storageInput.qCharacteristics, sptd.emInput, sptd.storageInput.type)]
     [sptd.storageInput.operator] | []                       || []
     []                           | []                       || []
->>>>>>> 52b46883
   }
 
   def "A SystemParticipantSource with csv input should throw an exception from invalid bm input file as expected"() {
@@ -353,38 +272,21 @@
     Mock(RawGridSource),
     Mock(EnergyManagementSource),
     new CsvDataSource(csvSep, participantsFolderPath, fileNamingStrategy))
-<<<<<<< HEAD
-    def emUnitsMap = map([sptd.emInput])
-
-    expect:
-    def sysParts = Try.of(() -> csvSystemParticipantSource.getBmPlants(map(operators), map(nodes), emUnitsMap, map(types)), SourceException)
-=======
-    def nodeMap = map([sptd.participantNode])
-
-    expect:
-    def sysParts = Try.of(() -> csvSystemParticipantSource.getBmPlants(map(operators), nodeMap, map(types)), SourceException)
->>>>>>> 52b46883
-
-    sysParts.failure
-    sysParts.exception.get().class == SourceException
-
-    where:
-<<<<<<< HEAD
-    nodes               | operators               | types               || resultingSize || resultingSet
-    [sptd.bmInput.node] | [sptd.bmInput.operator] | [sptd.bmInput.type] || 1             || [sptd.bmInput]
-    [sptd.bmInput.node] | []                      | [sptd.bmInput.type] || 1             || [
-      new BmInput(sptd.bmInput.uuid, sptd.bmInput.id, OperatorInput.NO_OPERATOR_ASSIGNED, sptd.bmInput.operationTime, sptd.bmInput.node, sptd.bmInput.qCharacteristics, sptd.emInput, sptd.bmInput.type, sptd.bmInput.marketReaction, sptd.bmInput.costControlled, sptd.bmInput.feedInTariff)
-    ]
-    [sptd.bmInput.node] | [sptd.bmInput.operator] | []                  || 0             || []
-    [sptd.bmInput.node] | []                      | []                  || 0             || []
-    []                  | []                      | []                  || 0             || []
-=======
+    def nodeMap = map([sptd.participantNode])
+    def emUnitsMap = map([sptd.emInput])
+
+    expect:
+    def sysParts = Try.of(() -> csvSystemParticipantSource.getBmPlants(map(operators), nodeMap, emUnitsMap, map(types)), SourceException)
+
+    sysParts.failure
+    sysParts.exception.get().class == SourceException
+
+    where:
     operators               | types               || resultingSet
-    []                      | [sptd.bmInput.type] || [new BmInput(sptd.bmInput.uuid, sptd.bmInput.id, OperatorInput.NO_OPERATOR_ASSIGNED, sptd.bmInput.operationTime, sptd.bmInput.node, sptd.bmInput.qCharacteristics, sptd.bmInput.type, sptd.bmInput.marketReaction, sptd.bmInput.costControlled, sptd.bmInput.feedInTariff)]
+    []                      | [sptd.bmInput.type] || [new BmInput(sptd.bmInput.uuid, sptd.bmInput.id, OperatorInput.NO_OPERATOR_ASSIGNED, sptd.bmInput.operationTime, sptd.bmInput.node, sptd.bmInput.qCharacteristics, sptd.emInput, sptd.bmInput.type, sptd.bmInput.marketReaction, sptd.bmInput.costControlled, sptd.bmInput.feedInTariff)]
     [sptd.bmInput.operator] | []                  || []
     []                      | []                  || []
     []                      | []                  || []
->>>>>>> 52b46883
   }
 
   def "A SystemParticipantSource with csv input should throw an exception from invalid ev charging station input file as expected"() {
@@ -404,20 +306,10 @@
     sysParts.exception.get().class == SourceException
 
     where:
-<<<<<<< HEAD
-    nodes                 | operators                 || resultingSize || resultingSet
-    [sptd.evcsInput.node] | [sptd.evcsInput.operator] || 1             || [sptd.evcsInput]
-    [sptd.evcsInput.node] | []                        || 1             || [
-      new EvcsInput(sptd.evcsInput.uuid, sptd.evcsInput.id, OperatorInput.NO_OPERATOR_ASSIGNED, sptd.evcsInput.operationTime, sptd.evcsInput.node, sptd.evcsInput.qCharacteristics, sptd.emInput, sptd.evcsInput.type, sptd.evcsInput.chargingPoints, sptd.evcsInput.cosPhiRated, sptd.evcsInput.locationType, sptd.evcsInput.v2gSupport)
-    ]
-    []                    | [sptd.evcsInput.operator] || 0             || []
-    []                    | []                        || 0             || []
-=======
     nodes                 | operators                 || resultingSet
-    [sptd.evcsInput.node] | []                        || [new EvcsInput(sptd.evcsInput.uuid, sptd.evcsInput.id, OperatorInput.NO_OPERATOR_ASSIGNED, sptd.evcsInput.operationTime, sptd.evcsInput.node, sptd.evcsInput.qCharacteristics, sptd.evcsInput.type, sptd.evcsInput.chargingPoints, sptd.evcsInput.cosPhiRated, sptd.evcsInput.locationType, sptd.evcsInput.v2gSupport)]
+    [sptd.evcsInput.node] | []                        || [new EvcsInput(sptd.evcsInput.uuid, sptd.evcsInput.id, OperatorInput.NO_OPERATOR_ASSIGNED, sptd.evcsInput.operationTime, sptd.evcsInput.node, sptd.evcsInput.qCharacteristics, sptd.emInput, sptd.evcsInput.type, sptd.evcsInput.chargingPoints, sptd.evcsInput.cosPhiRated, sptd.evcsInput.locationType, sptd.evcsInput.v2gSupport)]
     []                    | [sptd.evcsInput.operator] || []
     []                    | []                        || []
->>>>>>> 52b46883
   }
 
   def "A SystemParticipantSource with csv input should throw an exception from invalid load input file as expected"() {
@@ -437,20 +329,10 @@
     sysParts.exception.get().class == SourceException
 
     where:
-<<<<<<< HEAD
-    nodes                 | operators                 || resultingSize || resultingSet
-    [sptd.loadInput.node] | [sptd.loadInput.operator] || 1             || [sptd.loadInput]
-    [sptd.loadInput.node] | []                        || 1             || [
-      new LoadInput(sptd.loadInput.uuid, sptd.loadInput.id, OperatorInput.NO_OPERATOR_ASSIGNED, sptd.loadInput.operationTime, sptd.loadInput.node, sptd.loadInput.qCharacteristics, sptd.emInput, sptd.loadInput.loadProfile, sptd.loadInput.dsm, sptd.loadInput.eConsAnnual, sptd.loadInput.sRated, sptd.loadInput.cosPhiRated)
-    ]
-    []                    | [sptd.loadInput.operator] || 0             || []
-    []                    | []                        || 0             || []
-=======
     nodes                 | operators                 || resultingSet
-    [sptd.loadInput.node] | []                        || [new LoadInput(sptd.loadInput.uuid, sptd.loadInput.id, OperatorInput.NO_OPERATOR_ASSIGNED, sptd.loadInput.operationTime, sptd.loadInput.node, sptd.loadInput.qCharacteristics, sptd.loadInput.loadProfile, sptd.loadInput.dsm, sptd.loadInput.eConsAnnual, sptd.loadInput.sRated, sptd.loadInput.cosPhiRated)]
+    [sptd.loadInput.node] | []                        || [new LoadInput(sptd.loadInput.uuid, sptd.loadInput.id, OperatorInput.NO_OPERATOR_ASSIGNED, sptd.loadInput.operationTime, sptd.loadInput.node, sptd.loadInput.qCharacteristics, sptd.emInput, sptd.loadInput.loadProfile, sptd.loadInput.dsm, sptd.loadInput.eConsAnnual, sptd.loadInput.sRated, sptd.loadInput.cosPhiRated)]
     []                    | [sptd.loadInput.operator] || []
     []                    | []                        || []
->>>>>>> 52b46883
   }
 
   def "A SystemParticipantSource with csv input should throw an exception from invalid pv input file as expected"() {
@@ -470,20 +352,10 @@
     sysParts.exception.get().class == SourceException
 
     where:
-<<<<<<< HEAD
-    nodes               | operators               || resultingSize || resultingSet
-    [sptd.pvInput.node] | [sptd.pvInput.operator] || 1             || [sptd.pvInput]
-    [sptd.pvInput.node] | []                      || 1             || [
-      new PvInput(sptd.pvInput.uuid, sptd.pvInput.id, OperatorInput.NO_OPERATOR_ASSIGNED, sptd.pvInput.operationTime, sptd.pvInput.node, sptd.pvInput.qCharacteristics, sptd.emInput, sptd.pvInput.albedo, sptd.pvInput.azimuth, sptd.pvInput.etaConv, sptd.pvInput.elevationAngle, sptd.pvInput.kG, sptd.pvInput.kT, sptd.pvInput.marketReaction, sptd.pvInput.sRated, sptd.pvInput.cosPhiRated)
-    ]
-    []                  | [sptd.pvInput.operator] || 0             || []
-    []                  | []                      || 0             || []
-=======
     nodes               | operators               || resultingSet
-    [sptd.pvInput.node] | []                      || [new PvInput(sptd.pvInput.uuid, sptd.pvInput.id, OperatorInput.NO_OPERATOR_ASSIGNED, sptd.pvInput.operationTime, sptd.pvInput.node, sptd.pvInput.qCharacteristics, sptd.pvInput.albedo, sptd.pvInput.azimuth, sptd.pvInput.etaConv, sptd.pvInput.elevationAngle, sptd.pvInput.kG, sptd.pvInput.kT, sptd.pvInput.marketReaction, sptd.pvInput.sRated, sptd.pvInput.cosPhiRated)]
+    [sptd.pvInput.node] | []                      || [new PvInput(sptd.pvInput.uuid, sptd.pvInput.id, OperatorInput.NO_OPERATOR_ASSIGNED, sptd.pvInput.operationTime, sptd.pvInput.node, sptd.pvInput.qCharacteristics, sptd.emInput, sptd.pvInput.albedo, sptd.pvInput.azimuth, sptd.pvInput.etaConv, sptd.pvInput.elevationAngle, sptd.pvInput.kG, sptd.pvInput.kT, sptd.pvInput.marketReaction, sptd.pvInput.sRated, sptd.pvInput.cosPhiRated)]
     []                  | [sptd.pvInput.operator] || []
     []                  | []                      || []
->>>>>>> 52b46883
   }
 
   def "A SystemParticipantSource with csv input should throw an exception from invalid fixedFeedIn input file as expected"() {
@@ -503,19 +375,9 @@
     sysParts.exception.get().class == SourceException
 
     where:
-<<<<<<< HEAD
-    nodes                        | operators                        || resultingSize || resultingSet
-    [sptd.fixedFeedInInput.node] | [sptd.fixedFeedInInput.operator] || 1             || [sptd.fixedFeedInInput]
-    [sptd.fixedFeedInInput.node] | []                               || 1             || [
-      new FixedFeedInInput(sptd.fixedFeedInInput.uuid, sptd.fixedFeedInInput.id, OperatorInput.NO_OPERATOR_ASSIGNED, sptd.fixedFeedInInput.operationTime, sptd.fixedFeedInInput.node, sptd.fixedFeedInInput.qCharacteristics, sptd.emInput, sptd.fixedFeedInInput.sRated, sptd.fixedFeedInInput.cosPhiRated)
-    ]
-    []                           | [sptd.fixedFeedInInput.operator] || 0             || []
-    []                           | []                               || 0             || []
-=======
     nodes                        | operators                                || resultingSet
-    [sptd.fixedFeedInInput.node] | [] as List                               || [new FixedFeedInInput(sptd.fixedFeedInInput.uuid, sptd.fixedFeedInInput.id, OperatorInput.NO_OPERATOR_ASSIGNED, sptd.fixedFeedInInput.operationTime, sptd.fixedFeedInInput.node, sptd.fixedFeedInInput.qCharacteristics, sptd.fixedFeedInInput.sRated, sptd.fixedFeedInInput.cosPhiRated)]
+    [sptd.fixedFeedInInput.node] | [] as List                               || [new FixedFeedInInput(sptd.fixedFeedInInput.uuid, sptd.fixedFeedInInput.id, OperatorInput.NO_OPERATOR_ASSIGNED, sptd.fixedFeedInInput.operationTime, sptd.fixedFeedInInput.node, sptd.fixedFeedInInput.qCharacteristics, sptd.emInput, sptd.fixedFeedInInput.sRated, sptd.fixedFeedInInput.cosPhiRated)]
     []                           | [sptd.fixedFeedInInput.operator] as List || []
     []                           | [] as List                               || []
->>>>>>> 52b46883
   }
 }