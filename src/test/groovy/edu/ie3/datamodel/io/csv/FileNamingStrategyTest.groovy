/*
 * © 2020. TU Dortmund University,
 * Institute of Energy Systems, Energy Efficiency and Energy Economics,
 * Research group Distribution grid planning and operation
 */
package edu.ie3.datamodel.io.csv

import edu.ie3.datamodel.io.csv.timeseries.ColumnScheme
import edu.ie3.datamodel.io.csv.timeseries.IndividualTimeSeriesMetaInformation
import edu.ie3.datamodel.io.csv.timeseries.LoadProfileTimeSeriesMetaInformation
import edu.ie3.datamodel.models.BdewLoadProfile
import edu.ie3.datamodel.models.UniqueEntity
import edu.ie3.datamodel.models.input.MeasurementUnitInput
import edu.ie3.datamodel.models.input.NodeInput
import edu.ie3.datamodel.models.input.RandomLoadParameters
import edu.ie3.datamodel.models.input.connector.LineInput
import edu.ie3.datamodel.models.input.connector.SwitchInput
import edu.ie3.datamodel.models.input.connector.Transformer2WInput
import edu.ie3.datamodel.models.input.connector.Transformer3WInput
import edu.ie3.datamodel.models.input.connector.type.LineTypeInput
import edu.ie3.datamodel.models.input.connector.type.Transformer2WTypeInput
import edu.ie3.datamodel.models.input.connector.type.Transformer3WTypeInput
import edu.ie3.datamodel.models.input.graphics.LineGraphicInput
import edu.ie3.datamodel.models.input.graphics.NodeGraphicInput
import edu.ie3.datamodel.models.input.system.*
import edu.ie3.datamodel.models.input.system.characteristic.EvCharacteristicInput
import edu.ie3.datamodel.models.input.system.characteristic.WecCharacteristicInput
import edu.ie3.datamodel.models.input.system.type.*
import edu.ie3.datamodel.models.input.thermal.CylindricalStorageInput
import edu.ie3.datamodel.models.input.thermal.ThermalHouseInput
import edu.ie3.datamodel.models.result.NodeResult
import edu.ie3.datamodel.models.result.connector.LineResult
import edu.ie3.datamodel.models.result.connector.SwitchResult
import edu.ie3.datamodel.models.result.connector.Transformer2WResult
import edu.ie3.datamodel.models.result.connector.Transformer3WResult
import edu.ie3.datamodel.models.result.system.*
import edu.ie3.datamodel.models.result.thermal.CylindricalStorageResult
import edu.ie3.datamodel.models.result.thermal.ThermalHouseResult
import edu.ie3.datamodel.models.timeseries.IntValue
import edu.ie3.datamodel.models.timeseries.individual.IndividualTimeSeries
import edu.ie3.datamodel.models.timeseries.individual.TimeBasedValue
import edu.ie3.datamodel.models.timeseries.mapping.TimeSeriesMapping
import edu.ie3.datamodel.models.timeseries.repetitive.LoadProfileInput
import edu.ie3.datamodel.models.timeseries.repetitive.RepetitiveTimeSeries
import edu.ie3.datamodel.models.value.EnergyPriceValue
import edu.ie3.util.quantities.PowerSystemUnits
import spock.lang.Specification
import tech.units.indriya.quantity.Quantities

import java.nio.file.Paths
import java.time.ZonedDateTime
import java.util.regex.Pattern

class FileNamingStrategyTest extends Specification {

	def "The uuid pattern actually matches a valid uuid"() {
		given:
		def pattern = Pattern.compile(FileNamingStrategy.UUID_STRING)
		def uuidString = UUID.randomUUID().toString()

		when:
		def matcher = pattern.matcher(uuidString)

		then:
		matcher.matches()
	}

	def "The pattern for an individual time series file name actually matches a valid file name and extracts the correct groups"() {
		given:
		def fns = new FileNamingStrategy()
		def validFileName = "its_c_4881fda2-bcee-4f4f-a5bb-6a09bf785276"

		when:
		def matcher = fns.individualTimeSeriesPattern.matcher(validFileName)

		then: "the pattern matches"
		matcher.matches()

		then: "it also has correct capturing groups"
		matcher.groupCount() == 2
		matcher.group(1) == "c"
		matcher.group("columnScheme") == "c"
		matcher.group(2) == "4881fda2-bcee-4f4f-a5bb-6a09bf785276"
		matcher.group("uuid") == "4881fda2-bcee-4f4f-a5bb-6a09bf785276"
	}

	def "The pattern for a repetitive load profile time series file name actually matches a valid file name and extracts the correct groups"() {
		given:
		def fns = new FileNamingStrategy()
		def validFileName = "lpts_g3_bee0a8b6-4788-4f18-bf72-be52035f7304"

		when:
		def matcher = fns.loadProfileTimeSeriesPattern.matcher(validFileName)

		then: "the pattern matches"
		matcher.matches()

		then: "it also has correct capturing groups"
		matcher.groupCount() == 2
		matcher.group(1) == "g3"
		matcher.group(2) == "bee0a8b6-4788-4f18-bf72-be52035f7304"
		matcher.group("profile") == "g3"
		matcher.group("uuid") == "bee0a8b6-4788-4f18-bf72-be52035f7304"
	}

	def "Trying to extract time series meta information throws an Exception, if it is provided a malformed string"() {
		given:
		def fns = new FileNamingStrategy()
		def path = Paths.get("/bla/foo")

		when:
		fns.extractTimeSeriesMetaInformation(path)

		then:
		def ex = thrown(IllegalArgumentException)
		ex.message == "Unknown format of 'foo'. Cannot extract meta information."
	}

	def "Trying to extract individual time series meta information throws an Exception, if it is provided a malformed string"() {
		given:
		def fns = new FileNamingStrategy()
		def fileName = "foo"

		when:
		fns.extractIndividualTimesSeriesMetaInformation(fileName)

		then:
		def ex = thrown(IllegalArgumentException)
		ex.message == "Cannot extract meta information on individual time series from 'foo'."
	}

	def "Trying to extract load profile time series meta information throws an Exception, if it is provided a malformed string"() {
		given:
		def fns = new FileNamingStrategy()
		def fileName = "foo"

		when:
		fns.extractLoadProfileTimesSeriesMetaInformation(fileName)

		then:
		def ex = thrown(IllegalArgumentException)
		ex.message == "Cannot extract meta information on load profile time series from 'foo'."
	}

<<<<<<< HEAD
	def "An unknown column scheme gets not parsed"() {
		given:
		def invalidColumnScheme = "what's this"

		when:
		def actual = FileNamingStrategy.IndividualTimeSeriesMetaInformation.ColumnScheme.parse(invalidColumnScheme)

		then:
		!actual.present
	}

=======
>>>>>>> 5ab61668
	def "The FileNamingStrategy extracts correct meta information from a valid individual time series file name"() {
		given:
		def fns = new FileNamingStrategy()
		def path = Paths.get(pathString)

		when:
		def metaInformation = fns.extractTimeSeriesMetaInformation(path)

		then:
<<<<<<< HEAD
		FileNamingStrategy.IndividualTimeSeriesMetaInformation.isAssignableFrom(metaInformation.getClass())
		(metaInformation as FileNamingStrategy.IndividualTimeSeriesMetaInformation).with {
=======
		IndividualTimeSeriesMetaInformation.isAssignableFrom(metaInformation.getClass())
		(metaInformation as IndividualTimeSeriesMetaInformation).with {
>>>>>>> 5ab61668
			assert it.uuid == UUID.fromString("4881fda2-bcee-4f4f-a5bb-6a09bf785276")
			assert it.columnScheme == expectedColumnScheme
		}

		where:
		pathString || expectedColumnScheme
<<<<<<< HEAD
		"/bla/foo/its_c_4881fda2-bcee-4f4f-a5bb-6a09bf785276.csv" || FileNamingStrategy.IndividualTimeSeriesMetaInformation.ColumnScheme.ENERGY_PRICE
		"/bla/foo/its_p_4881fda2-bcee-4f4f-a5bb-6a09bf785276.csv" || FileNamingStrategy.IndividualTimeSeriesMetaInformation.ColumnScheme.ACTIVE_POWER
		"/bla/foo/its_pq_4881fda2-bcee-4f4f-a5bb-6a09bf785276.csv" || FileNamingStrategy.IndividualTimeSeriesMetaInformation.ColumnScheme.APPARENT_POWER
		"/bla/foo/its_h_4881fda2-bcee-4f4f-a5bb-6a09bf785276.csv" || FileNamingStrategy.IndividualTimeSeriesMetaInformation.ColumnScheme.HEAT_DEMAND
		"/bla/foo/its_ph_4881fda2-bcee-4f4f-a5bb-6a09bf785276.csv" || FileNamingStrategy.IndividualTimeSeriesMetaInformation.ColumnScheme.ACTIVE_POWER_AND_HEAT_DEMAND
		"/bla/foo/its_pqh_4881fda2-bcee-4f4f-a5bb-6a09bf785276.csv" || FileNamingStrategy.IndividualTimeSeriesMetaInformation.ColumnScheme.APPARENT_POWER_AND_HEAT_DEMAND
		"/bla/foo/its_weather_4881fda2-bcee-4f4f-a5bb-6a09bf785276.csv" || FileNamingStrategy.IndividualTimeSeriesMetaInformation.ColumnScheme.WEATHER
=======
		"/bla/foo/its_c_4881fda2-bcee-4f4f-a5bb-6a09bf785276.csv" || ColumnScheme.ENERGY_PRICE
		"/bla/foo/its_p_4881fda2-bcee-4f4f-a5bb-6a09bf785276.csv" || ColumnScheme.ACTIVE_POWER
		"/bla/foo/its_pq_4881fda2-bcee-4f4f-a5bb-6a09bf785276.csv" || ColumnScheme.APPARENT_POWER
		"/bla/foo/its_h_4881fda2-bcee-4f4f-a5bb-6a09bf785276.csv" || ColumnScheme.HEAT_DEMAND
		"/bla/foo/its_ph_4881fda2-bcee-4f4f-a5bb-6a09bf785276.csv" || ColumnScheme.ACTIVE_POWER_AND_HEAT_DEMAND
		"/bla/foo/its_pqh_4881fda2-bcee-4f4f-a5bb-6a09bf785276.csv" || ColumnScheme.APPARENT_POWER_AND_HEAT_DEMAND
		"/bla/foo/its_weather_4881fda2-bcee-4f4f-a5bb-6a09bf785276.csv" || ColumnScheme.WEATHER
>>>>>>> 5ab61668
	}

	def "The FileNamingStrategy extracts correct meta information from a valid individual time series file name with pre- and suffix"() {
		given:
		def fns = new FileNamingStrategy("prefix", "suffix")
		def path = Paths.get(pathString)

		when:
		def metaInformation = fns.extractTimeSeriesMetaInformation(path)

		then:
<<<<<<< HEAD
		FileNamingStrategy.IndividualTimeSeriesMetaInformation.isAssignableFrom(metaInformation.getClass())
		(metaInformation as FileNamingStrategy.IndividualTimeSeriesMetaInformation).with {
=======
		IndividualTimeSeriesMetaInformation.isAssignableFrom(metaInformation.getClass())
		(metaInformation as IndividualTimeSeriesMetaInformation).with {
>>>>>>> 5ab61668
			assert it.uuid == UUID.fromString("4881fda2-bcee-4f4f-a5bb-6a09bf785276")
			assert it.columnScheme == expectedColumnScheme
		}

		where:
		pathString || expectedColumnScheme
<<<<<<< HEAD
		"/bla/foo/prefix_its_c_4881fda2-bcee-4f4f-a5bb-6a09bf785276_suffix.csv" || FileNamingStrategy.IndividualTimeSeriesMetaInformation.ColumnScheme.ENERGY_PRICE
		"/bla/foo/prefix_its_p_4881fda2-bcee-4f4f-a5bb-6a09bf785276_suffix.csv" || FileNamingStrategy.IndividualTimeSeriesMetaInformation.ColumnScheme.ACTIVE_POWER
		"/bla/foo/prefix_its_pq_4881fda2-bcee-4f4f-a5bb-6a09bf785276_suffix.csv" || FileNamingStrategy.IndividualTimeSeriesMetaInformation.ColumnScheme.APPARENT_POWER
		"/bla/foo/prefix_its_h_4881fda2-bcee-4f4f-a5bb-6a09bf785276_suffix.csv" || FileNamingStrategy.IndividualTimeSeriesMetaInformation.ColumnScheme.HEAT_DEMAND
		"/bla/foo/prefix_its_ph_4881fda2-bcee-4f4f-a5bb-6a09bf785276_suffix.csv" || FileNamingStrategy.IndividualTimeSeriesMetaInformation.ColumnScheme.ACTIVE_POWER_AND_HEAT_DEMAND
		"/bla/foo/prefix_its_pqh_4881fda2-bcee-4f4f-a5bb-6a09bf785276_suffix.csv" || FileNamingStrategy.IndividualTimeSeriesMetaInformation.ColumnScheme.APPARENT_POWER_AND_HEAT_DEMAND
		"/bla/foo/prefix_its_weather_4881fda2-bcee-4f4f-a5bb-6a09bf785276_suffix.csv" || FileNamingStrategy.IndividualTimeSeriesMetaInformation.ColumnScheme.WEATHER
=======
		"/bla/foo/prefix_its_c_4881fda2-bcee-4f4f-a5bb-6a09bf785276_suffix.csv" || ColumnScheme.ENERGY_PRICE
		"/bla/foo/prefix_its_p_4881fda2-bcee-4f4f-a5bb-6a09bf785276_suffix.csv" || ColumnScheme.ACTIVE_POWER
		"/bla/foo/prefix_its_pq_4881fda2-bcee-4f4f-a5bb-6a09bf785276_suffix.csv" || ColumnScheme.APPARENT_POWER
		"/bla/foo/prefix_its_h_4881fda2-bcee-4f4f-a5bb-6a09bf785276_suffix.csv" || ColumnScheme.HEAT_DEMAND
		"/bla/foo/prefix_its_ph_4881fda2-bcee-4f4f-a5bb-6a09bf785276_suffix.csv" || ColumnScheme.ACTIVE_POWER_AND_HEAT_DEMAND
		"/bla/foo/prefix_its_pqh_4881fda2-bcee-4f4f-a5bb-6a09bf785276_suffix.csv" || ColumnScheme.APPARENT_POWER_AND_HEAT_DEMAND
		"/bla/foo/prefix_its_weather_4881fda2-bcee-4f4f-a5bb-6a09bf785276_suffix.csv" || ColumnScheme.WEATHER
>>>>>>> 5ab61668
	}

	def "The FileNamingStrategy throw an IllegalArgumentException, if the column scheme is malformed."() {
		given:
		def fns = new FileNamingStrategy()
		def path = Paths.get("/bla/foo/its_whoops_4881fda2-bcee-4f4f-a5bb-6a09bf785276.csv")

		when:
		fns.extractTimeSeriesMetaInformation(path)

		then:
		def ex = thrown(IllegalArgumentException)
		ex.message == "Cannot parse 'whoops' to valid column scheme."
	}

	def "The FileNamingStrategy extracts correct meta information from a valid load profile time series file name"() {
		given:
		def fns = new FileNamingStrategy()
		def path = Paths.get("/bla/foo/lpts_g3_bee0a8b6-4788-4f18-bf72-be52035f7304.csv")

		when:
		def metaInformation = fns.extractTimeSeriesMetaInformation(path)

		then:
<<<<<<< HEAD
		FileNamingStrategy.LoadProfileTimeSeriesMetaInformation.isAssignableFrom(metaInformation.getClass())
		(metaInformation as FileNamingStrategy.LoadProfileTimeSeriesMetaInformation).with {
=======
		LoadProfileTimeSeriesMetaInformation.isAssignableFrom(metaInformation.getClass())
		(metaInformation as LoadProfileTimeSeriesMetaInformation).with {
>>>>>>> 5ab61668
			assert uuid == UUID.fromString("bee0a8b6-4788-4f18-bf72-be52035f7304")
			assert profile == "g3"
		}
	}

	def "The FileNamingStrategy extracts correct meta information from a valid load profile time series file name with pre- and suffix"() {
		given:
		def fns = new FileNamingStrategy("prefix", "suffix")
		def path = Paths.get("/bla/foo/prefix_lpts_g3_bee0a8b6-4788-4f18-bf72-be52035f7304_suffix.csv")

		when:
		def metaInformation = fns.extractTimeSeriesMetaInformation(path)

		then:
<<<<<<< HEAD
		FileNamingStrategy.LoadProfileTimeSeriesMetaInformation.isAssignableFrom(metaInformation.getClass())
		(metaInformation as FileNamingStrategy.LoadProfileTimeSeriesMetaInformation).with {
=======
		LoadProfileTimeSeriesMetaInformation.isAssignableFrom(metaInformation.getClass())
		(metaInformation as LoadProfileTimeSeriesMetaInformation).with {
>>>>>>> 5ab61668
			assert uuid == UUID.fromString("bee0a8b6-4788-4f18-bf72-be52035f7304")
			assert profile == "g3"
		}
	}

	def "The FileNamingStrategy is able to prepare the prefix properly"() {
		when:
		String actual = FileNamingStrategy.preparePrefix(prefix)

		then:
		actual == expected

		where:
		prefix 		|| expected
		"abc123" 	|| "abc123_"
		"aBc123" 	|| "abc123_"
		"ABC123" 	|| "abc123_"
		"abc123_" 	|| "abc123_"
		"aBc123_"	|| "abc123_"
		"ABC123_" 	|| "abc123_"
	}

	def "The FileNamingStrategy is able to prepare the suffix properly"() {
		when:
		String actual = FileNamingStrategy.prepareSuffix(prefix)

		then:
		actual == suffix

		where:
		prefix || suffix
		"abc123" || "_abc123"
		"aBc123" || "_abc123"
		"ABC123" || "_abc123"
		"_abc123" || "_abc123"
		"_aBc123" || "_abc123"
		"_ABC123" || "_abc123"
	}

	def "A FileNamingStrategy should recognize if empty strings are passed in the prefix/suffix constructor and don't add underlines then"() {
		given: "a file naming strategy"
		FileNamingStrategy strategy = new FileNamingStrategy("", "")

		expect:
		strategy.prefix == ""
		strategy.suffix == ""
	}

	def "A FileNamingStrategy should correctly append and prepend underscores"() {
		given: "a file naming strategy"
		FileNamingStrategy strategy = new FileNamingStrategy("bla", "foo")

		expect:
		strategy.prefix == "bla_"
		strategy.suffix == "_foo"
	}

	def "A FileNamingStrategy should correctly append underscore, when only prefix is set"() {
		given: "a file naming strategy"
		FileNamingStrategy strategy = new FileNamingStrategy("bla")

		expect:
		strategy.prefix == "bla_"
		strategy.suffix == ""
	}

	def "A FileNamingStrategy should return an empty optional on a invalid class"() {
		given: "a file naming strategy"
		FileNamingStrategy strategy = new FileNamingStrategy()

		when:
		Optional<String> res = strategy.getFileName(String)

		then:
		!res.present
	}

	def "A FileNamingStrategy without pre- or suffixes should return valid strings for all result models"() {
		given: "a file naming strategy without pre- or suffixes"
		FileNamingStrategy strategy = new FileNamingStrategy()

		when:
		Optional<String> res = strategy.getFileName(modelClass)

		then:
		res.present
		res.get() == expectedString

		where:
		modelClass               || expectedString
		LoadResult               || "load_res"
		FixedFeedInResult        || "fixed_feed_in_res"
		BmResult                 || "bm_res"
		PvResult                 || "pv_res"
		ChpResult                || "chp_res"
		WecResult                || "wec_res"
		StorageResult            || "storage_res"
		EvcsResult               || "evcs_res"
		EvResult                 || "ev_res"
		Transformer2WResult      || "transformer_2_w_res"
		Transformer3WResult      || "transformer_3_w_res"
		LineResult               || "line_res"
		SwitchResult             || "switch_res"
		NodeResult               || "node_res"
		CylindricalStorageResult || "cylindrical_storage_res"
		ThermalHouseResult       || "thermal_house_res"
	}

	def "A FileNamingStrategy with pre- and suffixes should return valid strings for all result models"() {
		given: "a file naming strategy with pre- or suffixes"
		FileNamingStrategy strategy = new FileNamingStrategy("prefix", "suffix")

		when:
		Optional<String> res = strategy.getFileName(modelClass)

		then:
		res.present
		res.get() == expectedString

		where:
		modelClass               || expectedString
		LoadResult               || "prefix_load_res_suffix"
		FixedFeedInResult        || "prefix_fixed_feed_in_res_suffix"
		BmResult                 || "prefix_bm_res_suffix"
		PvResult                 || "prefix_pv_res_suffix"
		ChpResult                || "prefix_chp_res_suffix"
		WecResult                || "prefix_wec_res_suffix"
		StorageResult            || "prefix_storage_res_suffix"
		EvcsResult               || "prefix_evcs_res_suffix"
		EvResult                 || "prefix_ev_res_suffix"
		Transformer2WResult      || "prefix_transformer_2_w_res_suffix"
		Transformer3WResult      || "prefix_transformer_3_w_res_suffix"
		LineResult               || "prefix_line_res_suffix"
		SwitchResult             || "prefix_switch_res_suffix"
		NodeResult               || "prefix_node_res_suffix"
		CylindricalStorageResult || "prefix_cylindrical_storage_res_suffix"
		ThermalHouseResult       || "prefix_thermal_house_res_suffix"
	}

	def "A FileNamingStrategy without pre- or suffixes should return valid strings for all input assets models"() {
		given: "a file naming strategy without pre- or suffixes"
		FileNamingStrategy strategy = new FileNamingStrategy()

		when:
		Optional<String> res = strategy.getFileName(modelClass)

		then:
		res.present
		res.get() == expectedString

		where:
		modelClass              || expectedString
		FixedFeedInInput        || "fixed_feed_in_input"
		PvInput                 || "pv_input"
		WecInput                || "wec_input"
		ChpInput                || "chp_input"
		BmInput                 || "bm_input"
		EvInput                 || "ev_input"
		LoadInput               || "load_input"
		StorageInput            || "storage_input"
		HpInput                 || "hp_input"
		LineInput               || "line_input"
		SwitchInput             || "switch_input"
		NodeInput               || "node_input"
		MeasurementUnitInput    || "measurement_unit_input"
		EvcsInput               || "evcs_input"
		Transformer2WInput      || "transformer_2_w_input"
		Transformer3WInput      || "transformer_3_w_input"
		CylindricalStorageInput || "cylindrical_storage_input"
		ThermalHouseInput       || "thermal_house_input"
	}

	def "A FileNamingStrategy without pre- or suffixes should return valid strings for all asset characteristics models"() {
		given: "a file naming strategy without pre- or suffixes"
		FileNamingStrategy strategy = new FileNamingStrategy()

		when:
		Optional<String> res = strategy.getFileName(modelClass)

		then:
		res.present
		res.get() == expectedString

		where:
		modelClass             || expectedString
		WecCharacteristicInput || "wec_characteristic_input"
		EvCharacteristicInput  || "ev_characteristic_input"
	}

	def "A FileNamingStrategy without pre- or suffixes should return valid strings for all input types models"() {
		given: "a file naming strategy without pre- or suffixes"
		FileNamingStrategy strategy = new FileNamingStrategy()

		when:
		Optional<String> res = strategy.getFileName(modelClass)

		then:
		res.present
		res.get() == expectedString

		where:
		modelClass             || expectedString
		BmTypeInput            || "bm_type_input"
		ChpTypeInput           || "chp_type_input"
		EvTypeInput            || "ev_type_input"
		HpTypeInput            || "hp_type_input"
		LineTypeInput          || "line_type_input"
		StorageTypeInput       || "storage_type_input"
		Transformer2WTypeInput || "transformer_2_w_type_input"
		Transformer3WTypeInput || "transformer_3_w_type_input"
		WecTypeInput           || "wec_type_input"
		WecTypeInput           || "wec_type_input"
	}

	def "A FileNamingStrategy without pre- or suffixes should return valid strings for a Load Parameter Model"() {
		given: "a file naming strategy without pre- or suffixes"
		FileNamingStrategy strategy = new FileNamingStrategy()

		when:
		Optional<String> res = strategy.getFileName(modelClass)

		then:
		res.present
		res.get() == expectedString

		where:
		modelClass           || expectedString
		RandomLoadParameters || "random_load_parameters_input"
	}

	def "A FileNamingStrategy without pre- or suffixes should return valid strings for a graphic input Model"() {
		given: "a file naming strategy without pre- or suffixes"
		FileNamingStrategy strategy = new FileNamingStrategy()

		when:
		Optional<String> res = strategy.getFileName(modelClass)

		then:
		res.present
		res.get() == expectedString

		where:
		modelClass       || expectedString
		NodeGraphicInput || "node_graphic_input"
		LineGraphicInput || "line_graphic_input"
	}

	def "A FileNamingStrategy without pre- or suffix should return empty Optional, if the content of the time series is not covered"() {
		given:
		FileNamingStrategy strategy = new FileNamingStrategy()
		def entries = [
			new TimeBasedValue(ZonedDateTime.now(), new IntValue(5))
		] as SortedSet
		IndividualTimeSeries timeSeries = Mock(IndividualTimeSeries)
		timeSeries.uuid >> UUID.randomUUID()
		timeSeries.entries >> entries

		when:
		Optional<String> actual = strategy.getFileName(timeSeries)

		then:
		!actual.present
	}

	def "A FileNamingStrategy without pre- or suffix should return empty Optional, if the time series is empty"() {
		given:
		FileNamingStrategy strategy = new FileNamingStrategy()
		def entries = [] as SortedSet
		IndividualTimeSeries timeSeries = Mock(IndividualTimeSeries)
		timeSeries.uuid >> UUID.randomUUID()
		timeSeries.entries >> entries

		when:
		Optional<String> actual = strategy.getFileName(timeSeries)

		then:
		!actual.present
	}

	def "A FileNamingStrategy without pre- or suffix should return valid file name for individual time series" () {
		given:
		FileNamingStrategy strategy = new FileNamingStrategy()
		def entries = [
			new TimeBasedValue(ZonedDateTime.now(), new EnergyPriceValue(Quantities.getQuantity(500d, PowerSystemUnits.EURO_PER_MEGAWATTHOUR)))] as SortedSet
		IndividualTimeSeries timeSeries = Mock(IndividualTimeSeries)
		timeSeries.uuid >> uuid
		timeSeries.entries >> entries

		when:
		Optional<String> actual = strategy.getFileName(timeSeries)

		then:
		actual.present
		actual.get() == expectedFileName

		where:
<<<<<<< HEAD
		clazz                || uuid 													|| expectedFileName
		IndividualTimeSeries || UUID.fromString("4881fda2-bcee-4f4f-a5bb-6a09bf785276") || "its_c_4881fda2-bcee-4f4f-a5bb-6a09bf785276"
=======
		clazz                | uuid                                                    || expectedFileName
		IndividualTimeSeries | UUID.fromString("4881fda2-bcee-4f4f-a5bb-6a09bf785276") || "its_c_4881fda2-bcee-4f4f-a5bb-6a09bf785276"
>>>>>>> 5ab61668
	}

	def "A FileNamingStrategy with pre- or suffix should return valid file name for individual time series" () {
		given:
		FileNamingStrategy strategy = new FileNamingStrategy("aa", "zz")
		def entries = [] as SortedSet
		entries.add(new TimeBasedValue(ZonedDateTime.now(), new EnergyPriceValue(Quantities.getQuantity(500d, PowerSystemUnits.EURO_PER_MEGAWATTHOUR))))
		IndividualTimeSeries timeSeries = Mock(IndividualTimeSeries)
		timeSeries.uuid >> uuid
		timeSeries.entries >> entries

		when:
		Optional<String> actual = strategy.getFileName(timeSeries)

		then:
		actual.present
		actual.get() == expectedFileName

		where:
<<<<<<< HEAD
		clazz                || uuid 													|| expectedFileName
		IndividualTimeSeries || UUID.fromString("4881fda2-bcee-4f4f-a5bb-6a09bf785276") || "aa_its_c_4881fda2-bcee-4f4f-a5bb-6a09bf785276_zz"
=======
		clazz                | uuid                                                    || expectedFileName
		IndividualTimeSeries | UUID.fromString("4881fda2-bcee-4f4f-a5bb-6a09bf785276") || "aa_its_c_4881fda2-bcee-4f4f-a5bb-6a09bf785276_zz"
>>>>>>> 5ab61668
	}

	def "A FileNamingStrategy without pre- or suffix should return valid file name for load profile input" () {
		given:
		FileNamingStrategy strategy = new FileNamingStrategy()
		LoadProfileInput timeSeries = Mock(LoadProfileInput)
		timeSeries.uuid >> uuid
		timeSeries.getType() >> type

		when:
		Optional<String> actual = strategy.getFileName(timeSeries)

		then:
		actual.present
		actual.get() == expectedFileName

		where:
<<<<<<< HEAD
		clazz                || uuid 													|| type 				|| expectedFileName
		LoadProfileInput     || UUID.fromString("bee0a8b6-4788-4f18-bf72-be52035f7304") || BdewLoadProfile.G3 	|| "lpts_g3_bee0a8b6-4788-4f18-bf72-be52035f7304"
=======
		clazz            | uuid                                                    | type               || expectedFileName
		LoadProfileInput | UUID.fromString("bee0a8b6-4788-4f18-bf72-be52035f7304") | BdewLoadProfile.G3 || "lpts_g3_bee0a8b6-4788-4f18-bf72-be52035f7304"
>>>>>>> 5ab61668
	}

	def "A FileNamingStrategy returns empty Optional, when there is no naming defined for a given time series class"() {
		given:
		FileNamingStrategy fileNamingStrategy = new FileNamingStrategy()
		RepetitiveTimeSeries timeSeries = Mock(RepetitiveTimeSeries)

		when:
		Optional<String> fileName = fileNamingStrategy.getFileName(timeSeries)

		then:
		!fileName.present
	}

	def "A FileNamingStrategy without pre- or suffixes should return valid strings for time series mapping"() {
		given: "a file naming strategy without pre- or suffixes"
		FileNamingStrategy strategy = new FileNamingStrategy()

		when:
		Optional<String> res = strategy.getFileName(TimeSeriesMapping.Entry)

		then:
		res.present
		res.get() == "time_series_mapping"
	}

	def "A FileNamingStrategy with pre- and suffix should return valid strings for time series mapping"() {
		given: "a file naming strategy without pre- or suffixes"
		FileNamingStrategy strategy = new FileNamingStrategy("prefix", "suffix")

		when:
		Optional<String> res = strategy.getFileName(TimeSeriesMapping.Entry)

		then:
		res.present
		res.get() == "prefix_time_series_mapping_suffix"
	}
<<<<<<< HEAD
=======

	def "A simple file naming strategy does return empty sub directory path for any model input class"() {
		given: "a file naming strategy without pre- or suffixes"
		def strategy = new FileNamingStrategy()

		when:
		def actual = strategy.getDirectoryPath(modelClass as Class<? extends UniqueEntity>)

		then:
		actual == expected

		where:
		modelClass               || expected
		FixedFeedInInput         || Optional.empty()
		PvInput                  || Optional.empty()
		WecInput                 || Optional.empty()
		ChpInput                 || Optional.empty()
		BmInput                  || Optional.empty()
		EvInput                  || Optional.empty()
		LoadInput                || Optional.empty()
		StorageInput             || Optional.empty()
		HpInput                  || Optional.empty()
		LineInput                || Optional.empty()
		SwitchInput              || Optional.empty()
		NodeInput                || Optional.empty()
		MeasurementUnitInput     || Optional.empty()
		EvcsInput                || Optional.empty()
		Transformer2WInput       || Optional.empty()
		Transformer3WInput       || Optional.empty()
		CylindricalStorageInput  || Optional.empty()
		ThermalHouseInput        || Optional.empty()
		BmTypeInput              || Optional.empty()
		ChpTypeInput             || Optional.empty()
		EvTypeInput              || Optional.empty()
		HpTypeInput              || Optional.empty()
		LineTypeInput            || Optional.empty()
		StorageTypeInput         || Optional.empty()
		Transformer2WTypeInput   || Optional.empty()
		Transformer3WTypeInput   || Optional.empty()
		WecTypeInput             || Optional.empty()
		WecTypeInput             || Optional.empty()
		RandomLoadParameters     || Optional.empty()
		NodeGraphicInput         || Optional.empty()
		LineGraphicInput         || Optional.empty()
		WecCharacteristicInput   || Optional.empty()
		EvCharacteristicInput    || Optional.empty()
		TimeSeriesMapping.Entry  || Optional.empty()
	}

	def "A simple file naming strategy does return empty sub directory path for any result class"() {
		given: "a file naming strategy without pre- or suffixes"
		def strategy = new FileNamingStrategy()

		when:
		def actual = strategy.getDirectoryPath(modelClass as Class<? extends UniqueEntity>)

		then:
		actual == expected

		where:
		modelClass               || expected
		LoadResult               || Optional.empty()
		FixedFeedInResult        || Optional.empty()
		BmResult                 || Optional.empty()
		PvResult                 || Optional.empty()
		ChpResult                || Optional.empty()
		WecResult                || Optional.empty()
		StorageResult            || Optional.empty()
		EvcsResult               || Optional.empty()
		EvResult                 || Optional.empty()
		Transformer2WResult      || Optional.empty()
		Transformer3WResult      || Optional.empty()
		LineResult               || Optional.empty()
		SwitchResult             || Optional.empty()
		NodeResult               || Optional.empty()
		CylindricalStorageResult || Optional.empty()
		ThermalHouseResult       || Optional.empty()
	}

	def "A simple file naming strategy does return empty sub directory path for load profile time series"() {
		given: "a file naming strategy without pre- or suffixes"
		def strategy = new FileNamingStrategy()
		def timeSeries = Mock(LoadProfileInput)

		when:
		def actual = strategy.getDirectoryPath(timeSeries)

		then:
		actual == Optional.empty()
	}

	def "A simple file naming strategy does return empty sub directory path for individual time series"() {
		given: "a file naming strategy without pre- or suffixes"
		def strategy = new FileNamingStrategy()
		def timeSeries = Mock(IndividualTimeSeries)

		when:
		def actual = strategy.getDirectoryPath(timeSeries)

		then:
		actual == Optional.empty()
	}

	def "A FileNamingStrategy without pre- or suffixes should return valid file paths for all input classes"() {
		given: "a file naming strategy without pre- or suffixes"
		def strategy = new FileNamingStrategy()

		when:
		def res = strategy.getFilePath(modelClass as Class<? extends UniqueEntity>)

		then:
		res.present
		res.get() == expectedString

		where:
		modelClass               || expectedString
		WecCharacteristicInput   || "wec_characteristic_input"
		FixedFeedInInput         || "fixed_feed_in_input"
		PvInput                  || "pv_input"
		WecInput                 || "wec_input"
		ChpInput                 || "chp_input"
		BmInput                  || "bm_input"
		EvInput                  || "ev_input"
		LoadInput                || "load_input"
		StorageInput             || "storage_input"
		HpInput                  || "hp_input"
		LineInput                || "line_input"
		SwitchInput              || "switch_input"
		NodeInput                || "node_input"
		MeasurementUnitInput     || "measurement_unit_input"
		EvcsInput                || "evcs_input"
		Transformer2WInput       || "transformer_2_w_input"
		Transformer3WInput       || "transformer_3_w_input"
		CylindricalStorageInput  || "cylindrical_storage_input"
		ThermalHouseInput        || "thermal_house_input"
		EvCharacteristicInput    || "ev_characteristic_input"
		BmTypeInput              || "bm_type_input"
		ChpTypeInput             || "chp_type_input"
		EvTypeInput              || "ev_type_input"
		HpTypeInput              || "hp_type_input"
		LineTypeInput            || "line_type_input"
		StorageTypeInput         || "storage_type_input"
		Transformer2WTypeInput   || "transformer_2_w_type_input"
		Transformer3WTypeInput   || "transformer_3_w_type_input"
		WecTypeInput             || "wec_type_input"
		WecTypeInput             || "wec_type_input"
		NodeGraphicInput         || "node_graphic_input"
		LineGraphicInput         || "line_graphic_input"
	}

	def "A FileNamingStrategy without pre- or suffixes should return valid file paths for all result classes"() {
		given: "a file naming strategy without pre- or suffixes"
		def strategy = new FileNamingStrategy()

		when:
		def res = strategy.getFilePath(modelClass as Class<? extends UniqueEntity>)

		then:
		res.present
		res.get() == expectedString

		where:
		modelClass               || expectedString
		LoadResult               || "load_res"
		FixedFeedInResult        || "fixed_feed_in_res"
		BmResult                 || "bm_res"
		PvResult                 || "pv_res"
		ChpResult                || "chp_res"
		WecResult                || "wec_res"
		StorageResult            || "storage_res"
		EvcsResult               || "evcs_res"
		EvResult                 || "ev_res"
		Transformer2WResult      || "transformer_2_w_res"
		Transformer3WResult      || "transformer_3_w_res"
		LineResult               || "line_res"
		SwitchResult             || "switch_res"
		NodeResult               || "node_res"
		CylindricalStorageResult || "cylindrical_storage_res"
		ThermalHouseResult       || "thermal_house_res"
	}

	def "A simple file naming strategy does return valid file path for load profile time series"() {
		given: "a file naming strategy without pre- or suffixes"
		def strategy = new FileNamingStrategy()
		def timeSeries = Mock(LoadProfileInput)
		timeSeries.uuid >> uuid
		timeSeries.type >> type

		when:
		def actual = strategy.getFilePath(timeSeries)

		then:
		actual.present
		actual.get() == expectedFilePath

		where:
		clazz            | uuid                                                    | type               || expectedFilePath
		LoadProfileInput | UUID.fromString("bee0a8b6-4788-4f18-bf72-be52035f7304") | BdewLoadProfile.G3 || "lpts_g3_bee0a8b6-4788-4f18-bf72-be52035f7304"
	}

	def "A simple file naming strategy does return valid file path for individual time series"() {
		given: "a file naming strategy without pre- or suffixes"
		def strategy = new FileNamingStrategy()
		def entries = [
			new TimeBasedValue(ZonedDateTime.now(), new EnergyPriceValue(Quantities.getQuantity(500d, PowerSystemUnits.EURO_PER_MEGAWATTHOUR)))] as SortedSet
		def timeSeries = Mock(IndividualTimeSeries)
		timeSeries.uuid >> uuid
		timeSeries.entries >> entries

		when:
		def actual = strategy.getFilePath(timeSeries)

		then:
		actual.present
		actual.get() == expectedFilePath

		where:
		clazz                | uuid                                                    || expectedFilePath
		IndividualTimeSeries | UUID.fromString("4881fda2-bcee-4f4f-a5bb-6a09bf785276") || "its_c_4881fda2-bcee-4f4f-a5bb-6a09bf785276"
	}
>>>>>>> 5ab61668
}<|MERGE_RESOLUTION|>--- conflicted
+++ resolved
@@ -142,20 +142,6 @@
 		ex.message == "Cannot extract meta information on load profile time series from 'foo'."
 	}
 
-<<<<<<< HEAD
-	def "An unknown column scheme gets not parsed"() {
-		given:
-		def invalidColumnScheme = "what's this"
-
-		when:
-		def actual = FileNamingStrategy.IndividualTimeSeriesMetaInformation.ColumnScheme.parse(invalidColumnScheme)
-
-		then:
-		!actual.present
-	}
-
-=======
->>>>>>> 5ab61668
 	def "The FileNamingStrategy extracts correct meta information from a valid individual time series file name"() {
 		given:
 		def fns = new FileNamingStrategy()
@@ -165,28 +151,14 @@
 		def metaInformation = fns.extractTimeSeriesMetaInformation(path)
 
 		then:
-<<<<<<< HEAD
-		FileNamingStrategy.IndividualTimeSeriesMetaInformation.isAssignableFrom(metaInformation.getClass())
-		(metaInformation as FileNamingStrategy.IndividualTimeSeriesMetaInformation).with {
-=======
 		IndividualTimeSeriesMetaInformation.isAssignableFrom(metaInformation.getClass())
 		(metaInformation as IndividualTimeSeriesMetaInformation).with {
->>>>>>> 5ab61668
 			assert it.uuid == UUID.fromString("4881fda2-bcee-4f4f-a5bb-6a09bf785276")
 			assert it.columnScheme == expectedColumnScheme
 		}
 
 		where:
 		pathString || expectedColumnScheme
-<<<<<<< HEAD
-		"/bla/foo/its_c_4881fda2-bcee-4f4f-a5bb-6a09bf785276.csv" || FileNamingStrategy.IndividualTimeSeriesMetaInformation.ColumnScheme.ENERGY_PRICE
-		"/bla/foo/its_p_4881fda2-bcee-4f4f-a5bb-6a09bf785276.csv" || FileNamingStrategy.IndividualTimeSeriesMetaInformation.ColumnScheme.ACTIVE_POWER
-		"/bla/foo/its_pq_4881fda2-bcee-4f4f-a5bb-6a09bf785276.csv" || FileNamingStrategy.IndividualTimeSeriesMetaInformation.ColumnScheme.APPARENT_POWER
-		"/bla/foo/its_h_4881fda2-bcee-4f4f-a5bb-6a09bf785276.csv" || FileNamingStrategy.IndividualTimeSeriesMetaInformation.ColumnScheme.HEAT_DEMAND
-		"/bla/foo/its_ph_4881fda2-bcee-4f4f-a5bb-6a09bf785276.csv" || FileNamingStrategy.IndividualTimeSeriesMetaInformation.ColumnScheme.ACTIVE_POWER_AND_HEAT_DEMAND
-		"/bla/foo/its_pqh_4881fda2-bcee-4f4f-a5bb-6a09bf785276.csv" || FileNamingStrategy.IndividualTimeSeriesMetaInformation.ColumnScheme.APPARENT_POWER_AND_HEAT_DEMAND
-		"/bla/foo/its_weather_4881fda2-bcee-4f4f-a5bb-6a09bf785276.csv" || FileNamingStrategy.IndividualTimeSeriesMetaInformation.ColumnScheme.WEATHER
-=======
 		"/bla/foo/its_c_4881fda2-bcee-4f4f-a5bb-6a09bf785276.csv" || ColumnScheme.ENERGY_PRICE
 		"/bla/foo/its_p_4881fda2-bcee-4f4f-a5bb-6a09bf785276.csv" || ColumnScheme.ACTIVE_POWER
 		"/bla/foo/its_pq_4881fda2-bcee-4f4f-a5bb-6a09bf785276.csv" || ColumnScheme.APPARENT_POWER
@@ -194,7 +166,6 @@
 		"/bla/foo/its_ph_4881fda2-bcee-4f4f-a5bb-6a09bf785276.csv" || ColumnScheme.ACTIVE_POWER_AND_HEAT_DEMAND
 		"/bla/foo/its_pqh_4881fda2-bcee-4f4f-a5bb-6a09bf785276.csv" || ColumnScheme.APPARENT_POWER_AND_HEAT_DEMAND
 		"/bla/foo/its_weather_4881fda2-bcee-4f4f-a5bb-6a09bf785276.csv" || ColumnScheme.WEATHER
->>>>>>> 5ab61668
 	}
 
 	def "The FileNamingStrategy extracts correct meta information from a valid individual time series file name with pre- and suffix"() {
@@ -206,28 +177,14 @@
 		def metaInformation = fns.extractTimeSeriesMetaInformation(path)
 
 		then:
-<<<<<<< HEAD
-		FileNamingStrategy.IndividualTimeSeriesMetaInformation.isAssignableFrom(metaInformation.getClass())
-		(metaInformation as FileNamingStrategy.IndividualTimeSeriesMetaInformation).with {
-=======
 		IndividualTimeSeriesMetaInformation.isAssignableFrom(metaInformation.getClass())
 		(metaInformation as IndividualTimeSeriesMetaInformation).with {
->>>>>>> 5ab61668
 			assert it.uuid == UUID.fromString("4881fda2-bcee-4f4f-a5bb-6a09bf785276")
 			assert it.columnScheme == expectedColumnScheme
 		}
 
 		where:
 		pathString || expectedColumnScheme
-<<<<<<< HEAD
-		"/bla/foo/prefix_its_c_4881fda2-bcee-4f4f-a5bb-6a09bf785276_suffix.csv" || FileNamingStrategy.IndividualTimeSeriesMetaInformation.ColumnScheme.ENERGY_PRICE
-		"/bla/foo/prefix_its_p_4881fda2-bcee-4f4f-a5bb-6a09bf785276_suffix.csv" || FileNamingStrategy.IndividualTimeSeriesMetaInformation.ColumnScheme.ACTIVE_POWER
-		"/bla/foo/prefix_its_pq_4881fda2-bcee-4f4f-a5bb-6a09bf785276_suffix.csv" || FileNamingStrategy.IndividualTimeSeriesMetaInformation.ColumnScheme.APPARENT_POWER
-		"/bla/foo/prefix_its_h_4881fda2-bcee-4f4f-a5bb-6a09bf785276_suffix.csv" || FileNamingStrategy.IndividualTimeSeriesMetaInformation.ColumnScheme.HEAT_DEMAND
-		"/bla/foo/prefix_its_ph_4881fda2-bcee-4f4f-a5bb-6a09bf785276_suffix.csv" || FileNamingStrategy.IndividualTimeSeriesMetaInformation.ColumnScheme.ACTIVE_POWER_AND_HEAT_DEMAND
-		"/bla/foo/prefix_its_pqh_4881fda2-bcee-4f4f-a5bb-6a09bf785276_suffix.csv" || FileNamingStrategy.IndividualTimeSeriesMetaInformation.ColumnScheme.APPARENT_POWER_AND_HEAT_DEMAND
-		"/bla/foo/prefix_its_weather_4881fda2-bcee-4f4f-a5bb-6a09bf785276_suffix.csv" || FileNamingStrategy.IndividualTimeSeriesMetaInformation.ColumnScheme.WEATHER
-=======
 		"/bla/foo/prefix_its_c_4881fda2-bcee-4f4f-a5bb-6a09bf785276_suffix.csv" || ColumnScheme.ENERGY_PRICE
 		"/bla/foo/prefix_its_p_4881fda2-bcee-4f4f-a5bb-6a09bf785276_suffix.csv" || ColumnScheme.ACTIVE_POWER
 		"/bla/foo/prefix_its_pq_4881fda2-bcee-4f4f-a5bb-6a09bf785276_suffix.csv" || ColumnScheme.APPARENT_POWER
@@ -235,7 +192,6 @@
 		"/bla/foo/prefix_its_ph_4881fda2-bcee-4f4f-a5bb-6a09bf785276_suffix.csv" || ColumnScheme.ACTIVE_POWER_AND_HEAT_DEMAND
 		"/bla/foo/prefix_its_pqh_4881fda2-bcee-4f4f-a5bb-6a09bf785276_suffix.csv" || ColumnScheme.APPARENT_POWER_AND_HEAT_DEMAND
 		"/bla/foo/prefix_its_weather_4881fda2-bcee-4f4f-a5bb-6a09bf785276_suffix.csv" || ColumnScheme.WEATHER
->>>>>>> 5ab61668
 	}
 
 	def "The FileNamingStrategy throw an IllegalArgumentException, if the column scheme is malformed."() {
@@ -260,13 +216,8 @@
 		def metaInformation = fns.extractTimeSeriesMetaInformation(path)
 
 		then:
-<<<<<<< HEAD
-		FileNamingStrategy.LoadProfileTimeSeriesMetaInformation.isAssignableFrom(metaInformation.getClass())
-		(metaInformation as FileNamingStrategy.LoadProfileTimeSeriesMetaInformation).with {
-=======
 		LoadProfileTimeSeriesMetaInformation.isAssignableFrom(metaInformation.getClass())
 		(metaInformation as LoadProfileTimeSeriesMetaInformation).with {
->>>>>>> 5ab61668
 			assert uuid == UUID.fromString("bee0a8b6-4788-4f18-bf72-be52035f7304")
 			assert profile == "g3"
 		}
@@ -281,13 +232,8 @@
 		def metaInformation = fns.extractTimeSeriesMetaInformation(path)
 
 		then:
-<<<<<<< HEAD
-		FileNamingStrategy.LoadProfileTimeSeriesMetaInformation.isAssignableFrom(metaInformation.getClass())
-		(metaInformation as FileNamingStrategy.LoadProfileTimeSeriesMetaInformation).with {
-=======
 		LoadProfileTimeSeriesMetaInformation.isAssignableFrom(metaInformation.getClass())
 		(metaInformation as LoadProfileTimeSeriesMetaInformation).with {
->>>>>>> 5ab61668
 			assert uuid == UUID.fromString("bee0a8b6-4788-4f18-bf72-be52035f7304")
 			assert profile == "g3"
 		}
@@ -584,13 +530,8 @@
 		actual.get() == expectedFileName
 
 		where:
-<<<<<<< HEAD
-		clazz                || uuid 													|| expectedFileName
-		IndividualTimeSeries || UUID.fromString("4881fda2-bcee-4f4f-a5bb-6a09bf785276") || "its_c_4881fda2-bcee-4f4f-a5bb-6a09bf785276"
-=======
 		clazz                | uuid                                                    || expectedFileName
 		IndividualTimeSeries | UUID.fromString("4881fda2-bcee-4f4f-a5bb-6a09bf785276") || "its_c_4881fda2-bcee-4f4f-a5bb-6a09bf785276"
->>>>>>> 5ab61668
 	}
 
 	def "A FileNamingStrategy with pre- or suffix should return valid file name for individual time series" () {
@@ -610,13 +551,8 @@
 		actual.get() == expectedFileName
 
 		where:
-<<<<<<< HEAD
-		clazz                || uuid 													|| expectedFileName
-		IndividualTimeSeries || UUID.fromString("4881fda2-bcee-4f4f-a5bb-6a09bf785276") || "aa_its_c_4881fda2-bcee-4f4f-a5bb-6a09bf785276_zz"
-=======
 		clazz                | uuid                                                    || expectedFileName
 		IndividualTimeSeries | UUID.fromString("4881fda2-bcee-4f4f-a5bb-6a09bf785276") || "aa_its_c_4881fda2-bcee-4f4f-a5bb-6a09bf785276_zz"
->>>>>>> 5ab61668
 	}
 
 	def "A FileNamingStrategy without pre- or suffix should return valid file name for load profile input" () {
@@ -634,13 +570,8 @@
 		actual.get() == expectedFileName
 
 		where:
-<<<<<<< HEAD
-		clazz                || uuid 													|| type 				|| expectedFileName
-		LoadProfileInput     || UUID.fromString("bee0a8b6-4788-4f18-bf72-be52035f7304") || BdewLoadProfile.G3 	|| "lpts_g3_bee0a8b6-4788-4f18-bf72-be52035f7304"
-=======
 		clazz            | uuid                                                    | type               || expectedFileName
 		LoadProfileInput | UUID.fromString("bee0a8b6-4788-4f18-bf72-be52035f7304") | BdewLoadProfile.G3 || "lpts_g3_bee0a8b6-4788-4f18-bf72-be52035f7304"
->>>>>>> 5ab61668
 	}
 
 	def "A FileNamingStrategy returns empty Optional, when there is no naming defined for a given time series class"() {
@@ -678,8 +609,6 @@
 		res.present
 		res.get() == "prefix_time_series_mapping_suffix"
 	}
-<<<<<<< HEAD
-=======
 
 	def "A simple file naming strategy does return empty sub directory path for any model input class"() {
 		given: "a file naming strategy without pre- or suffixes"
@@ -900,5 +829,4 @@
 		clazz                | uuid                                                    || expectedFilePath
 		IndividualTimeSeries | UUID.fromString("4881fda2-bcee-4f4f-a5bb-6a09bf785276") || "its_c_4881fda2-bcee-4f4f-a5bb-6a09bf785276"
 	}
->>>>>>> 5ab61668
 }