/*
 * © 2020. TU Dortmund University,
 * Institute of Energy Systems, Energy Efficiency and Energy Economics,
 * Research group Distribution grid planning and operation
 */
package edu.ie3.datamodel.io.csv

import edu.ie3.datamodel.models.BdewLoadProfile
import edu.ie3.datamodel.models.UniqueEntity
import edu.ie3.datamodel.models.input.MeasurementUnitInput
import edu.ie3.datamodel.models.input.NodeInput
import edu.ie3.datamodel.models.input.RandomLoadParameters
import edu.ie3.datamodel.models.input.connector.LineInput
import edu.ie3.datamodel.models.input.connector.SwitchInput
import edu.ie3.datamodel.models.input.connector.Transformer2WInput
import edu.ie3.datamodel.models.input.connector.Transformer3WInput
import edu.ie3.datamodel.models.input.connector.type.LineTypeInput
import edu.ie3.datamodel.models.input.connector.type.Transformer2WTypeInput
import edu.ie3.datamodel.models.input.connector.type.Transformer3WTypeInput
import edu.ie3.datamodel.models.input.graphics.LineGraphicInput
import edu.ie3.datamodel.models.input.graphics.NodeGraphicInput
import edu.ie3.datamodel.models.input.system.*
import edu.ie3.datamodel.models.input.system.characteristic.EvCharacteristicInput
import edu.ie3.datamodel.models.input.system.characteristic.WecCharacteristicInput
import edu.ie3.datamodel.models.input.system.type.*
import edu.ie3.datamodel.models.input.thermal.CylindricalStorageInput
import edu.ie3.datamodel.models.input.thermal.ThermalHouseInput
import edu.ie3.datamodel.models.result.NodeResult
import edu.ie3.datamodel.models.result.connector.LineResult
import edu.ie3.datamodel.models.result.connector.SwitchResult
import edu.ie3.datamodel.models.result.connector.Transformer2WResult
import edu.ie3.datamodel.models.result.connector.Transformer3WResult
import edu.ie3.datamodel.models.result.system.*
import edu.ie3.datamodel.models.result.thermal.CylindricalStorageResult
import edu.ie3.datamodel.models.result.thermal.ThermalHouseResult
import edu.ie3.datamodel.models.timeseries.individual.IndividualTimeSeries
import edu.ie3.datamodel.models.timeseries.individual.TimeBasedValue
import edu.ie3.datamodel.models.timeseries.mapping.TimeSeriesMapping
import edu.ie3.datamodel.models.timeseries.repetitive.LoadProfileInput
import edu.ie3.datamodel.models.timeseries.repetitive.RepetitiveTimeSeries
import edu.ie3.datamodel.models.value.EnergyPriceValue
import edu.ie3.util.quantities.PowerSystemUnits
import spock.lang.Shared
import spock.lang.Specification
import tech.units.indriya.quantity.Quantities

import java.nio.file.Files
import java.time.ZonedDateTime

class HierarchicFileNamingStrategyTest extends Specification {
	@Shared
	DefaultDirectoryHierarchy defaultHierarchy

	def setup() {
		def tmpPath = Files.createTempDirectory("psdm_hierarchic_file_naming_strategy")
		defaultHierarchy = new DefaultDirectoryHierarchy(tmpPath.toString(), "test_grid")
	}

	def "A FileNamingStrategy should return an empty optional on a invalid class"() {
		given: "a file naming strategy"
		def strategy = new HierarchicFileNamingStrategy(defaultHierarchy)

		when:
		def res = strategy.getFileName(String)

		then:
		!res.present
	}

	def "A FileNamingStrategy without pre- or suffixes should return valid directory paths for all result models"() {
		given: "a file naming strategy without pre- or suffixes"
		def strategy = new HierarchicFileNamingStrategy(defaultHierarchy)

		when:
		def res = strategy.getDirectoryPath(modelClass)

		then:
		res.present
		res.get() == expectedString

		where:
		modelClass               || expectedString
		LoadResult               || "test_grid" + File.separator + "results" + File.separator + "participants"
		FixedFeedInResult        || "test_grid" + File.separator + "results" + File.separator + "participants"
		BmResult                 || "test_grid" + File.separator + "results" + File.separator + "participants"
		PvResult                 || "test_grid" + File.separator + "results" + File.separator + "participants"
		ChpResult                || "test_grid" + File.separator + "results" + File.separator + "participants"
		WecResult                || "test_grid" + File.separator + "results" + File.separator + "participants"
		StorageResult            || "test_grid" + File.separator + "results" + File.separator + "participants"
		EvcsResult               || "test_grid" + File.separator + "results" + File.separator + "participants"
		EvResult                 || "test_grid" + File.separator + "results" + File.separator + "participants"
		Transformer2WResult      || "test_grid" + File.separator + "results" + File.separator + "grid"
		Transformer3WResult      || "test_grid" + File.separator + "results" + File.separator + "grid"
		LineResult               || "test_grid" + File.separator + "results" + File.separator + "grid"
		SwitchResult             || "test_grid" + File.separator + "results" + File.separator + "grid"
		NodeResult               || "test_grid" + File.separator + "results" + File.separator + "grid"
		CylindricalStorageResult || "test_grid" + File.separator + "results" + File.separator + "thermal"
		ThermalHouseResult       || "test_grid" + File.separator + "results" + File.separator + "thermal"
	}

	def "A FileNamingStrategy without pre- or suffixes should return valid directory paths for all input assets models"() {
		given: "a file naming strategy without pre- or suffixes"
		def strategy = new HierarchicFileNamingStrategy(defaultHierarchy)

		when:
		def res = strategy.getDirectoryPath(modelClass)

		then:
		res.present
		res.get() == expectedString

		where:
		modelClass              || expectedString
		FixedFeedInInput        || "test_grid" + File.separator + "input" + File.separator + "participants"
		PvInput                 || "test_grid" + File.separator + "input" + File.separator + "participants"
		WecInput                || "test_grid" + File.separator + "input" + File.separator + "participants"
		ChpInput                || "test_grid" + File.separator + "input" + File.separator + "participants"
		BmInput                 || "test_grid" + File.separator + "input" + File.separator + "participants"
		EvInput                 || "test_grid" + File.separator + "input" + File.separator + "participants"
		LoadInput               || "test_grid" + File.separator + "input" + File.separator + "participants"
		StorageInput            || "test_grid" + File.separator + "input" + File.separator + "participants"
		HpInput                 || "test_grid" + File.separator + "input" + File.separator + "participants"
		LineInput               || "test_grid" + File.separator + "input" + File.separator + "grid"
		SwitchInput             || "test_grid" + File.separator + "input" + File.separator + "grid"
		NodeInput               || "test_grid" + File.separator + "input" + File.separator + "grid"
		MeasurementUnitInput    || "test_grid" + File.separator + "input" + File.separator + "grid"
		EvcsInput               || "test_grid" + File.separator + "input" + File.separator + "participants"
		Transformer2WInput      || "test_grid" + File.separator + "input" + File.separator + "grid"
		Transformer3WInput      || "test_grid" + File.separator + "input" + File.separator + "grid"
		CylindricalStorageInput || "test_grid" + File.separator + "input" + File.separator + "thermal"
		ThermalHouseInput       || "test_grid" + File.separator + "input" + File.separator + "thermal"
	}

	def "A FileNamingStrategy without pre- or suffixes should return valid file paths for all input assets models"() {
		given: "a file naming strategy without pre- or suffixes"
		def strategy = new HierarchicFileNamingStrategy(defaultHierarchy)

		when:
		def res = strategy.getFilePath(modelClass)

		then:
		res.present
		res.get() == expectedString

		where:
		modelClass              || expectedString
		FixedFeedInInput        || "test_grid" + File.separator + "input" + File.separator + "participants" + File.separator + "fixed_feed_in_input"
		PvInput                 || "test_grid" + File.separator + "input" + File.separator + "participants" + File.separator + "pv_input"
		WecInput                || "test_grid" + File.separator + "input" + File.separator + "participants" + File.separator + "wec_input"
		ChpInput                || "test_grid" + File.separator + "input" + File.separator + "participants" + File.separator + "chp_input"
		BmInput                 || "test_grid" + File.separator + "input" + File.separator + "participants" + File.separator + "bm_input"
		EvInput                 || "test_grid" + File.separator + "input" + File.separator + "participants" + File.separator + "ev_input"
		LoadInput               || "test_grid" + File.separator + "input" + File.separator + "participants" + File.separator + "load_input"
		StorageInput            || "test_grid" + File.separator + "input" + File.separator + "participants" + File.separator + "storage_input"
		HpInput                 || "test_grid" + File.separator + "input" + File.separator + "participants" + File.separator + "hp_input"
		LineInput               || "test_grid" + File.separator + "input" + File.separator + "grid" + File.separator + "line_input"
		SwitchInput             || "test_grid" + File.separator + "input" + File.separator + "grid" + File.separator + "switch_input"
		NodeInput               || "test_grid" + File.separator + "input" + File.separator + "grid" + File.separator + "node_input"
		MeasurementUnitInput    || "test_grid" + File.separator + "input" + File.separator + "grid" + File.separator + "measurement_unit_input"
		EvcsInput               || "test_grid" + File.separator + "input" + File.separator + "participants" + File.separator + "evcs_input"
		Transformer2WInput      || "test_grid" + File.separator + "input" + File.separator + "grid" + File.separator + "transformer_2_w_input"
		Transformer3WInput      || "test_grid" + File.separator + "input" + File.separator + "grid" + File.separator + "transformer_3_w_input"
		CylindricalStorageInput || "test_grid" + File.separator + "input" + File.separator + "thermal" + File.separator + "cylindrical_storage_input"
		ThermalHouseInput       || "test_grid" + File.separator + "input" + File.separator + "thermal" + File.separator + "thermal_house_input"
	}

	def "A FileNamingStrategy without pre- or suffixes should return valid directory paths for all asset characteristics models"() {
		given: "a file naming strategy without pre- or suffixes"
		def strategy = new HierarchicFileNamingStrategy(defaultHierarchy)

		when:
		def res = strategy.getDirectoryPath(modelClass as Class<? extends UniqueEntity>)

		then:
		res.present
		res.get() == expectedString

		where:
		modelClass             || expectedString
		WecCharacteristicInput || "test_grid" + File.separator + "input" + File.separator + "global"
		EvCharacteristicInput  || "test_grid" + File.separator + "input" + File.separator + "global"
	}

	def "A FileNamingStrategy without pre- or suffixes should return valid file paths for all asset characteristics models"() {
		given: "a file naming strategy without pre- or suffixes"
		def strategy = new HierarchicFileNamingStrategy(defaultHierarchy)

		when:
		def res = strategy.getFilePath(modelClass as Class<? extends UniqueEntity>)

		then:
		res.present
		res.get() == expectedString

		where:
		modelClass             || expectedString
		WecCharacteristicInput || "test_grid" + File.separator + "input" + File.separator + "global" + File.separator + "wec_characteristic_input"
		EvCharacteristicInput  || "test_grid" + File.separator + "input" + File.separator + "global" + File.separator + "ev_characteristic_input"
	}

	def "A FileNamingStrategy without pre- or suffixes should return valid directory paths for all input types models"() {
		given: "a file naming strategy without pre- or suffixes"
		def strategy = new HierarchicFileNamingStrategy(defaultHierarchy)

		when:
		def res = strategy.getDirectoryPath(modelClass)

		then:
		res.present
		res.get() == expectedString

		where:
		modelClass             || expectedString
		BmTypeInput            || "test_grid" + File.separator + "input" + File.separator + "global"
		ChpTypeInput           || "test_grid" + File.separator + "input" + File.separator + "global"
		EvTypeInput            || "test_grid" + File.separator + "input" + File.separator + "global"
		HpTypeInput            || "test_grid" + File.separator + "input" + File.separator + "global"
		LineTypeInput          || "test_grid" + File.separator + "input" + File.separator + "global"
		StorageTypeInput       || "test_grid" + File.separator + "input" + File.separator + "global"
		Transformer2WTypeInput || "test_grid" + File.separator + "input" + File.separator + "global"
		Transformer3WTypeInput || "test_grid" + File.separator + "input" + File.separator + "global"
		WecTypeInput           || "test_grid" + File.separator + "input" + File.separator + "global"
		WecTypeInput           || "test_grid" + File.separator + "input" + File.separator + "global"
	}

	def "A FileNamingStrategy without pre- or suffixes should return valid file paths for all input types models"() {
		given: "a file naming strategy without pre- or suffixes"
		def strategy = new HierarchicFileNamingStrategy(defaultHierarchy)

		when:
		def res = strategy.getFilePath(modelClass)

		then:
		res.present
		res.get() == expectedString

		where:
		modelClass             || expectedString
		BmTypeInput            || "test_grid" + File.separator + "input" + File.separator + "global" + File.separator + "bm_type_input"
		ChpTypeInput           || "test_grid" + File.separator + "input" + File.separator + "global" + File.separator + "chp_type_input"
		EvTypeInput            || "test_grid" + File.separator + "input" + File.separator + "global" + File.separator + "ev_type_input"
		HpTypeInput            || "test_grid" + File.separator + "input" + File.separator + "global" + File.separator + "hp_type_input"
		LineTypeInput          || "test_grid" + File.separator + "input" + File.separator + "global" + File.separator + "line_type_input"
		StorageTypeInput       || "test_grid" + File.separator + "input" + File.separator + "global" + File.separator + "storage_type_input"
		Transformer2WTypeInput || "test_grid" + File.separator + "input" + File.separator + "global" + File.separator + "transformer_2_w_type_input"
		Transformer3WTypeInput || "test_grid" + File.separator + "input" + File.separator + "global" + File.separator + "transformer_3_w_type_input"
		WecTypeInput           || "test_grid" + File.separator + "input" + File.separator + "global" + File.separator + "wec_type_input"
	}

	def "A FileNamingStrategy without pre- or suffixes should return valid directory path for a Load Parameter Model"() {
		given: "a file naming strategy without pre- or suffixes"
		def strategy = new HierarchicFileNamingStrategy(defaultHierarchy)

		when:
		def res = strategy.getDirectoryPath(modelClass)

		then:
		res.present
		res.get() == expectedString

		where:
		modelClass           || expectedString
		RandomLoadParameters || "test_grid" + File.separator + "input" + File.separator + "global"
	}

	def "A FileNamingStrategy without pre- or suffixes should return valid file path for a Load Parameter Model"() {
		given: "a file naming strategy without pre- or suffixes"
		def strategy = new HierarchicFileNamingStrategy(defaultHierarchy)

		when:
		def res = strategy.getFilePath(modelClass)

		then:
		res.present
		res.get() == expectedString

		where:
		modelClass           || expectedString
		RandomLoadParameters || "test_grid" + File.separator + "input" + File.separator + "global" + File.separator + "random_load_parameters_input"
	}

	def "A FileNamingStrategy without pre- or suffixes should return valid directory paths for a graphic input Model"() {
		given: "a file naming strategy without pre- or suffixes"
		def strategy = new HierarchicFileNamingStrategy(defaultHierarchy)

		when:
		def res = strategy.getDirectoryPath(modelClass)

		then:
		res.present
		res.get() == expectedString

		where:
		modelClass       || expectedString
		NodeGraphicInput || "test_grid" + File.separator + "input" + File.separator + "graphics"
		LineGraphicInput || "test_grid" + File.separator + "input" + File.separator + "graphics"
	}

	def "A FileNamingStrategy without pre- or suffixes should return valid file paths for a graphic input Model"() {
		given: "a file naming strategy without pre- or suffixes"
		def strategy = new HierarchicFileNamingStrategy(defaultHierarchy)

		when:
		def res = strategy.getFilePath(modelClass)

		then:
		res.present
		res.get() == expectedString

		where:
		modelClass       || expectedString
		NodeGraphicInput || "test_grid" + File.separator + "input" + File.separator + "graphics" + File.separator + "node_graphic_input"
		LineGraphicInput || "test_grid" + File.separator + "input" + File.separator + "graphics" + File.separator + "line_graphic_input"
	}

	def "A FileNamingStrategy should return valid directory path for individual time series"() {
		given:
		def strategy = new HierarchicFileNamingStrategy(defaultHierarchy)
		IndividualTimeSeries timeSeries = Mock(IndividualTimeSeries)

		when:
		def actual = strategy.getDirectoryPath(timeSeries)

		then:
		actual.present
		actual.get() == expected

		where:
		clazz                || expected
		IndividualTimeSeries || "test_grid" + File.separator + "input" + File.separator + "participants" + File.separator + "time_series"
	}

	def "A FileNamingStrategy without pre- or suffix should return valid file path for individual time series"() {
		given:
		def strategy = new HierarchicFileNamingStrategy(defaultHierarchy)
		def entries = [
			new TimeBasedValue(ZonedDateTime.now(), new EnergyPriceValue(Quantities.getQuantity(500d, PowerSystemUnits.EURO_PER_MEGAWATTHOUR)))] as SortedSet
		IndividualTimeSeries timeSeries = Mock(IndividualTimeSeries)
		timeSeries.uuid >> uuid
		timeSeries.entries >> entries

		when:
		def actual = strategy.getFilePath(timeSeries)

		then:
		actual.present
		actual.get() == expectedFilePath

		where:
<<<<<<< HEAD
		clazz                || uuid                                                    || expectedFileName
		IndividualTimeSeries || UUID.fromString("4881fda2-bcee-4f4f-a5bb-6a09bf785276") || "participants/time_series/its_c_4881fda2-bcee-4f4f-a5bb-6a09bf785276"
=======
		clazz                | uuid                                                    || expectedFilePath
		IndividualTimeSeries | UUID.fromString("4881fda2-bcee-4f4f-a5bb-6a09bf785276") || "test_grid" + File.separator + "input" + File.separator + "participants" + File.separator + "time_series" + File.separator + "its_c_4881fda2-bcee-4f4f-a5bb-6a09bf785276"
>>>>>>> 5ab61668
	}

	def "A FileNamingStrategy with pre- or suffix should return valid file path for individual time series"() {
		given:
		def strategy = new HierarchicFileNamingStrategy("aa", "zz", defaultHierarchy)
		def entries = [
			new TimeBasedValue(ZonedDateTime.now(), new EnergyPriceValue(Quantities.getQuantity(500d, PowerSystemUnits.EURO_PER_MEGAWATTHOUR)))] as SortedSet
		IndividualTimeSeries timeSeries = Mock(IndividualTimeSeries)
		timeSeries.uuid >> uuid
		timeSeries.entries >> entries

		when:
		def actual = strategy.getFilePath(timeSeries)

		then:
		actual.present
		actual.get() == expectedFileName

		where:
<<<<<<< HEAD
		clazz                || uuid                                                    || expectedFileName
		IndividualTimeSeries || UUID.fromString("4881fda2-bcee-4f4f-a5bb-6a09bf785276") || "participants/time_series/aa_its_c_4881fda2-bcee-4f4f-a5bb-6a09bf785276_zz"
=======
		clazz                | uuid                                                    || expectedFileName
		IndividualTimeSeries | UUID.fromString("4881fda2-bcee-4f4f-a5bb-6a09bf785276") || "test_grid" + File.separator + "input" + File.separator + "participants" + File.separator + "time_series" + File.separator + "aa_its_c_4881fda2-bcee-4f4f-a5bb-6a09bf785276_zz"
>>>>>>> 5ab61668
	}

	def "A FileNamingStrategy without pre- or suffix should return valid directory path for load profile input"() {
		given:
		def strategy = new HierarchicFileNamingStrategy(defaultHierarchy)
		def timeSeries = Mock(LoadProfileInput)

		when:
		def actual = strategy.getDirectoryPath(timeSeries)

		then:
		actual.present
		actual.get() == expected

		where:
		clazz            || expected
		LoadProfileInput || "test_grid" + File.separator + "input" + File.separator + "global"
	}

	def "A FileNamingStrategy without pre- or suffix should return valid file path for load profile input"() {
		given:
		def strategy = new HierarchicFileNamingStrategy(defaultHierarchy)
		def timeSeries = Mock(LoadProfileInput)
		timeSeries.uuid >> uuid
		timeSeries.type >> type

		when:
		def actual = strategy.getFilePath(timeSeries)

		then:
		actual.present
		actual.get() == expectedFileName

		where:
<<<<<<< HEAD
		clazz            || uuid                                                    || type               || expectedFileName
		LoadProfileInput || UUID.fromString("bee0a8b6-4788-4f18-bf72-be52035f7304") || BdewLoadProfile.G3 || "global/lpts_g3_bee0a8b6-4788-4f18-bf72-be52035f7304"
=======
		clazz            | uuid                                                    | type               || expectedFileName
		LoadProfileInput | UUID.fromString("bee0a8b6-4788-4f18-bf72-be52035f7304") | BdewLoadProfile.G3 || "test_grid" + File.separator + "input" + File.separator + "global" + File.separator + "lpts_g3_bee0a8b6-4788-4f18-bf72-be52035f7304"
>>>>>>> 5ab61668
	}

	def "A FileNamingStrategy returns empty Optional, when there is no naming defined for a given time series class"() {
		given:
		def strategy = new HierarchicFileNamingStrategy(defaultHierarchy)
		def timeSeries = Mock(RepetitiveTimeSeries)

		when:
		def fileName = strategy.getFileName(timeSeries)

		then:
		!fileName.present
	}

<<<<<<< HEAD
	def "A FileNamingStrategy without pre- or suffixes should return valid strings for time series mapping"() {
=======
	def "A FileNamingStrategy without pre- or suffixes should return valid directory path for time series mapping"() {
>>>>>>> 5ab61668
		given: "a file naming strategy without pre- or suffixes"
		def strategy = new HierarchicFileNamingStrategy(defaultHierarchy)

		when:
<<<<<<< HEAD
		def res = strategy.getFileName(TimeSeriesMapping.Entry)

		then:
		res.present
		res.get() == "participants/time_series/time_series_mapping"
	}

	def "A FileNamingStrategy with pre- and suffix should return valid strings for time series mapping"() {
=======
		def res = strategy.getDirectoryPath(TimeSeriesMapping.Entry)

		then:
		res.present
		res.get() == "test_grid" + File.separator + "input" + File.separator + "participants" + File.separator + "time_series"
	}

	def "A FileNamingStrategy without pre- or suffixes should return valid file path for time series mapping"() {
		given: "a file naming strategy without pre- or suffixes"
		def strategy = new HierarchicFileNamingStrategy(defaultHierarchy)

		when:
		def res = strategy.getFilePath(TimeSeriesMapping.Entry)

		then:
		res.present
		res.get() == "test_grid" + File.separator + "input" + File.separator + "participants" + File.separator + "time_series" + File.separator + "time_series_mapping"
	}

	def "A FileNamingStrategy with pre- and suffix should return valid file path for time series mapping"() {
>>>>>>> 5ab61668
		given: "a file naming strategy without pre- or suffixes"
		def strategy = new HierarchicFileNamingStrategy("prefix", "suffix", defaultHierarchy)

		when:
<<<<<<< HEAD
		def res = strategy.getFileName(TimeSeriesMapping.Entry)

		then:
		res.present
		res.get() == "participants/time_series/prefix_time_series_mapping_suffix"
=======
		def res = strategy.getFilePath(TimeSeriesMapping.Entry)

		then:
		res.present
		res.get() == "test_grid" + File.separator + "input" + File.separator + "participants" + File.separator + "time_series" + File.separator + "prefix_time_series_mapping_suffix"
>>>>>>> 5ab61668
	}

	def "A hierarchic file naming strategy returns correct individual time series file name pattern"() {
		given: "a file naming strategy without pre- or suffixes"
		def strategy = new HierarchicFileNamingStrategy(defaultHierarchy)

		when:
		def actual = strategy.individualTimeSeriesPattern.pattern()

		then:
<<<<<<< HEAD
		actual == "participants/time_series/its_(?<columnScheme>[a-zA-Z]{1,7})_(?<uuid>[a-zA-Z0-9]{8}-[a-zA-Z0-9]{4}-[a-zA-Z0-9]{4}-[a-zA-Z0-9]{4}-[a-zA-Z0-9]{12})"
=======
		actual == "test_grid" + File.separator + "input" + File.separator + "participants" + File.separator + "time_series" + File.separator + "its_(?<columnScheme>[a-zA-Z]{1,11})_(?<uuid>[a-zA-Z0-9]{8}-[a-zA-Z0-9]{4}-[a-zA-Z0-9]{4}-[a-zA-Z0-9]{4}-[a-zA-Z0-9]{12})"
>>>>>>> 5ab61668
	}

	def "A hierarchic file naming strategy returns correct load profile time series file name pattern"() {
		given: "a file naming strategy without pre- or suffixes"
		def strategy = new HierarchicFileNamingStrategy(defaultHierarchy)

		when:
		def actual = strategy.loadProfileTimeSeriesPattern.pattern()

		then:
<<<<<<< HEAD
		actual == "global/lpts_(?<profile>[a-zA-Z][0-9])_(?<uuid>[a-zA-Z0-9]{8}-[a-zA-Z0-9]{4}-[a-zA-Z0-9]{4}-[a-zA-Z0-9]{4}-[a-zA-Z0-9]{12})"
=======
		actual == "test_grid" + File.separator + "input" + File.separator + "global" + File.separator + "lpts_(?<profile>[a-zA-Z][0-9])_(?<uuid>[a-zA-Z0-9]{8}-[a-zA-Z0-9]{4}-[a-zA-Z0-9]{4}-[a-zA-Z0-9]{4}-[a-zA-Z0-9]{12})"
>>>>>>> 5ab61668
	}
}<|MERGE_RESOLUTION|>--- conflicted
+++ resolved
@@ -347,13 +347,8 @@
 		actual.get() == expectedFilePath
 
 		where:
-<<<<<<< HEAD
-		clazz                || uuid                                                    || expectedFileName
-		IndividualTimeSeries || UUID.fromString("4881fda2-bcee-4f4f-a5bb-6a09bf785276") || "participants/time_series/its_c_4881fda2-bcee-4f4f-a5bb-6a09bf785276"
-=======
 		clazz                | uuid                                                    || expectedFilePath
 		IndividualTimeSeries | UUID.fromString("4881fda2-bcee-4f4f-a5bb-6a09bf785276") || "test_grid" + File.separator + "input" + File.separator + "participants" + File.separator + "time_series" + File.separator + "its_c_4881fda2-bcee-4f4f-a5bb-6a09bf785276"
->>>>>>> 5ab61668
 	}
 
 	def "A FileNamingStrategy with pre- or suffix should return valid file path for individual time series"() {
@@ -373,13 +368,8 @@
 		actual.get() == expectedFileName
 
 		where:
-<<<<<<< HEAD
-		clazz                || uuid                                                    || expectedFileName
-		IndividualTimeSeries || UUID.fromString("4881fda2-bcee-4f4f-a5bb-6a09bf785276") || "participants/time_series/aa_its_c_4881fda2-bcee-4f4f-a5bb-6a09bf785276_zz"
-=======
 		clazz                | uuid                                                    || expectedFileName
 		IndividualTimeSeries | UUID.fromString("4881fda2-bcee-4f4f-a5bb-6a09bf785276") || "test_grid" + File.separator + "input" + File.separator + "participants" + File.separator + "time_series" + File.separator + "aa_its_c_4881fda2-bcee-4f4f-a5bb-6a09bf785276_zz"
->>>>>>> 5ab61668
 	}
 
 	def "A FileNamingStrategy without pre- or suffix should return valid directory path for load profile input"() {
@@ -414,13 +404,8 @@
 		actual.get() == expectedFileName
 
 		where:
-<<<<<<< HEAD
-		clazz            || uuid                                                    || type               || expectedFileName
-		LoadProfileInput || UUID.fromString("bee0a8b6-4788-4f18-bf72-be52035f7304") || BdewLoadProfile.G3 || "global/lpts_g3_bee0a8b6-4788-4f18-bf72-be52035f7304"
-=======
 		clazz            | uuid                                                    | type               || expectedFileName
 		LoadProfileInput | UUID.fromString("bee0a8b6-4788-4f18-bf72-be52035f7304") | BdewLoadProfile.G3 || "test_grid" + File.separator + "input" + File.separator + "global" + File.separator + "lpts_g3_bee0a8b6-4788-4f18-bf72-be52035f7304"
->>>>>>> 5ab61668
 	}
 
 	def "A FileNamingStrategy returns empty Optional, when there is no naming defined for a given time series class"() {
@@ -435,25 +420,11 @@
 		!fileName.present
 	}
 
-<<<<<<< HEAD
-	def "A FileNamingStrategy without pre- or suffixes should return valid strings for time series mapping"() {
-=======
 	def "A FileNamingStrategy without pre- or suffixes should return valid directory path for time series mapping"() {
->>>>>>> 5ab61668
-		given: "a file naming strategy without pre- or suffixes"
-		def strategy = new HierarchicFileNamingStrategy(defaultHierarchy)
-
-		when:
-<<<<<<< HEAD
-		def res = strategy.getFileName(TimeSeriesMapping.Entry)
-
-		then:
-		res.present
-		res.get() == "participants/time_series/time_series_mapping"
-	}
-
-	def "A FileNamingStrategy with pre- and suffix should return valid strings for time series mapping"() {
-=======
+		given: "a file naming strategy without pre- or suffixes"
+		def strategy = new HierarchicFileNamingStrategy(defaultHierarchy)
+
+		when:
 		def res = strategy.getDirectoryPath(TimeSeriesMapping.Entry)
 
 		then:
@@ -474,24 +445,15 @@
 	}
 
 	def "A FileNamingStrategy with pre- and suffix should return valid file path for time series mapping"() {
->>>>>>> 5ab61668
 		given: "a file naming strategy without pre- or suffixes"
 		def strategy = new HierarchicFileNamingStrategy("prefix", "suffix", defaultHierarchy)
 
 		when:
-<<<<<<< HEAD
-		def res = strategy.getFileName(TimeSeriesMapping.Entry)
-
-		then:
-		res.present
-		res.get() == "participants/time_series/prefix_time_series_mapping_suffix"
-=======
 		def res = strategy.getFilePath(TimeSeriesMapping.Entry)
 
 		then:
 		res.present
 		res.get() == "test_grid" + File.separator + "input" + File.separator + "participants" + File.separator + "time_series" + File.separator + "prefix_time_series_mapping_suffix"
->>>>>>> 5ab61668
 	}
 
 	def "A hierarchic file naming strategy returns correct individual time series file name pattern"() {
@@ -502,11 +464,7 @@
 		def actual = strategy.individualTimeSeriesPattern.pattern()
 
 		then:
-<<<<<<< HEAD
-		actual == "participants/time_series/its_(?<columnScheme>[a-zA-Z]{1,7})_(?<uuid>[a-zA-Z0-9]{8}-[a-zA-Z0-9]{4}-[a-zA-Z0-9]{4}-[a-zA-Z0-9]{4}-[a-zA-Z0-9]{12})"
-=======
 		actual == "test_grid" + File.separator + "input" + File.separator + "participants" + File.separator + "time_series" + File.separator + "its_(?<columnScheme>[a-zA-Z]{1,11})_(?<uuid>[a-zA-Z0-9]{8}-[a-zA-Z0-9]{4}-[a-zA-Z0-9]{4}-[a-zA-Z0-9]{4}-[a-zA-Z0-9]{12})"
->>>>>>> 5ab61668
 	}
 
 	def "A hierarchic file naming strategy returns correct load profile time series file name pattern"() {
@@ -517,10 +475,6 @@
 		def actual = strategy.loadProfileTimeSeriesPattern.pattern()
 
 		then:
-<<<<<<< HEAD
-		actual == "global/lpts_(?<profile>[a-zA-Z][0-9])_(?<uuid>[a-zA-Z0-9]{8}-[a-zA-Z0-9]{4}-[a-zA-Z0-9]{4}-[a-zA-Z0-9]{4}-[a-zA-Z0-9]{12})"
-=======
 		actual == "test_grid" + File.separator + "input" + File.separator + "global" + File.separator + "lpts_(?<profile>[a-zA-Z][0-9])_(?<uuid>[a-zA-Z0-9]{8}-[a-zA-Z0-9]{4}-[a-zA-Z0-9]{4}-[a-zA-Z0-9]{4}-[a-zA-Z0-9]{12})"
->>>>>>> 5ab61668
 	}
 }