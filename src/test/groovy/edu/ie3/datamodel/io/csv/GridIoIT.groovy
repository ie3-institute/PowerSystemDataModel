--- conflicted
+++ resolved
@@ -39,12 +39,8 @@
         new EntityPersistenceNamingStrategy(),
         new DefaultDirectoryHierarchy("output", "vn_simona"))
     tempDirectory = Files.createTempDirectory("GridIoIT")
-<<<<<<< HEAD
-    sink = new CsvFileSink(tempDirectory.toAbsolutePath())
-=======
-    sinkFlat = new CsvFileSink(tempDirectory.toAbsolutePath().toString())
-    sinkHierarchic = new CsvFileSink(tempDirectory.toAbsolutePath().toString(), hierarchicNamingStrategy, false, ",")
->>>>>>> d82b19df
+    sinkFlat = new CsvFileSink(tempDirectory.toAbsolutePath())
+    sinkHierarchic = new CsvFileSink(tempDirectory.toAbsolutePath(), hierarchicNamingStrategy, false, ",")
   }
 
   def cleanupSpec() {
@@ -65,10 +61,7 @@
     // write files from joint grid container in output directory
     sinkFlat.persistJointGrid(firstGridContainer)
     // create second grid container from output folder
-<<<<<<< HEAD
-    def secondGridContainer = CsvJointGridContainerSource.read(gridName, separator, tempDirectory.toAbsolutePath())
-=======
-    def secondGridContainer = CsvJointGridContainerSource.read(gridName, separator, tempDirectory.toAbsolutePath().toString(), false)
+    def secondGridContainer = CsvJointGridContainerSource.read(gridName, separator, tempDirectory.toAbsolutePath(), false)
 
     then:
     // compare input and output joint grid container
@@ -84,8 +77,7 @@
 
     when:
     sinkHierarchic.persistJointGrid(firstGridContainer)
-    def secondGridContainer = CsvJointGridContainerSource.read(gridName, separator, tempDirectory.toAbsolutePath().toString(), true)
->>>>>>> d82b19df
+    def secondGridContainer = CsvJointGridContainerSource.read(gridName, separator, tempDirectory.toAbsolutePath(), true)
 
     then:
     // compare input and output joint grid container
