/*
 * © 2020. TU Dortmund University,
 * Institute of Energy Systems, Energy Efficiency and Energy Economics,
 * Research group Distribution grid planning and operation
 */
package edu.ie3.datamodel.io.processor.input

import edu.ie3.datamodel.models.StandardUnits
import edu.ie3.datamodel.models.input.NodeInput
import edu.ie3.datamodel.models.input.connector.LineInput
import edu.ie3.datamodel.models.input.connector.SwitchInput
import edu.ie3.datamodel.models.input.connector.Transformer2WInput
import edu.ie3.datamodel.models.input.connector.Transformer3WInput
import edu.ie3.datamodel.models.input.system.BmInput
import edu.ie3.datamodel.models.input.system.ChpInput
import edu.ie3.datamodel.models.input.system.EvInput
import edu.ie3.datamodel.models.input.system.FixedFeedInInput
import edu.ie3.datamodel.models.input.system.HpInput
import edu.ie3.datamodel.models.input.system.LoadInput
import edu.ie3.datamodel.models.input.system.PvInput
import edu.ie3.datamodel.models.input.system.StorageInput
import edu.ie3.datamodel.models.input.system.WecInput
import edu.ie3.test.common.GridTestData
import edu.ie3.test.common.SystemParticipantTestData
import edu.ie3.util.TimeTools
import spock.lang.Specification

import java.time.ZoneId
import java.time.ZonedDateTime

/**
 * //ToDo: Class Description
 *
 * @version 0.1* @since 24.03.20
 */
class AssetInputProcessorTest extends Specification {


<<<<<<< HEAD
    def "A AssetInputProcessor should de-serialize a provided NodeInput correctly"() {
        given:
        TimeTools.initialize(ZoneId.of("UTC"), Locale.GERMANY, "yyyy-MM-dd HH:mm:ss")
        def assetInputProcessor = new AssetInputProcessor(NodeInput)
        def validResult = GridTestData.nodeA

        Map expectedResults = [
                "uuid"         : "5dc88077-aeb6-4711-9142-db57292640b1",
                "geoPosition"  : "{\"type\":\"Point\",\"coordinates\":[7.411111,51.492528],\"crs\":{\"type\":\"name\",\"properties\":{\"name\":\"EPSG:4326\"}}}",
                "id"           : "node_a",
                "operatesUntil": "2020-03-25 15:11:31",
                "operatesFrom" : "2020-03-24 15:11:31",
                "operator"     : "8f9682df-0744-4b58-a122-f0dc730f6510",
                "slack"        : "true",
                "subnet"       : "1",
                "vTarget"      : "1.0",
                "voltlvl"      : "Höchstspannung",
                "vrated"       : "380.0"
        ]

        when: "the entity is passed to the processor"
        def processingResult = assetInputProcessor.handleEntity(validResult)


        then: "make sure that the result is as expected "
        processingResult.present
        processingResult.get() == expectedResults

    }


    def "A AssetInputProcessor should de-serialize a provided ConnectorInput correctly"() {
        given:
        TimeTools.initialize(ZoneId.of("UTC"), Locale.GERMANY, "yyyy-MM-dd HH:mm:ss")
        def assetInputProcessor = new AssetInputProcessor(modelClass)
        def validInput = modelInstance

        when: "the entity is passed to the processor"
        def processingResult = assetInputProcessor.handleEntity(validInput)


        then: "make sure that the result is as expected "
        processingResult.present

        processingResult.get().forEach { k, v ->
            if (k != "nodeInternal")     // the internal 3w node is always randomly generated, hence we can skip to test on this
                assert (v == expectedResult.get(k))
        }


        where:
        modelClass         | modelInstance                   || expectedResult
        Transformer3WInput | GridTestData.transformerAtoBtoC || [
                "uuid"               : "5dc88077-aeb6-4711-9142-db57292640b1",
                "autoTap"            : "true",
                "id"                 : "3w_test",
                "noOfParallelDevices": "1",
                "nodeA"              : "5dc88077-aeb6-4711-9142-db57292640b1",
                "nodeB"              : "47d29df0-ba2d-4d23-8e75-c82229c5c758",
                "nodeC"              : "bd837a25-58f3-44ac-aa90-c6b6e3cd91b2",
                "operatesUntil"      : "2020-03-25 15:11:31",
                "operatesFrom"       : "2020-03-24 15:11:31",
                "operator"           : "8f9682df-0744-4b58-a122-f0dc730f6510",
                "tapPos"             : "0",
                "type"               : "5b0ee546-21fb-4a7f-a801-5dbd3d7bb356"
        ]
        Transformer2WInput | GridTestData.transformerCtoG    || [
                "uuid"               : "5dc88077-aeb6-4711-9142-db57292640b1",
                "autoTap"            : "true",
                "id"                 : "2w_parallel_2",
                "noOfParallelDevices": "1",
                "nodeA"              : "bd837a25-58f3-44ac-aa90-c6b6e3cd91b2",
                "nodeB"              : "aaa74c1a-d07e-4615-99a5-e991f1d81cc4",
                "operatesUntil"      : "2020-03-25 15:11:31",
                "operatesFrom"       : "2020-03-24 15:11:31",
                "operator"           : "8f9682df-0744-4b58-a122-f0dc730f6510",
                "tapPos"             : "0",
                "type"               : "08559390-d7c0-4427-a2dc-97ba312ae0ac"
        ]

        SwitchInput        | GridTestData.switchAtoB         || [
                "uuid"               : "5dc88077-aeb6-4711-9142-db57287640b1",
                "closed"             : "true",
                "id"                 : "test_switch_AtoB",
                "noOfParallelDevices": "1",
                "nodeA"              : "5dc88077-aeb6-4711-9142-db57292640b1",
                "nodeB"              : "47d29df0-ba2d-4d23-8e75-c82229c5c758",
                "operatesUntil"      : "2020-03-25 15:11:31",
                "operatesFrom"       : "2020-03-24 15:11:31",
                "operator"           : "8f9682df-0744-4b58-a122-f0dc730f6510"
        ]

        LineInput          | GridTestData.lineCtoD           || [
                "uuid"               : "91ec3bcf-1777-4d38-af67-0bf7c9fa73c7",
                "geoPosition"        : "{\"type\":\"LineString\",\"coordinates\":[[7.411111,51.492528],[7.414116,51.484136]],\"crs\":{\"type\":\"name\",\"properties\":{\"name\":\"EPSG:4326\"}}}",
                "id"                 : "test_line_AtoB",
                "length"             : "0.003",
                "noOfParallelDevices": "2",
                "nodeA"              : "bd837a25-58f3-44ac-aa90-c6b6e3cd91b2",
                "nodeB"              : "6e0980e0-10f2-4e18-862b-eb2b7c90509b",
                "olmCharacteristic"  : "olm",
                "operatesUntil"      : "2020-03-25 15:11:31",
                "operatesFrom"       : "2020-03-24 15:11:31",
                "operator"           : "8f9682df-0744-4b58-a122-f0dc730f6510",
                "type"               : "3bed3eb3-9790-4874-89b5-a5434d408088"
        ]

    }

    def "A AssetInputProcessor should de-serialize a provided SystemParticipantInput correctly"() {

        given:
        def assetInputProcessor = new AssetInputProcessor(modelClass)
        def validInput = modelInstance

        when: "the entity is passed to the processor"
        def processingResult = assetInputProcessor.handleEntity(validInput)


        then: "make sure that the result is as expected "
        processingResult.present

        processingResult.get().forEach { k, v ->
            if (k != "nodeInternal")     // the internal 3w node is always randomly generated, hence we can skip to test on this
                assert (v == expectedResult.get(k))
        }


        where:
        modelClass       | modelInstance                              || expectedResult
        FixedFeedInInput | SystemParticipantTestData.fixedFeedInInput || [
                "uuid"            : SystemParticipantTestData.fixedFeedInInput.uuid.toString(),
                "cosphiRated"     : SystemParticipantTestData.fixedFeedInInput.cosphiRated.toString(),
                "id"              : SystemParticipantTestData.fixedFeedInInput.id,
                "node"            : SystemParticipantTestData.fixedFeedInInput.node.uuid.toString(),
                "operatesUntil"   : TimeTools.toString(SystemParticipantTestData.fixedFeedInInput.operationTime.endDate.orElse(ZonedDateTime.now())),
                "operatesFrom"    : TimeTools.toString(SystemParticipantTestData.fixedFeedInInput.operationTime.startDate.orElse(ZonedDateTime.now())),
                "operator"        : SystemParticipantTestData.fixedFeedInInput.operator.getUuid().toString(),
                "qCharacteristics": SystemParticipantTestData.fixedFeedInInput.qCharacteristics,
                "sRated"          : SystemParticipantTestData.fixedFeedInInput.sRated.to(StandardUnits.S_RATED).getValue().doubleValue().toString()
        ]
        PvInput          | SystemParticipantTestData.pvInput          || [
                "uuid"            : SystemParticipantTestData.pvInput.uuid.toString(),
                "albedo"          : SystemParticipantTestData.pvInput.albedo.toString(),
                "azimuth"         : SystemParticipantTestData.pvInput.azimuth.to(StandardUnits.AZIMUTH).getValue().doubleValue().toString(),
                "cosphiRated"     : SystemParticipantTestData.pvInput.cosphiRated.toString(),
                "etaConv"         : SystemParticipantTestData.pvInput.etaConv.getValue().doubleValue().toString(),
                "height"          : SystemParticipantTestData.pvInput.height.getValue().doubleValue().toString(),
                "id"              : SystemParticipantTestData.pvInput.id,
                "kG"              : SystemParticipantTestData.pvInput.kG.toString(),
                "kT"              : SystemParticipantTestData.pvInput.kT.toString(),
                "marketReaction"  : SystemParticipantTestData.pvInput.marketReaction.toString(),
                "node"            : SystemParticipantTestData.pvInput.node.uuid.toString(),
                "operatesUntil"   : TimeTools.toString(SystemParticipantTestData.pvInput.operationTime.endDate.orElse(ZonedDateTime.now())),
                "operatesFrom"    : TimeTools.toString(SystemParticipantTestData.pvInput.operationTime.startDate.orElse(ZonedDateTime.now())),
                "operator"        : SystemParticipantTestData.pvInput.operator.getUuid().toString(),
                "qCharacteristics": SystemParticipantTestData.pvInput.qCharacteristics,
                "sRated"          : SystemParticipantTestData.pvInput.sRated.to(StandardUnits.S_RATED).getValue().doubleValue().toString()
        ]
        WecInput         | SystemParticipantTestData.wecInput         || [
                "uuid"            : SystemParticipantTestData.wecInput.uuid.toString(),
                "id"              : SystemParticipantTestData.wecInput.id,
                "marketReaction"  : SystemParticipantTestData.wecInput.marketReaction.toString(),
                "node"            : SystemParticipantTestData.wecInput.node.uuid.toString(),
                "operatesUntil"   : TimeTools.toString(SystemParticipantTestData.wecInput.operationTime.endDate.orElse(ZonedDateTime.now())),
                "operatesFrom"    : TimeTools.toString(SystemParticipantTestData.wecInput.operationTime.startDate.orElse(ZonedDateTime.now())),
                "operator"        : SystemParticipantTestData.wecInput.operator.getUuid().toString(),
                "qCharacteristics": SystemParticipantTestData.wecInput.qCharacteristics,
                "type"            : SystemParticipantTestData.wecInput.type.getUuid().toString()
        ]
        ChpInput         | SystemParticipantTestData.chpInput         || [
                "uuid"            : SystemParticipantTestData.chpInput.uuid.toString(),
                "id"              : SystemParticipantTestData.chpInput.id,
                "marketReaction"  : SystemParticipantTestData.chpInput.marketReaction.toString(),
                "node"            : SystemParticipantTestData.chpInput.node.getUuid().toString(),
                "operatesUntil"   : TimeTools.toString(SystemParticipantTestData.chpInput.operationTime.endDate.orElse(ZonedDateTime.now())),
                "operatesFrom"    : TimeTools.toString(SystemParticipantTestData.chpInput.operationTime.startDate.orElse(ZonedDateTime.now())),
                "operator"        : SystemParticipantTestData.chpInput.operator.getUuid().toString(),
                "qCharacteristics": SystemParticipantTestData.chpInput.qCharacteristics,
                "thermalBus"      : SystemParticipantTestData.chpInput.thermalBus.getUuid().toString(),
                "thermalStorage"  : SystemParticipantTestData.chpInput.thermalStorage.getUuid().toString(),
                "type"            : SystemParticipantTestData.chpInput.type.getUuid().toString(),
        ]
        BmInput          | SystemParticipantTestData.bmInput          || [
                "uuid"            : SystemParticipantTestData.bmInput.uuid.toString(),
                "costControlled"  : SystemParticipantTestData.bmInput.costControlled.toString(),
                "feedInTariff"    : SystemParticipantTestData.bmInput.feedInTariff.to(StandardUnits.ENERGY_PRICE).getValue().doubleValue().toString(),
                "id"              : SystemParticipantTestData.bmInput.id,
                "marketReaction"  : SystemParticipantTestData.bmInput.marketReaction.toString(),
                "node"            : SystemParticipantTestData.bmInput.node.uuid.toString(),
                "operatesUntil"   : TimeTools.toString(SystemParticipantTestData.bmInput.operationTime.endDate.orElse(ZonedDateTime.now())),
                "operatesFrom"    : TimeTools.toString(SystemParticipantTestData.bmInput.operationTime.startDate.orElse(ZonedDateTime.now())),
                "operator"        : SystemParticipantTestData.bmInput.operator.getUuid().toString(),
                "qCharacteristics": SystemParticipantTestData.bmInput.qCharacteristics,
                "type"            : SystemParticipantTestData.bmInput.type.getUuid().toString()
        ]
        EvInput          | SystemParticipantTestData.evInput          || [
                "uuid"            : SystemParticipantTestData.evInput.uuid.toString(),
                "id"              : SystemParticipantTestData.evInput.id,
                "node"            : SystemParticipantTestData.evInput.node.uuid.toString(),
                "operatesUntil"   : TimeTools.toString(SystemParticipantTestData.evInput.operationTime.endDate.orElse(ZonedDateTime.now())),
                "operatesFrom"    : TimeTools.toString(SystemParticipantTestData.evInput.operationTime.startDate.orElse(ZonedDateTime.now())),
                "operator"        : SystemParticipantTestData.evInput.operator.getUuid().toString(),
                "qCharacteristics": SystemParticipantTestData.evInput.qCharacteristics,
                "type"            : SystemParticipantTestData.evInput.type.getUuid().toString()
        ]

        LoadInput        | SystemParticipantTestData.loadInput        || [
                "uuid"               : SystemParticipantTestData.loadInput.uuid.toString(),
                "cosphiRated"        : SystemParticipantTestData.loadInput.cosphiRated.toString(),
                "dsm"                : SystemParticipantTestData.loadInput.dsm.toString(),
                "eConsAnnual"        : SystemParticipantTestData.loadInput.eConsAnnual.getValue().doubleValue().toString(),
                "id"                 : SystemParticipantTestData.loadInput.id,
                "node"               : SystemParticipantTestData.loadInput.node.uuid.toString(),
                "operatesUntil"      : TimeTools.toString(SystemParticipantTestData.loadInput.operationTime.endDate.orElse(ZonedDateTime.now())),
                "operatesFrom"       : TimeTools.toString(SystemParticipantTestData.loadInput.operationTime.startDate.orElse(ZonedDateTime.now())),
                "operator"           : SystemParticipantTestData.loadInput.operator.getUuid().toString(),
                "qCharacteristics"   : SystemParticipantTestData.loadInput.qCharacteristics,
                "sRated"             : SystemParticipantTestData.loadInput.sRated.getValue().doubleValue().toString(),
                "standardLoadProfile": SystemParticipantTestData.loadInput.standardLoadProfile.key
        ]
        StorageInput     | SystemParticipantTestData.storageInput     || [
                "uuid"            : SystemParticipantTestData.storageInput.uuid.toString(),
                "behaviour"       : SystemParticipantTestData.storageInput.behaviour.token,
                "id"              : SystemParticipantTestData.storageInput.id,
                "node"            : SystemParticipantTestData.storageInput.node.uuid.toString(),
                "operatesUntil"   : TimeTools.toString(SystemParticipantTestData.storageInput.operationTime.endDate.orElse(ZonedDateTime.now())),
                "operatesFrom"    : TimeTools.toString(SystemParticipantTestData.storageInput.operationTime.startDate.orElse(ZonedDateTime.now())),
                "operator"        : SystemParticipantTestData.storageInput.operator.getUuid().toString(),
                "qCharacteristics": SystemParticipantTestData.storageInput.qCharacteristics,
                "type"            : SystemParticipantTestData.storageInput.type.getUuid().toString()
        ]
        HpInput          | SystemParticipantTestData.hpInput          || [
                "uuid"            : SystemParticipantTestData.hpInput.uuid.toString(),
                "id"              : SystemParticipantTestData.hpInput.id,
                "node"            : SystemParticipantTestData.hpInput.node.uuid.toString(),
                "operatesUntil"   : TimeTools.toString(SystemParticipantTestData.hpInput.operationTime.endDate.orElse(ZonedDateTime.now())),
                "operatesFrom"    : TimeTools.toString(SystemParticipantTestData.hpInput.operationTime.startDate.orElse(ZonedDateTime.now())),
                "operator"        : SystemParticipantTestData.hpInput.operator.getUuid().toString(),
                "qCharacteristics": SystemParticipantTestData.hpInput.qCharacteristics,
                "thermalBus"      : SystemParticipantTestData.hpInput.thermalBus.uuid.toString(),
                "type"            : SystemParticipantTestData.hpInput.type.getUuid().toString()
        ]


    }


=======
	def "A AssetInputProcessor should de-serialize a provided NodeInput correctly"() {
		given:
		TimeTools.initialize(ZoneId.of("UTC"), Locale.GERMANY, "yyyy-MM-dd HH:mm:ss")
		def assetInputProcessor = new AssetInputProcessor(NodeInput)
		def validResult = GridTestData.nodeA

		Map expectedResults = [
			"uuid"         : "5dc88077-aeb6-4711-9142-db57292640b1",
			"geoPosition"  : "{\"type\":\"Point\",\"coordinates\":[7.411111,51.492528],\"crs\":{\"type\":\"name\",\"properties\":{\"name\":\"EPSG:4326\"}}}",
			"id"           : "node_a",
			"operatesUntil": "2020-03-25 15:11:31",
			"operatesFrom" : "2020-03-24 15:11:31",
			"operator"     : "8f9682df-0744-4b58-a122-f0dc730f6510",
			"slack"        : "true",
			"subnet"       : "1",
			"vTarget"      : "1.0",
			"voltlvl"      : "Höchstspannung (380 kV)",
			"vrated"       : "380.0"
		]

		when: "the entity is passed to the processor"
		def processingResult = assetInputProcessor.handleEntity(validResult)


		then: "make sure that the result is as expected "
		processingResult.present
		processingResult.get() == expectedResults
	}


	def "A AssetInputProcessor should de-serialize a provided ConnectorInput correctly"() {
		given:
		TimeTools.initialize(ZoneId.of("UTC"), Locale.GERMANY, "yyyy-MM-dd HH:mm:ss")
		def assetInputProcessor = new AssetInputProcessor(modelClass)
		def validInput = modelInstance

		when: "the entity is passed to the processor"
		def processingResult = assetInputProcessor.handleEntity(validInput)


		then: "make sure that the result is as expected "
		processingResult.present

		processingResult.get().forEach { k, v ->
			if (k != "nodeInternal")     // the internal 3w node is always randomly generated, hence we can skip to test on this
				assert (v == expectedResult.get(k))
		}


		where:
		modelClass         | modelInstance                   || expectedResult
		Transformer3WInput | GridTestData.transformerAtoBtoC || [
			"uuid"               : "5dc88077-aeb6-4711-9142-db57292640b1",
			"autoTap"            : "true",
			"id"                 : "3w_test",
			"noOfParallelDevices": "1",
			"nodeA"              : "5dc88077-aeb6-4711-9142-db57292640b1",
			"nodeB"              : "47d29df0-ba2d-4d23-8e75-c82229c5c758",
			"nodeC"              : "bd837a25-58f3-44ac-aa90-c6b6e3cd91b2",
			"operatesUntil"      : "2020-03-25 15:11:31",
			"operatesFrom"       : "2020-03-24 15:11:31",
			"operator"           : "8f9682df-0744-4b58-a122-f0dc730f6510",
			"tapPos"             : "0",
			"type"               : "5b0ee546-21fb-4a7f-a801-5dbd3d7bb356"
		]
		Transformer2WInput | GridTestData.transformerCtoG    || [
			"uuid"               : "5dc88077-aeb6-4711-9142-db57292640b1",
			"autoTap"            : "true",
			"id"                 : "2w_parallel_2",
			"noOfParallelDevices": "1",
			"nodeA"              : "bd837a25-58f3-44ac-aa90-c6b6e3cd91b2",
			"nodeB"              : "aaa74c1a-d07e-4615-99a5-e991f1d81cc4",
			"operatesUntil"      : "2020-03-25 15:11:31",
			"operatesFrom"       : "2020-03-24 15:11:31",
			"operator"           : "8f9682df-0744-4b58-a122-f0dc730f6510",
			"tapPos"             : "0",
			"type"               : "08559390-d7c0-4427-a2dc-97ba312ae0ac"
		]

		SwitchInput        | GridTestData.switchAtoB         || [
			"uuid"               : "5dc88077-aeb6-4711-9142-db57287640b1",
			"closed"             : "true",
			"id"                 : "test_switch_AtoB",
			"noOfParallelDevices": "1",
			"nodeA"              : "5dc88077-aeb6-4711-9142-db57292640b1",
			"nodeB"              : "47d29df0-ba2d-4d23-8e75-c82229c5c758",
			"operatesUntil"      : "2020-03-25 15:11:31",
			"operatesFrom"       : "2020-03-24 15:11:31",
			"operator"           : "8f9682df-0744-4b58-a122-f0dc730f6510"
		]

		LineInput          | GridTestData.lineCtoD           || [
			"uuid"               : "91ec3bcf-1777-4d38-af67-0bf7c9fa73c7",
			"geoPosition"        : "{\"type\":\"LineString\",\"coordinates\":[[7.411111,51.492528],[7.414116,51.484136]],\"crs\":{\"type\":\"name\",\"properties\":{\"name\":\"EPSG:4326\"}}}",
			"id"                 : "test_line_AtoB",
			"length"             : "0.003",
			"noOfParallelDevices": "2",
			"nodeA"              : "bd837a25-58f3-44ac-aa90-c6b6e3cd91b2",
			"nodeB"              : "6e0980e0-10f2-4e18-862b-eb2b7c90509b",
			"olmCharacteristic"  : "olm",
			"operatesUntil"      : "2020-03-25 15:11:31",
			"operatesFrom"       : "2020-03-24 15:11:31",
			"operator"           : "8f9682df-0744-4b58-a122-f0dc730f6510",
			"type"               : "3bed3eb3-9790-4874-89b5-a5434d408088"
		]
	}

	def "A AssetInputProcessor should de-serialize a provided SystemParticipantInput correctly"() {

		given:
		def assetInputProcessor = new AssetInputProcessor(modelClass)
		def validInput = modelInstance

		when: "the entity is passed to the processor"
		def processingResult = assetInputProcessor.handleEntity(validInput)


		then: "make sure that the result is as expected "
		processingResult.present

		processingResult.get().forEach { k, v ->
			if (k != "nodeInternal")     // the internal 3w node is always randomly generated, hence we can skip to test on this
				assert (v == expectedResult.get(k))
		}


		where:
		modelClass       | modelInstance                              || expectedResult
		FixedFeedInInput | SystemParticipantTestData.fixedFeedInInput || [
			"uuid"            : SystemParticipantTestData.fixedFeedInInput.uuid.toString(),
			"cosphiRated"     : SystemParticipantTestData.fixedFeedInInput.cosphiRated.toString(),
			"id"              : SystemParticipantTestData.fixedFeedInInput.id,
			"node"            : SystemParticipantTestData.fixedFeedInInput.node.uuid.toString(),
			"operatesUntil"   : TimeTools.toString(SystemParticipantTestData.fixedFeedInInput.operationTime.endDate.orElse(ZonedDateTime.now())),
			"operatesFrom"    : TimeTools.toString(SystemParticipantTestData.fixedFeedInInput.operationTime.startDate.orElse(ZonedDateTime.now())),
			"operator"        : SystemParticipantTestData.fixedFeedInInput.operator.getUuid().toString(),
			"qCharacteristics": SystemParticipantTestData.fixedFeedInInput.qCharacteristics,
			"sRated"          : SystemParticipantTestData.fixedFeedInInput.sRated.to(StandardUnits.S_RATED).getValue().doubleValue().toString()
		]
		PvInput          | SystemParticipantTestData.pvInput          || [
			"uuid"            : SystemParticipantTestData.pvInput.uuid.toString(),
			"albedo"          : SystemParticipantTestData.pvInput.albedo.toString(),
			"azimuth"         : SystemParticipantTestData.pvInput.azimuth.to(StandardUnits.AZIMUTH).getValue().doubleValue().toString(),
			"cosphiRated"     : SystemParticipantTestData.pvInput.cosphiRated.toString(),
			"etaConv"         : SystemParticipantTestData.pvInput.etaConv.getValue().doubleValue().toString(),
			"height"          : SystemParticipantTestData.pvInput.height.getValue().doubleValue().toString(),
			"id"              : SystemParticipantTestData.pvInput.id,
			"kG"              : SystemParticipantTestData.pvInput.kG.toString(),
			"kT"              : SystemParticipantTestData.pvInput.kT.toString(),
			"marketReaction"  : SystemParticipantTestData.pvInput.marketReaction.toString(),
			"node"            : SystemParticipantTestData.pvInput.node.uuid.toString(),
			"operatesUntil"   : TimeTools.toString(SystemParticipantTestData.pvInput.operationTime.endDate.orElse(ZonedDateTime.now())),
			"operatesFrom"    : TimeTools.toString(SystemParticipantTestData.pvInput.operationTime.startDate.orElse(ZonedDateTime.now())),
			"operator"        : SystemParticipantTestData.pvInput.operator.getUuid().toString(),
			"qCharacteristics": SystemParticipantTestData.pvInput.qCharacteristics,
			"sRated"          : SystemParticipantTestData.pvInput.sRated.to(StandardUnits.S_RATED).getValue().doubleValue().toString()
		]
		WecInput         | SystemParticipantTestData.wecInput         || [
			"uuid"            : SystemParticipantTestData.wecInput.uuid.toString(),
			"id"              : SystemParticipantTestData.wecInput.id,
			"marketReaction"  : SystemParticipantTestData.wecInput.marketReaction.toString(),
			"node"            : SystemParticipantTestData.wecInput.node.uuid.toString(),
			"operatesUntil"   : TimeTools.toString(SystemParticipantTestData.wecInput.operationTime.endDate.orElse(ZonedDateTime.now())),
			"operatesFrom"    : TimeTools.toString(SystemParticipantTestData.wecInput.operationTime.startDate.orElse(ZonedDateTime.now())),
			"operator"        : SystemParticipantTestData.wecInput.operator.getUuid().toString(),
			"qCharacteristics": SystemParticipantTestData.wecInput.qCharacteristics,
			"type"            : SystemParticipantTestData.wecInput.type.getUuid().toString()
		]
		ChpInput         | SystemParticipantTestData.chpInput         || [
			"uuid"            : SystemParticipantTestData.chpInput.uuid.toString(),
			"id"              : SystemParticipantTestData.chpInput.id,
			"marketReaction"  : SystemParticipantTestData.chpInput.marketReaction.toString(),
			"node"            : SystemParticipantTestData.chpInput.node.getUuid().toString(),
			"operatesUntil"   : TimeTools.toString(SystemParticipantTestData.chpInput.operationTime.endDate.orElse(ZonedDateTime.now())),
			"operatesFrom"    : TimeTools.toString(SystemParticipantTestData.chpInput.operationTime.startDate.orElse(ZonedDateTime.now())),
			"operator"        : SystemParticipantTestData.chpInput.operator.getUuid().toString(),
			"qCharacteristics": SystemParticipantTestData.chpInput.qCharacteristics,
			"thermalBus"      : SystemParticipantTestData.chpInput.thermalBus.getUuid().toString(),
			"thermalStorage"  : SystemParticipantTestData.chpInput.thermalStorage.getUuid().toString(),
			"type"            : SystemParticipantTestData.chpInput.type.getUuid().toString(),
		]
		BmInput          | SystemParticipantTestData.bmInput          || [
			"uuid"            : SystemParticipantTestData.bmInput.uuid.toString(),
			"costControlled"  : SystemParticipantTestData.bmInput.costControlled.toString(),
			"feedInTariff"    : SystemParticipantTestData.bmInput.feedInTariff.to(StandardUnits.ENERGY_PRICE).getValue().doubleValue().toString(),
			"id"              : SystemParticipantTestData.bmInput.id,
			"marketReaction"  : SystemParticipantTestData.bmInput.marketReaction.toString(),
			"node"            : SystemParticipantTestData.bmInput.node.uuid.toString(),
			"operatesUntil"   : TimeTools.toString(SystemParticipantTestData.bmInput.operationTime.endDate.orElse(ZonedDateTime.now())),
			"operatesFrom"    : TimeTools.toString(SystemParticipantTestData.bmInput.operationTime.startDate.orElse(ZonedDateTime.now())),
			"operator"        : SystemParticipantTestData.bmInput.operator.getUuid().toString(),
			"qCharacteristics": SystemParticipantTestData.bmInput.qCharacteristics,
			"type"            : SystemParticipantTestData.bmInput.type.getUuid().toString()
		]
		EvInput          | SystemParticipantTestData.evInput          || [
			"uuid"            : SystemParticipantTestData.evInput.uuid.toString(),
			"id"              : SystemParticipantTestData.evInput.id,
			"node"            : SystemParticipantTestData.evInput.node.uuid.toString(),
			"operatesUntil"   : TimeTools.toString(SystemParticipantTestData.evInput.operationTime.endDate.orElse(ZonedDateTime.now())),
			"operatesFrom"    : TimeTools.toString(SystemParticipantTestData.evInput.operationTime.startDate.orElse(ZonedDateTime.now())),
			"operator"        : SystemParticipantTestData.evInput.operator.getUuid().toString(),
			"qCharacteristics": SystemParticipantTestData.evInput.qCharacteristics,
			"type"            : SystemParticipantTestData.evInput.type.getUuid().toString()
		]

		LoadInput        | SystemParticipantTestData.loadInput        || [
			"uuid"               : SystemParticipantTestData.loadInput.uuid.toString(),
			"cosphiRated"        : SystemParticipantTestData.loadInput.cosphiRated.toString(),
			"dsm"                : SystemParticipantTestData.loadInput.dsm.toString(),
			"eConsAnnual"        : SystemParticipantTestData.loadInput.eConsAnnual.getValue().doubleValue().toString(),
			"id"                 : SystemParticipantTestData.loadInput.id,
			"node"               : SystemParticipantTestData.loadInput.node.uuid.toString(),
			"operatesUntil"      : TimeTools.toString(SystemParticipantTestData.loadInput.operationTime.endDate.orElse(ZonedDateTime.now())),
			"operatesFrom"       : TimeTools.toString(SystemParticipantTestData.loadInput.operationTime.startDate.orElse(ZonedDateTime.now())),
			"operator"           : SystemParticipantTestData.loadInput.operator.getUuid().toString(),
			"qCharacteristics"   : SystemParticipantTestData.loadInput.qCharacteristics,
			"sRated"             : SystemParticipantTestData.loadInput.sRated.getValue().doubleValue().toString(),
			"standardLoadProfile": SystemParticipantTestData.loadInput.standardLoadProfile.key
		]
		StorageInput     | SystemParticipantTestData.storageInput     || [
			"uuid"            : SystemParticipantTestData.storageInput.uuid.toString(),
			"behaviour"       : SystemParticipantTestData.storageInput.behaviour.token,
			"id"              : SystemParticipantTestData.storageInput.id,
			"node"            : SystemParticipantTestData.storageInput.node.uuid.toString(),
			"operatesUntil"   : TimeTools.toString(SystemParticipantTestData.storageInput.operationTime.endDate.orElse(ZonedDateTime.now())),
			"operatesFrom"    : TimeTools.toString(SystemParticipantTestData.storageInput.operationTime.startDate.orElse(ZonedDateTime.now())),
			"operator"        : SystemParticipantTestData.storageInput.operator.getUuid().toString(),
			"qCharacteristics": SystemParticipantTestData.storageInput.qCharacteristics,
			"type"            : SystemParticipantTestData.storageInput.type.getUuid().toString()
		]
		HpInput          | SystemParticipantTestData.hpInput          || [
			"uuid"            : SystemParticipantTestData.hpInput.uuid.toString(),
			"id"              : SystemParticipantTestData.hpInput.id,
			"node"            : SystemParticipantTestData.hpInput.node.uuid.toString(),
			"operatesUntil"   : TimeTools.toString(SystemParticipantTestData.hpInput.operationTime.endDate.orElse(ZonedDateTime.now())),
			"operatesFrom"    : TimeTools.toString(SystemParticipantTestData.hpInput.operationTime.startDate.orElse(ZonedDateTime.now())),
			"operator"        : SystemParticipantTestData.hpInput.operator.getUuid().toString(),
			"qCharacteristics": SystemParticipantTestData.hpInput.qCharacteristics,
			"thermalBus"      : SystemParticipantTestData.hpInput.thermalBus.uuid.toString(),
			"type"            : SystemParticipantTestData.hpInput.type.getUuid().toString()
		]
	}
>>>>>>> e451e62b
}<|MERGE_RESOLUTION|>--- conflicted
+++ resolved
@@ -36,12 +36,11 @@
 class AssetInputProcessorTest extends Specification {
 
 
-<<<<<<< HEAD
-    def "A AssetInputProcessor should de-serialize a provided NodeInput correctly"() {
-        given:
-        TimeTools.initialize(ZoneId.of("UTC"), Locale.GERMANY, "yyyy-MM-dd HH:mm:ss")
-        def assetInputProcessor = new AssetInputProcessor(NodeInput)
-        def validResult = GridTestData.nodeA
+	def "A AssetInputProcessor should de-serialize a provided NodeInput correctly"() {
+		given:
+		TimeTools.initialize(ZoneId.of("UTC"), Locale.GERMANY, "yyyy-MM-dd HH:mm:ss")
+		def assetInputProcessor = new AssetInputProcessor(NodeInput)
+		def validResult = GridTestData.nodeA
 
         Map expectedResults = [
                 "uuid"         : "5dc88077-aeb6-4711-9142-db57292640b1",
@@ -56,255 +55,6 @@
                 "voltlvl"      : "Höchstspannung",
                 "vrated"       : "380.0"
         ]
-
-        when: "the entity is passed to the processor"
-        def processingResult = assetInputProcessor.handleEntity(validResult)
-
-
-        then: "make sure that the result is as expected "
-        processingResult.present
-        processingResult.get() == expectedResults
-
-    }
-
-
-    def "A AssetInputProcessor should de-serialize a provided ConnectorInput correctly"() {
-        given:
-        TimeTools.initialize(ZoneId.of("UTC"), Locale.GERMANY, "yyyy-MM-dd HH:mm:ss")
-        def assetInputProcessor = new AssetInputProcessor(modelClass)
-        def validInput = modelInstance
-
-        when: "the entity is passed to the processor"
-        def processingResult = assetInputProcessor.handleEntity(validInput)
-
-
-        then: "make sure that the result is as expected "
-        processingResult.present
-
-        processingResult.get().forEach { k, v ->
-            if (k != "nodeInternal")     // the internal 3w node is always randomly generated, hence we can skip to test on this
-                assert (v == expectedResult.get(k))
-        }
-
-
-        where:
-        modelClass         | modelInstance                   || expectedResult
-        Transformer3WInput | GridTestData.transformerAtoBtoC || [
-                "uuid"               : "5dc88077-aeb6-4711-9142-db57292640b1",
-                "autoTap"            : "true",
-                "id"                 : "3w_test",
-                "noOfParallelDevices": "1",
-                "nodeA"              : "5dc88077-aeb6-4711-9142-db57292640b1",
-                "nodeB"              : "47d29df0-ba2d-4d23-8e75-c82229c5c758",
-                "nodeC"              : "bd837a25-58f3-44ac-aa90-c6b6e3cd91b2",
-                "operatesUntil"      : "2020-03-25 15:11:31",
-                "operatesFrom"       : "2020-03-24 15:11:31",
-                "operator"           : "8f9682df-0744-4b58-a122-f0dc730f6510",
-                "tapPos"             : "0",
-                "type"               : "5b0ee546-21fb-4a7f-a801-5dbd3d7bb356"
-        ]
-        Transformer2WInput | GridTestData.transformerCtoG    || [
-                "uuid"               : "5dc88077-aeb6-4711-9142-db57292640b1",
-                "autoTap"            : "true",
-                "id"                 : "2w_parallel_2",
-                "noOfParallelDevices": "1",
-                "nodeA"              : "bd837a25-58f3-44ac-aa90-c6b6e3cd91b2",
-                "nodeB"              : "aaa74c1a-d07e-4615-99a5-e991f1d81cc4",
-                "operatesUntil"      : "2020-03-25 15:11:31",
-                "operatesFrom"       : "2020-03-24 15:11:31",
-                "operator"           : "8f9682df-0744-4b58-a122-f0dc730f6510",
-                "tapPos"             : "0",
-                "type"               : "08559390-d7c0-4427-a2dc-97ba312ae0ac"
-        ]
-
-        SwitchInput        | GridTestData.switchAtoB         || [
-                "uuid"               : "5dc88077-aeb6-4711-9142-db57287640b1",
-                "closed"             : "true",
-                "id"                 : "test_switch_AtoB",
-                "noOfParallelDevices": "1",
-                "nodeA"              : "5dc88077-aeb6-4711-9142-db57292640b1",
-                "nodeB"              : "47d29df0-ba2d-4d23-8e75-c82229c5c758",
-                "operatesUntil"      : "2020-03-25 15:11:31",
-                "operatesFrom"       : "2020-03-24 15:11:31",
-                "operator"           : "8f9682df-0744-4b58-a122-f0dc730f6510"
-        ]
-
-        LineInput          | GridTestData.lineCtoD           || [
-                "uuid"               : "91ec3bcf-1777-4d38-af67-0bf7c9fa73c7",
-                "geoPosition"        : "{\"type\":\"LineString\",\"coordinates\":[[7.411111,51.492528],[7.414116,51.484136]],\"crs\":{\"type\":\"name\",\"properties\":{\"name\":\"EPSG:4326\"}}}",
-                "id"                 : "test_line_AtoB",
-                "length"             : "0.003",
-                "noOfParallelDevices": "2",
-                "nodeA"              : "bd837a25-58f3-44ac-aa90-c6b6e3cd91b2",
-                "nodeB"              : "6e0980e0-10f2-4e18-862b-eb2b7c90509b",
-                "olmCharacteristic"  : "olm",
-                "operatesUntil"      : "2020-03-25 15:11:31",
-                "operatesFrom"       : "2020-03-24 15:11:31",
-                "operator"           : "8f9682df-0744-4b58-a122-f0dc730f6510",
-                "type"               : "3bed3eb3-9790-4874-89b5-a5434d408088"
-        ]
-
-    }
-
-    def "A AssetInputProcessor should de-serialize a provided SystemParticipantInput correctly"() {
-
-        given:
-        def assetInputProcessor = new AssetInputProcessor(modelClass)
-        def validInput = modelInstance
-
-        when: "the entity is passed to the processor"
-        def processingResult = assetInputProcessor.handleEntity(validInput)
-
-
-        then: "make sure that the result is as expected "
-        processingResult.present
-
-        processingResult.get().forEach { k, v ->
-            if (k != "nodeInternal")     // the internal 3w node is always randomly generated, hence we can skip to test on this
-                assert (v == expectedResult.get(k))
-        }
-
-
-        where:
-        modelClass       | modelInstance                              || expectedResult
-        FixedFeedInInput | SystemParticipantTestData.fixedFeedInInput || [
-                "uuid"            : SystemParticipantTestData.fixedFeedInInput.uuid.toString(),
-                "cosphiRated"     : SystemParticipantTestData.fixedFeedInInput.cosphiRated.toString(),
-                "id"              : SystemParticipantTestData.fixedFeedInInput.id,
-                "node"            : SystemParticipantTestData.fixedFeedInInput.node.uuid.toString(),
-                "operatesUntil"   : TimeTools.toString(SystemParticipantTestData.fixedFeedInInput.operationTime.endDate.orElse(ZonedDateTime.now())),
-                "operatesFrom"    : TimeTools.toString(SystemParticipantTestData.fixedFeedInInput.operationTime.startDate.orElse(ZonedDateTime.now())),
-                "operator"        : SystemParticipantTestData.fixedFeedInInput.operator.getUuid().toString(),
-                "qCharacteristics": SystemParticipantTestData.fixedFeedInInput.qCharacteristics,
-                "sRated"          : SystemParticipantTestData.fixedFeedInInput.sRated.to(StandardUnits.S_RATED).getValue().doubleValue().toString()
-        ]
-        PvInput          | SystemParticipantTestData.pvInput          || [
-                "uuid"            : SystemParticipantTestData.pvInput.uuid.toString(),
-                "albedo"          : SystemParticipantTestData.pvInput.albedo.toString(),
-                "azimuth"         : SystemParticipantTestData.pvInput.azimuth.to(StandardUnits.AZIMUTH).getValue().doubleValue().toString(),
-                "cosphiRated"     : SystemParticipantTestData.pvInput.cosphiRated.toString(),
-                "etaConv"         : SystemParticipantTestData.pvInput.etaConv.getValue().doubleValue().toString(),
-                "height"          : SystemParticipantTestData.pvInput.height.getValue().doubleValue().toString(),
-                "id"              : SystemParticipantTestData.pvInput.id,
-                "kG"              : SystemParticipantTestData.pvInput.kG.toString(),
-                "kT"              : SystemParticipantTestData.pvInput.kT.toString(),
-                "marketReaction"  : SystemParticipantTestData.pvInput.marketReaction.toString(),
-                "node"            : SystemParticipantTestData.pvInput.node.uuid.toString(),
-                "operatesUntil"   : TimeTools.toString(SystemParticipantTestData.pvInput.operationTime.endDate.orElse(ZonedDateTime.now())),
-                "operatesFrom"    : TimeTools.toString(SystemParticipantTestData.pvInput.operationTime.startDate.orElse(ZonedDateTime.now())),
-                "operator"        : SystemParticipantTestData.pvInput.operator.getUuid().toString(),
-                "qCharacteristics": SystemParticipantTestData.pvInput.qCharacteristics,
-                "sRated"          : SystemParticipantTestData.pvInput.sRated.to(StandardUnits.S_RATED).getValue().doubleValue().toString()
-        ]
-        WecInput         | SystemParticipantTestData.wecInput         || [
-                "uuid"            : SystemParticipantTestData.wecInput.uuid.toString(),
-                "id"              : SystemParticipantTestData.wecInput.id,
-                "marketReaction"  : SystemParticipantTestData.wecInput.marketReaction.toString(),
-                "node"            : SystemParticipantTestData.wecInput.node.uuid.toString(),
-                "operatesUntil"   : TimeTools.toString(SystemParticipantTestData.wecInput.operationTime.endDate.orElse(ZonedDateTime.now())),
-                "operatesFrom"    : TimeTools.toString(SystemParticipantTestData.wecInput.operationTime.startDate.orElse(ZonedDateTime.now())),
-                "operator"        : SystemParticipantTestData.wecInput.operator.getUuid().toString(),
-                "qCharacteristics": SystemParticipantTestData.wecInput.qCharacteristics,
-                "type"            : SystemParticipantTestData.wecInput.type.getUuid().toString()
-        ]
-        ChpInput         | SystemParticipantTestData.chpInput         || [
-                "uuid"            : SystemParticipantTestData.chpInput.uuid.toString(),
-                "id"              : SystemParticipantTestData.chpInput.id,
-                "marketReaction"  : SystemParticipantTestData.chpInput.marketReaction.toString(),
-                "node"            : SystemParticipantTestData.chpInput.node.getUuid().toString(),
-                "operatesUntil"   : TimeTools.toString(SystemParticipantTestData.chpInput.operationTime.endDate.orElse(ZonedDateTime.now())),
-                "operatesFrom"    : TimeTools.toString(SystemParticipantTestData.chpInput.operationTime.startDate.orElse(ZonedDateTime.now())),
-                "operator"        : SystemParticipantTestData.chpInput.operator.getUuid().toString(),
-                "qCharacteristics": SystemParticipantTestData.chpInput.qCharacteristics,
-                "thermalBus"      : SystemParticipantTestData.chpInput.thermalBus.getUuid().toString(),
-                "thermalStorage"  : SystemParticipantTestData.chpInput.thermalStorage.getUuid().toString(),
-                "type"            : SystemParticipantTestData.chpInput.type.getUuid().toString(),
-        ]
-        BmInput          | SystemParticipantTestData.bmInput          || [
-                "uuid"            : SystemParticipantTestData.bmInput.uuid.toString(),
-                "costControlled"  : SystemParticipantTestData.bmInput.costControlled.toString(),
-                "feedInTariff"    : SystemParticipantTestData.bmInput.feedInTariff.to(StandardUnits.ENERGY_PRICE).getValue().doubleValue().toString(),
-                "id"              : SystemParticipantTestData.bmInput.id,
-                "marketReaction"  : SystemParticipantTestData.bmInput.marketReaction.toString(),
-                "node"            : SystemParticipantTestData.bmInput.node.uuid.toString(),
-                "operatesUntil"   : TimeTools.toString(SystemParticipantTestData.bmInput.operationTime.endDate.orElse(ZonedDateTime.now())),
-                "operatesFrom"    : TimeTools.toString(SystemParticipantTestData.bmInput.operationTime.startDate.orElse(ZonedDateTime.now())),
-                "operator"        : SystemParticipantTestData.bmInput.operator.getUuid().toString(),
-                "qCharacteristics": SystemParticipantTestData.bmInput.qCharacteristics,
-                "type"            : SystemParticipantTestData.bmInput.type.getUuid().toString()
-        ]
-        EvInput          | SystemParticipantTestData.evInput          || [
-                "uuid"            : SystemParticipantTestData.evInput.uuid.toString(),
-                "id"              : SystemParticipantTestData.evInput.id,
-                "node"            : SystemParticipantTestData.evInput.node.uuid.toString(),
-                "operatesUntil"   : TimeTools.toString(SystemParticipantTestData.evInput.operationTime.endDate.orElse(ZonedDateTime.now())),
-                "operatesFrom"    : TimeTools.toString(SystemParticipantTestData.evInput.operationTime.startDate.orElse(ZonedDateTime.now())),
-                "operator"        : SystemParticipantTestData.evInput.operator.getUuid().toString(),
-                "qCharacteristics": SystemParticipantTestData.evInput.qCharacteristics,
-                "type"            : SystemParticipantTestData.evInput.type.getUuid().toString()
-        ]
-
-        LoadInput        | SystemParticipantTestData.loadInput        || [
-                "uuid"               : SystemParticipantTestData.loadInput.uuid.toString(),
-                "cosphiRated"        : SystemParticipantTestData.loadInput.cosphiRated.toString(),
-                "dsm"                : SystemParticipantTestData.loadInput.dsm.toString(),
-                "eConsAnnual"        : SystemParticipantTestData.loadInput.eConsAnnual.getValue().doubleValue().toString(),
-                "id"                 : SystemParticipantTestData.loadInput.id,
-                "node"               : SystemParticipantTestData.loadInput.node.uuid.toString(),
-                "operatesUntil"      : TimeTools.toString(SystemParticipantTestData.loadInput.operationTime.endDate.orElse(ZonedDateTime.now())),
-                "operatesFrom"       : TimeTools.toString(SystemParticipantTestData.loadInput.operationTime.startDate.orElse(ZonedDateTime.now())),
-                "operator"           : SystemParticipantTestData.loadInput.operator.getUuid().toString(),
-                "qCharacteristics"   : SystemParticipantTestData.loadInput.qCharacteristics,
-                "sRated"             : SystemParticipantTestData.loadInput.sRated.getValue().doubleValue().toString(),
-                "standardLoadProfile": SystemParticipantTestData.loadInput.standardLoadProfile.key
-        ]
-        StorageInput     | SystemParticipantTestData.storageInput     || [
-                "uuid"            : SystemParticipantTestData.storageInput.uuid.toString(),
-                "behaviour"       : SystemParticipantTestData.storageInput.behaviour.token,
-                "id"              : SystemParticipantTestData.storageInput.id,
-                "node"            : SystemParticipantTestData.storageInput.node.uuid.toString(),
-                "operatesUntil"   : TimeTools.toString(SystemParticipantTestData.storageInput.operationTime.endDate.orElse(ZonedDateTime.now())),
-                "operatesFrom"    : TimeTools.toString(SystemParticipantTestData.storageInput.operationTime.startDate.orElse(ZonedDateTime.now())),
-                "operator"        : SystemParticipantTestData.storageInput.operator.getUuid().toString(),
-                "qCharacteristics": SystemParticipantTestData.storageInput.qCharacteristics,
-                "type"            : SystemParticipantTestData.storageInput.type.getUuid().toString()
-        ]
-        HpInput          | SystemParticipantTestData.hpInput          || [
-                "uuid"            : SystemParticipantTestData.hpInput.uuid.toString(),
-                "id"              : SystemParticipantTestData.hpInput.id,
-                "node"            : SystemParticipantTestData.hpInput.node.uuid.toString(),
-                "operatesUntil"   : TimeTools.toString(SystemParticipantTestData.hpInput.operationTime.endDate.orElse(ZonedDateTime.now())),
-                "operatesFrom"    : TimeTools.toString(SystemParticipantTestData.hpInput.operationTime.startDate.orElse(ZonedDateTime.now())),
-                "operator"        : SystemParticipantTestData.hpInput.operator.getUuid().toString(),
-                "qCharacteristics": SystemParticipantTestData.hpInput.qCharacteristics,
-                "thermalBus"      : SystemParticipantTestData.hpInput.thermalBus.uuid.toString(),
-                "type"            : SystemParticipantTestData.hpInput.type.getUuid().toString()
-        ]
-
-
-    }
-
-
-=======
-	def "A AssetInputProcessor should de-serialize a provided NodeInput correctly"() {
-		given:
-		TimeTools.initialize(ZoneId.of("UTC"), Locale.GERMANY, "yyyy-MM-dd HH:mm:ss")
-		def assetInputProcessor = new AssetInputProcessor(NodeInput)
-		def validResult = GridTestData.nodeA
-
-		Map expectedResults = [
-			"uuid"         : "5dc88077-aeb6-4711-9142-db57292640b1",
-			"geoPosition"  : "{\"type\":\"Point\",\"coordinates\":[7.411111,51.492528],\"crs\":{\"type\":\"name\",\"properties\":{\"name\":\"EPSG:4326\"}}}",
-			"id"           : "node_a",
-			"operatesUntil": "2020-03-25 15:11:31",
-			"operatesFrom" : "2020-03-24 15:11:31",
-			"operator"     : "8f9682df-0744-4b58-a122-f0dc730f6510",
-			"slack"        : "true",
-			"subnet"       : "1",
-			"vTarget"      : "1.0",
-			"voltlvl"      : "Höchstspannung (380 kV)",
-			"vrated"       : "380.0"
-		]
 
 		when: "the entity is passed to the processor"
 		def processingResult = assetInputProcessor.handleEntity(validResult)
@@ -528,5 +278,4 @@
 			"type"            : SystemParticipantTestData.hpInput.type.getUuid().toString()
 		]
 	}
->>>>>>> e451e62b
 }