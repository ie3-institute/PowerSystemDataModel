--- conflicted
+++ resolved
@@ -135,7 +135,6 @@
 		]
 
 		LineInput          | GridTestData.lineCtoD           || [
-<<<<<<< HEAD
 			"uuid"             : "91ec3bcf-1777-4d38-af67-0bf7c9fa73c7",
 			"geoPosition"      : "{\"type\":\"LineString\",\"coordinates\":[[7.411111,51.492528],[7.414116,51.484136]],\"crs\":{\"type\":\"name\",\"properties\":{\"name\":\"EPSG:4326\"}}}",
 			"id"               : "test_line_AtoB",
@@ -143,25 +142,11 @@
 			"parallelDevices"  : "2",
 			"nodeA"            : "bd837a25-58f3-44ac-aa90-c6b6e3cd91b2",
 			"nodeB"            : "6e0980e0-10f2-4e18-862b-eb2b7c90509b",
-			"olmCharacteristic": "olm",
+			"olmCharacteristic": "olm:{(0.00,1.00)}",
 			"operatesUntil"    : "2020-03-25T15:11:31Z[UTC]",
 			"operatesFrom"     : "2020-03-24T15:11:31Z[UTC]",
 			"operator"         : "8f9682df-0744-4b58-a122-f0dc730f6510",
 			"type"             : "3bed3eb3-9790-4874-89b5-a5434d408088"
-=======
-			"uuid"               : "91ec3bcf-1777-4d38-af67-0bf7c9fa73c7",
-			"geoPosition"        : "{\"type\":\"LineString\",\"coordinates\":[[7.411111,51.492528],[7.414116,51.484136]],\"crs\":{\"type\":\"name\",\"properties\":{\"name\":\"EPSG:4326\"}}}",
-			"id"                 : "test_line_AtoB",
-			"length"             : "0.003",
-			"noOfParallelDevices": "2",
-			"nodeA"              : "bd837a25-58f3-44ac-aa90-c6b6e3cd91b2",
-			"nodeB"              : "6e0980e0-10f2-4e18-862b-eb2b7c90509b",
-			"olmCharacteristic"  : "olm:{(0.00,1.00)}",
-			"operatesUntil"      : "2020-03-25 15:11:31",
-			"operatesFrom"       : "2020-03-24 15:11:31",
-			"operator"           : "8f9682df-0744-4b58-a122-f0dc730f6510",
-			"type"               : "3bed3eb3-9790-4874-89b5-a5434d408088"
->>>>>>> 15e1cdfe
 		]
 	}
 
@@ -412,43 +397,11 @@
 		actual.get() == expected
 	}
 
-<<<<<<< HEAD
-	def "The InputEntityProcessor should de-serialize a provided WecCharacteristicInput correctly"() {
-		given:
-		InputEntityProcessor processor = new InputEntityProcessor(WecCharacteristicInput)
-		WecCharacteristicInput characteristic = TypeTestData.wecCharacteristic
-		Map expected = [
-			"uuid"          : "ab5ed9e4-62b5-4f40-adf1-286bda97569c",
-			"type"          : "a24fc5b9-a26f-44de-96b8-c9f50b665cb3",
-			"characteristic": "{(0.0,0.0), (8.0,0.2), (12.0,0.5), (14.0,1.0), (22.0,0.0)}"
-		]
-
-		when:
-		Optional<Map<String, String>> actual = processor.handleEntity(characteristic)
-
-		then:
-		actual.present
-		actual.get() == expected
-	}
-
-=======
->>>>>>> 15e1cdfe
 	def "The InputEntityProcessor should de-serialize a provided WecTypeInput correctly"() {
 		given:
 		InputEntityProcessor processor = new InputEntityProcessor(WecTypeInput)
 		WecTypeInput type = TypeTestData.wecType
 		Map expected = [
-<<<<<<< HEAD
-			"uuid"       : "a24fc5b9-a26f-44de-96b8-c9f50b665cb3",
-			"id"         : "Test wec type",
-			"capex"      : "100.0",
-			"opex"       : "101.0",
-			"cosphiRated": "0.95",
-			"etaConv"    : "90.0",
-			"sRated"     : "2500.0",
-			"rotorArea"  : "2000.0",
-			"hubHeight"  : "130.0"
-=======
 			"uuid"          	: "a24fc5b9-a26f-44de-96b8-c9f50b665cb3",
 			"id"            	: "Test wec type",
 			"capex"         	: "100.0",
@@ -459,7 +412,6 @@
 			"sRated"        	: "2500.0",
 			"rotorArea"    		: "2000.0",
 			"hubHeight"     	: "130.0"
->>>>>>> 15e1cdfe
 		]
 
 		when:
