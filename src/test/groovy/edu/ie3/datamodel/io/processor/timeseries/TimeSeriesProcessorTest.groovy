/*
 * © 2021. TU Dortmund University,
 * Institute of Energy Systems, Energy Efficiency and Energy Economics,
 * Research group Distribution grid planning and operation
 */
package edu.ie3.datamodel.io.processor.timeseries

import edu.ie3.datamodel.exceptions.EntityProcessorException
import edu.ie3.datamodel.io.processor.Processor
import edu.ie3.datamodel.models.timeseries.IntValue
import edu.ie3.datamodel.models.timeseries.individual.IndividualTimeSeries
import edu.ie3.datamodel.models.timeseries.individual.TimeBasedValue
import edu.ie3.datamodel.models.timeseries.repetitive.BdewLoadProfileTimeSeries
import edu.ie3.datamodel.models.timeseries.repetitive.LoadProfileEntry
import edu.ie3.datamodel.models.value.*
import edu.ie3.datamodel.models.value.load.BdewLoadValues
import edu.ie3.test.common.TimeSeriesTestData
import spock.lang.Specification

import java.lang.reflect.Method

class TimeSeriesProcessorTest extends Specification implements TimeSeriesTestData {
  def "A TimeSeriesProcessor is instantiated correctly"() {
    when:
    TimeSeriesProcessor<IndividualTimeSeries, TimeBasedValue, EnergyPriceValue, EnergyPriceValue> processor = new TimeSeriesProcessor<>(IndividualTimeSeries, TimeBasedValue, EnergyPriceValue)
    Map expectedSourceMapping = [
      "price": FieldSourceToMethod.FieldSource.VALUE,
      "time": FieldSourceToMethod.FieldSource.ENTRY]

    then:
    processor.with {
      /* Check for attributes in higher classes also they are ignored by the class itself. */
      assert processor.registeredClass == IndividualTimeSeries

      assert processor.registeredKey == new TimeSeriesProcessorKey(IndividualTimeSeries, TimeBasedValue, EnergyPriceValue)
      assert processor.fieldToSource.size() == expectedSourceMapping.size()
      processor.fieldToSource.each { key, value ->
        assert expectedSourceMapping.containsKey(key)
        assert expectedSourceMapping.get(key) == value.source()
      }
      /* Also test the logic of TimeSeriesProcessor#buildFieldToSource, because it is invoked during instantiation */
      assert processor.headerElements == [
        "price",
        "time"
      ] as String[]
    }
  }

  def "A TimeSeriesProcessor throws an Exception on instantiation, if the time series combination is not supported"() {
    when:
    new TimeSeriesProcessor<>(IndividualTimeSeries, TimeBasedValue, IntValue)

    then:
    EntityProcessorException thrown = thrown(EntityProcessorException)
    thrown.message.startsWith("Cannot register time series combination 'TimeSeriesProcessorKey{timeSeriesClass=class edu.ie3.datamodel.models.timeseries.individual.IndividualTimeSeries, entryClass=class edu.ie3.datamodel.models.timeseries.individual.TimeBasedValue, valueClass=class edu.ie3.datamodel.models.timeseries.IntValue}' with entity processor 'TimeSeriesProcessor'. Eligible combinations:")
  }

  def "A TimeSeriesProcessor throws an Exception, when the simple handle method is called"() {
    given:
    TimeSeriesProcessor<IndividualTimeSeries, TimeBasedValue, EnergyPriceValue, EnergyPriceValue> processor = new TimeSeriesProcessor<>(IndividualTimeSeries, TimeBasedValue, EnergyPriceValue)

    when:
    processor.handleEntity(individualEnergyPriceTimeSeries)

    then:
    UnsupportedOperationException thrown = thrown(UnsupportedOperationException)
    thrown.message ==  "Don't invoke this simple method, but TimeSeriesProcessor#handleTimeSeries(TimeSeries)."
  }

  def "A TimeSeriesProcessor correctly extracts the field name to getter map"() {
    given:
    TimeSeriesProcessor<IndividualTimeSeries, TimeBasedValue, EnergyPriceValue, EnergyPriceValue> processor = new TimeSeriesProcessor<>(IndividualTimeSeries, TimeBasedValue, EnergyPriceValue)

    when:
    Map<String, Method> actual = processor.extractFieldToMethod(source)

    then:
    actual.size() == expectedFieldNames.size()
    actual.each { entry -> expectedFieldNames.contains(entry.key) }

    where:
    source || expectedFieldNames
    FieldSourceToMethod.FieldSource.ENTRY || ["time"]
    FieldSourceToMethod.FieldSource.VALUE || ["price"]
  }

  def "A TimeSeriesProcessor handles an entry correctly"() {
    given:
    TimeSeriesProcessor<IndividualTimeSeries, TimeBasedValue, EnergyPriceValue, EnergyPriceValue> processor = new TimeSeriesProcessor<>(IndividualTimeSeries, TimeBasedValue, EnergyPriceValue)
    Map<String, String> expected = Processor.putUuidFirst([
      "price": "5.0",
      "time" : "2020-04-02 10:00:00"
    ]
    )

    when:
    Map<String, String> actual = processor.handleEntry(individualEnergyPriceTimeSeries, timeBasedEntry)

    then:
    actual.size() == expected.size()
    actual.each { key, value -> expected.get(key) == value }
  }

  def "A TimeSeriesProcessors handles a complete time series with EnergyPriceValues correctly"() {
    given:
    TimeSeriesProcessor<IndividualTimeSeries, TimeBasedValue, EnergyPriceValue, EnergyPriceValue> processor = new TimeSeriesProcessor<>(IndividualTimeSeries, TimeBasedValue, EnergyPriceValue)

    when:
    Set<Map<String, String>> actual = processor.handleTimeSeries(individualEnergyPriceTimeSeries)

    then:
    actual == individualEnergyPriceTimeSeriesProcessed
  }

  def "A TimeSeriesProcessors handles a complete time series with TemperatureValues correctly"() {
    given:
    TimeSeriesProcessor<IndividualTimeSeries, TimeBasedValue, TemperatureValue, TemperatureValue> processor = new TimeSeriesProcessor<>(IndividualTimeSeries, TimeBasedValue, TemperatureValue)

    when:
    Set<Map<String, String>> actual = processor.handleTimeSeries(individualTemperatureTimeSeries)

    then:
    actual == individualTemperatureTimeSeriesProcessed
  }

  def "A TimeSeriesProcessors handles a complete time series with WindValues correctly"() {
    given:
    TimeSeriesProcessor<IndividualTimeSeries, TimeBasedValue, WindValue, WindValue> processor = new TimeSeriesProcessor<>(IndividualTimeSeries, TimeBasedValue, WindValue)

    when:
    Set<Map<String, String>> actual = processor.handleTimeSeries(individualWindTimeSeries)

    then:
    actual == individualWindTimeSeriesProcessed
  }

  def "A TimeSeriesProcessors handles a complete time series with IrradianceValues correctly"() {
    given:
    TimeSeriesProcessor<IndividualTimeSeries, TimeBasedValue, SolarIrradianceValue, SolarIrradianceValue> processor = new TimeSeriesProcessor<>(IndividualTimeSeries, TimeBasedValue, SolarIrradianceValue)

    when:
    Set<Map<String, String>> actual = processor.handleTimeSeries(individualIrradianceTimeSeries)

    then:
    actual == individualIrradianceTimeSeriesProcessed
  }

  def "A TimeSeriesProcessors handles a complete time series with WeatherValues correctly"() {
    given:
    TimeSeriesProcessor<IndividualTimeSeries, TimeBasedValue, WeatherValue, WeatherValue> processor = new TimeSeriesProcessor<>(IndividualTimeSeries, TimeBasedValue, WeatherValue)

    when:
    Set<Map<String, String>> actual = processor.handleTimeSeries(individualWeatherTimeSeries)

    then:
    actual == individualWeatherTimeSeriesProcessed
  }

  def "A TimeSeriesProcessors handles a complete time series with HeatDemandValues correctly"() {
    given:
    TimeSeriesProcessor<IndividualTimeSeries, TimeBasedValue, HeatDemandValue, HeatDemandValue> processor = new TimeSeriesProcessor<>(IndividualTimeSeries, TimeBasedValue, HeatDemandValue)

    when:
    Set<Map<String, String>> actual = processor.handleTimeSeries(individualHeatDemandTimeSeries)

    then:
    actual == individualHeatDemandTimeSeriesProcessed
  }

  def "A TimeSeriesProcessors handles a complete time series with PValues correctly"() {
    given:
    TimeSeriesProcessor<IndividualTimeSeries, TimeBasedValue, PValue, PValue> processor = new TimeSeriesProcessor<>(IndividualTimeSeries, TimeBasedValue, PValue)

    when:
    Set<Map<String, String>> actual = processor.handleTimeSeries(individualPTimeSeries)

    then:
    actual == individualPTimeSeriesProcessed
  }

  def "A TimeSeriesProcessors handles a complete time series with HeatAndPValues correctly"() {
    given:
    TimeSeriesProcessor<IndividualTimeSeries, TimeBasedValue, HeatAndPValue, HeatAndPValue> processor = new TimeSeriesProcessor<>(IndividualTimeSeries, TimeBasedValue, HeatAndPValue)

    when:
    Set<Map<String, String>> actual = processor.handleTimeSeries(individualHeatAndPTimeSeries)

    then:
    actual == individualHeatAndPTimeSeriesProcessed
  }

  def "A TimeSeriesProcessors handles a complete time series with SValue correctly"() {
    given:
    TimeSeriesProcessor<IndividualTimeSeries, TimeBasedValue, SValue, SValue> processor = new TimeSeriesProcessor<>(IndividualTimeSeries, TimeBasedValue, SValue)

    when:
    Set<Map<String, String>> actual = processor.handleTimeSeries(individualSTimeSeries)

    then:
    actual == individualSTimeSeriesProcessed
  }

  def "A TimeSeriesProcessors handles a complete time series with HeatAndSValue correctly"() {
    given:
    TimeSeriesProcessor<IndividualTimeSeries, TimeBasedValue, HeatAndSValue, HeatAndSValue> processor = new TimeSeriesProcessor<>(IndividualTimeSeries, TimeBasedValue, HeatAndSValue)

    when:
    Set<Map<String, String>> actual = processor.handleTimeSeries(individualHeatAndSTimeSeries)

    then:
    actual == individualHeatAndSTimeSeriesProcessed
  }

  def "A TimeSeriesProcessors handles a complete LoadProfileTimeSeries correctly"() {
    given:
<<<<<<< HEAD
    TimeSeriesProcessor<BdewLoadProfileTimeSeries, LoadProfileEntry, BdewLoadValues> processor = new TimeSeriesProcessor<>(BdewLoadProfileTimeSeries, LoadProfileEntry, BdewLoadValues)
=======
    TimeSeriesProcessor<BdewLoadProfileTimeSeries, LoadProfileEntry, BdewLoadValues, PValue> processor = new TimeSeriesProcessor<>(BdewLoadProfileTimeSeries, LoadProfileEntry, BdewLoadValues)
>>>>>>> 4b0f4a4b

    when:
    Set<Map<String, String>> actual = processor.handleTimeSeries(loadProfileTimeSeries)

    then:
    actual == loadProfileTimeSeriesProcessed
  }
}<|MERGE_RESOLUTION|>--- conflicted
+++ resolved
@@ -213,11 +213,7 @@
 
   def "A TimeSeriesProcessors handles a complete LoadProfileTimeSeries correctly"() {
     given:
-<<<<<<< HEAD
-    TimeSeriesProcessor<BdewLoadProfileTimeSeries, LoadProfileEntry, BdewLoadValues> processor = new TimeSeriesProcessor<>(BdewLoadProfileTimeSeries, LoadProfileEntry, BdewLoadValues)
-=======
     TimeSeriesProcessor<BdewLoadProfileTimeSeries, LoadProfileEntry, BdewLoadValues, PValue> processor = new TimeSeriesProcessor<>(BdewLoadProfileTimeSeries, LoadProfileEntry, BdewLoadValues)
->>>>>>> 4b0f4a4b
 
     when:
     Set<Map<String, String>> actual = processor.handleTimeSeries(loadProfileTimeSeries)
