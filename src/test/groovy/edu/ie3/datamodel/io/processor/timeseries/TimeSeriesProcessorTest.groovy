/*
 * © 2021. TU Dortmund University,
 * Institute of Energy Systems, Energy Efficiency and Energy Economics,
 * Research group Distribution grid planning and operation
 */
package edu.ie3.datamodel.io.processor.timeseries

import edu.ie3.datamodel.exceptions.EntityProcessorException
import edu.ie3.datamodel.io.processor.Processor
import edu.ie3.datamodel.models.timeseries.IntValue
import edu.ie3.datamodel.models.timeseries.individual.IndividualTimeSeries
import edu.ie3.datamodel.models.timeseries.individual.TimeBasedValue
import edu.ie3.datamodel.models.timeseries.repetitive.LoadProfileEntry
import edu.ie3.datamodel.models.timeseries.repetitive.LoadProfileInput
import edu.ie3.datamodel.models.value.*
import edu.ie3.test.common.TimeSeriesTestData
import spock.lang.Specification

import java.lang.reflect.Method

class TimeSeriesProcessorTest extends Specification implements TimeSeriesTestData {
<<<<<<< HEAD
  def "A TimeSeriesProcessor is instantiated correctly"() {
    when:
    TimeSeriesProcessor<IndividualTimeSeries, TimeBasedValue, EnergyPriceValue> processor = new TimeSeriesProcessor<>(IndividualTimeSeries, TimeBasedValue, EnergyPriceValue)
    Map expectedSourceMapping = [
      "uuid": FieldSourceToMethod.FieldSource.ENTRY,
      "price": FieldSourceToMethod.FieldSource.VALUE,
      "time": FieldSourceToMethod.FieldSource.ENTRY]

    then:
    processor.with {
      /* Check for attributes in higher classes also they are ignored by the class itself. */
      assert processor.registeredClass == IndividualTimeSeries

      assert processor.registeredKey == new TimeSeriesProcessorKey(IndividualTimeSeries, TimeBasedValue, EnergyPriceValue)
      assert processor.fieldToSource.size() == expectedSourceMapping.size()
      processor.fieldToSource.each { key, value ->
        assert expectedSourceMapping.containsKey(key)
        assert expectedSourceMapping.get(key) == value.source
      }
      /* Also test the logic of TimeSeriesProcessor#buildFieldToSource, because it is invoked during instantiation */
      assert processor.headerElements == [
        "uuid",
        "price",
        "time"
      ] as String[]
    }
  }

  def "A TimeSeriesProcessor throws an Exception on instantiation, if the time series combination is not supported"() {
    when:
    new TimeSeriesProcessor<>(IndividualTimeSeries, TimeBasedValue, IntValue)

    then:
    EntityProcessorException thrown = thrown(EntityProcessorException)
    thrown.message.startsWith("Cannot register time series combination 'TimeSeriesProcessorKey{timeSeriesClass=class edu.ie3.datamodel.models.timeseries.individual.IndividualTimeSeries, entryClass=class edu.ie3.datamodel.models.timeseries.individual.TimeBasedValue, valueClass=class edu.ie3.datamodel.models.timeseries.IntValue}' with entity processor 'TimeSeriesProcessor'. Eligible combinations:")
  }

  def "A TimeSeriesProcessor throws an Exception, when the simple handle method is called"() {
    given:
    TimeSeriesProcessor<IndividualTimeSeries, TimeBasedValue, EnergyPriceValue> processor = new TimeSeriesProcessor<>(IndividualTimeSeries, TimeBasedValue, EnergyPriceValue)

    when:
    processor.handleEntity(individualEnergyPriceTimeSeries)

    then:
    UnsupportedOperationException thrown = thrown(UnsupportedOperationException)
    thrown.message ==  "Don't invoke this simple method, but TimeSeriesProcessor#handleTimeSeries(TimeSeries)."
  }

  def "A TimeSeriesProcessor correctly extracts the field name to getter map"() {
    given:
    TimeSeriesProcessor<IndividualTimeSeries, TimeBasedValue, EnergyPriceValue> processor = new TimeSeriesProcessor<>(IndividualTimeSeries, TimeBasedValue, EnergyPriceValue)

    when:
    Map<String, Method> actual = processor.extractFieldToMethod(source)

    then:
    actual.size() == expectedFieldNames.size()
    actual.each { entry -> expectedFieldNames.contains(entry.key) }

    where:
    source || expectedFieldNames
    FieldSourceToMethod.FieldSource.ENTRY || ["uuid", "time"]
    FieldSourceToMethod.FieldSource.VALUE || ["price"]
  }

  def "A TimeSeriesProcessor handles an entry correctly"() {
    given:
    TimeSeriesProcessor<IndividualTimeSeries, TimeBasedValue, EnergyPriceValue> processor = new TimeSeriesProcessor<>(IndividualTimeSeries, TimeBasedValue, EnergyPriceValue)
    Map<String, String> expected = Processor.putUuidFirst([
      "uuid" : "9e4dba1b-f3bb-4e40-bd7e-2de7e81b7704",
      "price": "5.0",
      "time" : "2020-04-02 10:00:00"
    ]
    )

    when:
    Map<String, String> actual = processor.handleEntry(individualEnergyPriceTimeSeries, timeBasedEntry)

    then:
    actual.size() == expected.size()
    actual.each { key, value -> expected.get(key) == value }
  }

  def "A TimeSeriesProcessors handles a complete time series with EnergyPriceValues correctly"() {
    given:
    TimeSeriesProcessor<IndividualTimeSeries, TimeBasedValue, EnergyPriceValue> processor = new TimeSeriesProcessor<>(IndividualTimeSeries, TimeBasedValue, EnergyPriceValue)

    when:
    Set<Map<String, String>> actual = processor.handleTimeSeries(individualEnergyPriceTimeSeries)

    then:
    actual == individualEnergyPriceTimeSeriesProcessed
  }

  def "A TimeSeriesProcessors handles a complete time series with TemperatureValues correctly"() {
    given:
    TimeSeriesProcessor<IndividualTimeSeries, TimeBasedValue, TemperatureValue> processor = new TimeSeriesProcessor<>(IndividualTimeSeries, TimeBasedValue, TemperatureValue)

    when:
    Set<Map<String, String>> actual = processor.handleTimeSeries(individualTemperatureTimeSeries)

    then:
    actual == individualTemperatureTimeSeriesProcessed
  }

  def "A TimeSeriesProcessors handles a complete time series with WindValues correctly"() {
    given:
    TimeSeriesProcessor<IndividualTimeSeries, TimeBasedValue, WindValue> processor = new TimeSeriesProcessor<>(IndividualTimeSeries, TimeBasedValue, WindValue)

    when:
    Set<Map<String, String>> actual = processor.handleTimeSeries(individualWindTimeSeries)

    then:
    actual == individualWindTimeSeriesProcessed
  }

  def "A TimeSeriesProcessors handles a complete time series with IrradianceValues correctly"() {
    given:
    TimeSeriesProcessor<IndividualTimeSeries, TimeBasedValue,SolarIrradianceValue> processor = new TimeSeriesProcessor<>(IndividualTimeSeries, TimeBasedValue, SolarIrradianceValue)

    when:
    Set<Map<String, String>> actual = processor.handleTimeSeries(individualIrradianceTimeSeries)
=======
	def "A TimeSeriesProcessor is instantiated correctly"() {
		when:
		TimeSeriesProcessor<IndividualTimeSeries, TimeBasedValue, EnergyPriceValue> processor = new TimeSeriesProcessor<>(IndividualTimeSeries, TimeBasedValue, EnergyPriceValue)
		Map expectedSourceMapping = [
			"uuid": FieldSourceToMethod.FieldSource.ENTRY,
			"price": FieldSourceToMethod.FieldSource.VALUE,
			"time": FieldSourceToMethod.FieldSource.ENTRY]

		then:
		processor.with {
			/* Check for attributes in higher classes also they are ignored by the class itself. */
			assert processor.registeredClass == IndividualTimeSeries

			assert processor.registeredKey == new TimeSeriesProcessorKey(IndividualTimeSeries, TimeBasedValue, EnergyPriceValue)
			assert processor.fieldToSource.size() == expectedSourceMapping.size()
			processor.fieldToSource.each { key, value ->
				assert expectedSourceMapping.containsKey(key)
				assert expectedSourceMapping.get(key) == value.source()
			}
			/* Also test the logic of TimeSeriesProcessor#buildFieldToSource, because it is invoked during instantiation */
			assert processor.headerElements == [
				"uuid",
				"price",
				"time"
			] as String[]
		}
	}

	def "A TimeSeriesProcessor throws an Exception on instantiation, if the time series combination is not supported"() {
		when:
		new TimeSeriesProcessor<>(IndividualTimeSeries, TimeBasedValue, IntValue)

		then:
		EntityProcessorException thrown = thrown(EntityProcessorException)
		thrown.message.startsWith("Cannot register time series combination 'TimeSeriesProcessorKey{timeSeriesClass=class edu.ie3.datamodel.models.timeseries.individual.IndividualTimeSeries, entryClass=class edu.ie3.datamodel.models.timeseries.individual.TimeBasedValue, valueClass=class edu.ie3.datamodel.models.timeseries.IntValue}' with entity processor 'TimeSeriesProcessor'. Eligible combinations:")
	}

	def "A TimeSeriesProcessor throws an Exception, when the simple handle method is called"() {
		given:
		TimeSeriesProcessor<IndividualTimeSeries, TimeBasedValue, EnergyPriceValue> processor = new TimeSeriesProcessor<>(IndividualTimeSeries, TimeBasedValue, EnergyPriceValue)

		when:
		processor.handleEntity(individualEnergyPriceTimeSeries)

		then:
		UnsupportedOperationException thrown = thrown(UnsupportedOperationException)
		thrown.message ==  "Don't invoke this simple method, but TimeSeriesProcessor#handleTimeSeries(TimeSeries)."
	}

	def "A TimeSeriesProcessor correctly extracts the field name to getter map"() {
		given:
		TimeSeriesProcessor<IndividualTimeSeries, TimeBasedValue, EnergyPriceValue> processor = new TimeSeriesProcessor<>(IndividualTimeSeries, TimeBasedValue, EnergyPriceValue)

		when:
		Map<String, Method> actual = processor.extractFieldToMethod(source)

		then:
		actual.size() == expectedFieldNames.size()
		actual.each { entry -> expectedFieldNames.contains(entry.key) }

		where:
		source || expectedFieldNames
		FieldSourceToMethod.FieldSource.ENTRY || ["uuid", "time"]
		FieldSourceToMethod.FieldSource.VALUE || ["price"]
	}

	def "A TimeSeriesProcessor handles an entry correctly"() {
		given:
		TimeSeriesProcessor<IndividualTimeSeries, TimeBasedValue, EnergyPriceValue> processor = new TimeSeriesProcessor<>(IndividualTimeSeries, TimeBasedValue, EnergyPriceValue)
		Map<String, String> expected = Processor.putUuidFirst([
			"uuid" : "9e4dba1b-f3bb-4e40-bd7e-2de7e81b7704",
			"price": "5.0",
			"time" : "2020-04-02 10:00:00"
		]
		)

		when:
		Map<String, String> actual = processor.handleEntry(individualEnergyPriceTimeSeries, timeBasedEntry)

		then:
		actual.size() == expected.size()
		actual.each { key, value -> expected.get(key) == value }
	}

	def "A TimeSeriesProcessors handles a complete time series with EnergyPriceValues correctly"() {
		given:
		TimeSeriesProcessor<IndividualTimeSeries, TimeBasedValue, EnergyPriceValue> processor = new TimeSeriesProcessor<>(IndividualTimeSeries, TimeBasedValue, EnergyPriceValue)

		when:
		Set<Map<String, String>> actual = processor.handleTimeSeries(individualEnergyPriceTimeSeries)

		then:
		actual == individualEnergyPriceTimeSeriesProcessed
	}

	def "A TimeSeriesProcessors handles a complete time series with TemperatureValues correctly"() {
		given:
		TimeSeriesProcessor<IndividualTimeSeries, TimeBasedValue, TemperatureValue> processor = new TimeSeriesProcessor<>(IndividualTimeSeries, TimeBasedValue, TemperatureValue)

		when:
		Set<Map<String, String>> actual = processor.handleTimeSeries(individualTemperatureTimeSeries)

		then:
		actual == individualTemperatureTimeSeriesProcessed
	}

	def "A TimeSeriesProcessors handles a complete time series with WindValues correctly"() {
		given:
		TimeSeriesProcessor<IndividualTimeSeries, TimeBasedValue, WindValue> processor = new TimeSeriesProcessor<>(IndividualTimeSeries, TimeBasedValue, WindValue)

		when:
		Set<Map<String, String>> actual = processor.handleTimeSeries(individualWindTimeSeries)

		then:
		actual == individualWindTimeSeriesProcessed
	}

	def "A TimeSeriesProcessors handles a complete time series with IrradianceValues correctly"() {
		given:
		TimeSeriesProcessor<IndividualTimeSeries, TimeBasedValue,SolarIrradianceValue> processor = new TimeSeriesProcessor<>(IndividualTimeSeries, TimeBasedValue, SolarIrradianceValue)

		when:
		Set<Map<String, String>> actual = processor.handleTimeSeries(individualIrradianceTimeSeries)
>>>>>>> ad56b458

    then:
    actual == individualIrradianceTimeSeriesProcessed
  }

  def "A TimeSeriesProcessors handles a complete time series with WeatherValues correctly"() {
    given:
    TimeSeriesProcessor<IndividualTimeSeries, TimeBasedValue, WeatherValue> processor = new TimeSeriesProcessor<>(IndividualTimeSeries, TimeBasedValue, WeatherValue)

    when:
    Set<Map<String, String>> actual = processor.handleTimeSeries(individualWeatherTimeSeries)

    then:
    actual == individualWeatherTimeSeriesProcessed
  }

  def "A TimeSeriesProcessors handles a complete time series with HeatDemandValues correctly"() {
    given:
    TimeSeriesProcessor<IndividualTimeSeries, TimeBasedValue, HeatDemandValue> processor = new TimeSeriesProcessor<>(IndividualTimeSeries, TimeBasedValue, HeatDemandValue)

    when:
    Set<Map<String, String>> actual = processor.handleTimeSeries(individualHeatDemandTimeSeries)

    then:
    actual == individualHeatDemandTimeSeriesProcessed
  }

  def "A TimeSeriesProcessors handles a complete time series with PValues correctly"() {
    given:
    TimeSeriesProcessor<IndividualTimeSeries, TimeBasedValue, PValue> processor = new TimeSeriesProcessor<>(IndividualTimeSeries, TimeBasedValue, PValue)

    when:
    Set<Map<String, String>> actual = processor.handleTimeSeries(individualPTimeSeries)

    then:
    actual == individualPTimeSeriesProcessed
  }

  def "A TimeSeriesProcessors handles a complete time series with HeatAndPValues correctly"() {
    given:
    TimeSeriesProcessor<IndividualTimeSeries, TimeBasedValue, HeatAndPValue> processor = new TimeSeriesProcessor<>(IndividualTimeSeries, TimeBasedValue, HeatAndPValue)

    when:
    Set<Map<String, String>> actual = processor.handleTimeSeries(individualHeatAndPTimeSeries)

    then:
    actual == individualHeatAndPTimeSeriesProcessed
  }

  def "A TimeSeriesProcessors handles a complete time series with SValue correctly"() {
    given:
    TimeSeriesProcessor<IndividualTimeSeries, TimeBasedValue, SValue> processor = new TimeSeriesProcessor<>(IndividualTimeSeries, TimeBasedValue, SValue)

    when:
    Set<Map<String, String>> actual = processor.handleTimeSeries(individualSTimeSeries)

    then:
    actual == individualSTimeSeriesProcessed
  }

  def "A TimeSeriesProcessors handles a complete time series with HeatAndSValue correctly"() {
    given:
    TimeSeriesProcessor<IndividualTimeSeries, TimeBasedValue, HeatAndSValue> processor = new TimeSeriesProcessor<>(IndividualTimeSeries, TimeBasedValue, HeatAndSValue)

    when:
    Set<Map<String, String>> actual = processor.handleTimeSeries(individualHeatAndSTimeSeries)

    then:
    actual == individualHeatAndSTimeSeriesProcessed
  }

  def "A TimeSeriesProcessors handles a complete LoadProfileInput correctly"() {
    given:
    TimeSeriesProcessor<LoadProfileInput, LoadProfileEntry, PValue> processor = new TimeSeriesProcessor<>(LoadProfileInput, LoadProfileEntry, PValue)

    when:
    Set<Map<String, String>> actual = processor.handleTimeSeries(loadProfileInput)

    then:
    actual == loadProfileInputProcessed
  }
}<|MERGE_RESOLUTION|>--- conflicted
+++ resolved
@@ -19,131 +19,6 @@
 import java.lang.reflect.Method
 
 class TimeSeriesProcessorTest extends Specification implements TimeSeriesTestData {
-<<<<<<< HEAD
-  def "A TimeSeriesProcessor is instantiated correctly"() {
-    when:
-    TimeSeriesProcessor<IndividualTimeSeries, TimeBasedValue, EnergyPriceValue> processor = new TimeSeriesProcessor<>(IndividualTimeSeries, TimeBasedValue, EnergyPriceValue)
-    Map expectedSourceMapping = [
-      "uuid": FieldSourceToMethod.FieldSource.ENTRY,
-      "price": FieldSourceToMethod.FieldSource.VALUE,
-      "time": FieldSourceToMethod.FieldSource.ENTRY]
-
-    then:
-    processor.with {
-      /* Check for attributes in higher classes also they are ignored by the class itself. */
-      assert processor.registeredClass == IndividualTimeSeries
-
-      assert processor.registeredKey == new TimeSeriesProcessorKey(IndividualTimeSeries, TimeBasedValue, EnergyPriceValue)
-      assert processor.fieldToSource.size() == expectedSourceMapping.size()
-      processor.fieldToSource.each { key, value ->
-        assert expectedSourceMapping.containsKey(key)
-        assert expectedSourceMapping.get(key) == value.source
-      }
-      /* Also test the logic of TimeSeriesProcessor#buildFieldToSource, because it is invoked during instantiation */
-      assert processor.headerElements == [
-        "uuid",
-        "price",
-        "time"
-      ] as String[]
-    }
-  }
-
-  def "A TimeSeriesProcessor throws an Exception on instantiation, if the time series combination is not supported"() {
-    when:
-    new TimeSeriesProcessor<>(IndividualTimeSeries, TimeBasedValue, IntValue)
-
-    then:
-    EntityProcessorException thrown = thrown(EntityProcessorException)
-    thrown.message.startsWith("Cannot register time series combination 'TimeSeriesProcessorKey{timeSeriesClass=class edu.ie3.datamodel.models.timeseries.individual.IndividualTimeSeries, entryClass=class edu.ie3.datamodel.models.timeseries.individual.TimeBasedValue, valueClass=class edu.ie3.datamodel.models.timeseries.IntValue}' with entity processor 'TimeSeriesProcessor'. Eligible combinations:")
-  }
-
-  def "A TimeSeriesProcessor throws an Exception, when the simple handle method is called"() {
-    given:
-    TimeSeriesProcessor<IndividualTimeSeries, TimeBasedValue, EnergyPriceValue> processor = new TimeSeriesProcessor<>(IndividualTimeSeries, TimeBasedValue, EnergyPriceValue)
-
-    when:
-    processor.handleEntity(individualEnergyPriceTimeSeries)
-
-    then:
-    UnsupportedOperationException thrown = thrown(UnsupportedOperationException)
-    thrown.message ==  "Don't invoke this simple method, but TimeSeriesProcessor#handleTimeSeries(TimeSeries)."
-  }
-
-  def "A TimeSeriesProcessor correctly extracts the field name to getter map"() {
-    given:
-    TimeSeriesProcessor<IndividualTimeSeries, TimeBasedValue, EnergyPriceValue> processor = new TimeSeriesProcessor<>(IndividualTimeSeries, TimeBasedValue, EnergyPriceValue)
-
-    when:
-    Map<String, Method> actual = processor.extractFieldToMethod(source)
-
-    then:
-    actual.size() == expectedFieldNames.size()
-    actual.each { entry -> expectedFieldNames.contains(entry.key) }
-
-    where:
-    source || expectedFieldNames
-    FieldSourceToMethod.FieldSource.ENTRY || ["uuid", "time"]
-    FieldSourceToMethod.FieldSource.VALUE || ["price"]
-  }
-
-  def "A TimeSeriesProcessor handles an entry correctly"() {
-    given:
-    TimeSeriesProcessor<IndividualTimeSeries, TimeBasedValue, EnergyPriceValue> processor = new TimeSeriesProcessor<>(IndividualTimeSeries, TimeBasedValue, EnergyPriceValue)
-    Map<String, String> expected = Processor.putUuidFirst([
-      "uuid" : "9e4dba1b-f3bb-4e40-bd7e-2de7e81b7704",
-      "price": "5.0",
-      "time" : "2020-04-02 10:00:00"
-    ]
-    )
-
-    when:
-    Map<String, String> actual = processor.handleEntry(individualEnergyPriceTimeSeries, timeBasedEntry)
-
-    then:
-    actual.size() == expected.size()
-    actual.each { key, value -> expected.get(key) == value }
-  }
-
-  def "A TimeSeriesProcessors handles a complete time series with EnergyPriceValues correctly"() {
-    given:
-    TimeSeriesProcessor<IndividualTimeSeries, TimeBasedValue, EnergyPriceValue> processor = new TimeSeriesProcessor<>(IndividualTimeSeries, TimeBasedValue, EnergyPriceValue)
-
-    when:
-    Set<Map<String, String>> actual = processor.handleTimeSeries(individualEnergyPriceTimeSeries)
-
-    then:
-    actual == individualEnergyPriceTimeSeriesProcessed
-  }
-
-  def "A TimeSeriesProcessors handles a complete time series with TemperatureValues correctly"() {
-    given:
-    TimeSeriesProcessor<IndividualTimeSeries, TimeBasedValue, TemperatureValue> processor = new TimeSeriesProcessor<>(IndividualTimeSeries, TimeBasedValue, TemperatureValue)
-
-    when:
-    Set<Map<String, String>> actual = processor.handleTimeSeries(individualTemperatureTimeSeries)
-
-    then:
-    actual == individualTemperatureTimeSeriesProcessed
-  }
-
-  def "A TimeSeriesProcessors handles a complete time series with WindValues correctly"() {
-    given:
-    TimeSeriesProcessor<IndividualTimeSeries, TimeBasedValue, WindValue> processor = new TimeSeriesProcessor<>(IndividualTimeSeries, TimeBasedValue, WindValue)
-
-    when:
-    Set<Map<String, String>> actual = processor.handleTimeSeries(individualWindTimeSeries)
-
-    then:
-    actual == individualWindTimeSeriesProcessed
-  }
-
-  def "A TimeSeriesProcessors handles a complete time series with IrradianceValues correctly"() {
-    given:
-    TimeSeriesProcessor<IndividualTimeSeries, TimeBasedValue,SolarIrradianceValue> processor = new TimeSeriesProcessor<>(IndividualTimeSeries, TimeBasedValue, SolarIrradianceValue)
-
-    when:
-    Set<Map<String, String>> actual = processor.handleTimeSeries(individualIrradianceTimeSeries)
-=======
 	def "A TimeSeriesProcessor is instantiated correctly"() {
 		when:
 		TimeSeriesProcessor<IndividualTimeSeries, TimeBasedValue, EnergyPriceValue> processor = new TimeSeriesProcessor<>(IndividualTimeSeries, TimeBasedValue, EnergyPriceValue)
@@ -267,86 +142,85 @@
 
 		when:
 		Set<Map<String, String>> actual = processor.handleTimeSeries(individualIrradianceTimeSeries)
->>>>>>> ad56b458
-
-    then:
-    actual == individualIrradianceTimeSeriesProcessed
-  }
-
-  def "A TimeSeriesProcessors handles a complete time series with WeatherValues correctly"() {
-    given:
-    TimeSeriesProcessor<IndividualTimeSeries, TimeBasedValue, WeatherValue> processor = new TimeSeriesProcessor<>(IndividualTimeSeries, TimeBasedValue, WeatherValue)
-
-    when:
-    Set<Map<String, String>> actual = processor.handleTimeSeries(individualWeatherTimeSeries)
-
-    then:
-    actual == individualWeatherTimeSeriesProcessed
-  }
-
-  def "A TimeSeriesProcessors handles a complete time series with HeatDemandValues correctly"() {
-    given:
-    TimeSeriesProcessor<IndividualTimeSeries, TimeBasedValue, HeatDemandValue> processor = new TimeSeriesProcessor<>(IndividualTimeSeries, TimeBasedValue, HeatDemandValue)
-
-    when:
-    Set<Map<String, String>> actual = processor.handleTimeSeries(individualHeatDemandTimeSeries)
-
-    then:
-    actual == individualHeatDemandTimeSeriesProcessed
-  }
-
-  def "A TimeSeriesProcessors handles a complete time series with PValues correctly"() {
-    given:
-    TimeSeriesProcessor<IndividualTimeSeries, TimeBasedValue, PValue> processor = new TimeSeriesProcessor<>(IndividualTimeSeries, TimeBasedValue, PValue)
-
-    when:
-    Set<Map<String, String>> actual = processor.handleTimeSeries(individualPTimeSeries)
-
-    then:
-    actual == individualPTimeSeriesProcessed
-  }
-
-  def "A TimeSeriesProcessors handles a complete time series with HeatAndPValues correctly"() {
-    given:
-    TimeSeriesProcessor<IndividualTimeSeries, TimeBasedValue, HeatAndPValue> processor = new TimeSeriesProcessor<>(IndividualTimeSeries, TimeBasedValue, HeatAndPValue)
-
-    when:
-    Set<Map<String, String>> actual = processor.handleTimeSeries(individualHeatAndPTimeSeries)
-
-    then:
-    actual == individualHeatAndPTimeSeriesProcessed
-  }
-
-  def "A TimeSeriesProcessors handles a complete time series with SValue correctly"() {
-    given:
-    TimeSeriesProcessor<IndividualTimeSeries, TimeBasedValue, SValue> processor = new TimeSeriesProcessor<>(IndividualTimeSeries, TimeBasedValue, SValue)
-
-    when:
-    Set<Map<String, String>> actual = processor.handleTimeSeries(individualSTimeSeries)
-
-    then:
-    actual == individualSTimeSeriesProcessed
-  }
-
-  def "A TimeSeriesProcessors handles a complete time series with HeatAndSValue correctly"() {
-    given:
-    TimeSeriesProcessor<IndividualTimeSeries, TimeBasedValue, HeatAndSValue> processor = new TimeSeriesProcessor<>(IndividualTimeSeries, TimeBasedValue, HeatAndSValue)
-
-    when:
-    Set<Map<String, String>> actual = processor.handleTimeSeries(individualHeatAndSTimeSeries)
-
-    then:
-    actual == individualHeatAndSTimeSeriesProcessed
-  }
-
-  def "A TimeSeriesProcessors handles a complete LoadProfileInput correctly"() {
-    given:
-    TimeSeriesProcessor<LoadProfileInput, LoadProfileEntry, PValue> processor = new TimeSeriesProcessor<>(LoadProfileInput, LoadProfileEntry, PValue)
-
-    when:
-    Set<Map<String, String>> actual = processor.handleTimeSeries(loadProfileInput)
-
-    then:
-    actual == loadProfileInputProcessed
-  }
+
+		then:
+		actual == individualIrradianceTimeSeriesProcessed
+	}
+
+	def "A TimeSeriesProcessors handles a complete time series with WeatherValues correctly"() {
+		given:
+		TimeSeriesProcessor<IndividualTimeSeries, TimeBasedValue, WeatherValue> processor = new TimeSeriesProcessor<>(IndividualTimeSeries, TimeBasedValue, WeatherValue)
+
+		when:
+		Set<Map<String, String>> actual = processor.handleTimeSeries(individualWeatherTimeSeries)
+
+		then:
+		actual == individualWeatherTimeSeriesProcessed
+	}
+
+	def "A TimeSeriesProcessors handles a complete time series with HeatDemandValues correctly"() {
+		given:
+		TimeSeriesProcessor<IndividualTimeSeries, TimeBasedValue, HeatDemandValue> processor = new TimeSeriesProcessor<>(IndividualTimeSeries, TimeBasedValue, HeatDemandValue)
+
+		when:
+		Set<Map<String, String>> actual = processor.handleTimeSeries(individualHeatDemandTimeSeries)
+
+		then:
+		actual == individualHeatDemandTimeSeriesProcessed
+	}
+
+	def "A TimeSeriesProcessors handles a complete time series with PValues correctly"() {
+		given:
+		TimeSeriesProcessor<IndividualTimeSeries, TimeBasedValue, PValue> processor = new TimeSeriesProcessor<>(IndividualTimeSeries, TimeBasedValue, PValue)
+
+		when:
+		Set<Map<String, String>> actual = processor.handleTimeSeries(individualPTimeSeries)
+
+		then:
+		actual == individualPTimeSeriesProcessed
+	}
+
+	def "A TimeSeriesProcessors handles a complete time series with HeatAndPValues correctly"() {
+		given:
+		TimeSeriesProcessor<IndividualTimeSeries, TimeBasedValue, HeatAndPValue> processor = new TimeSeriesProcessor<>(IndividualTimeSeries, TimeBasedValue, HeatAndPValue)
+
+		when:
+		Set<Map<String, String>> actual = processor.handleTimeSeries(individualHeatAndPTimeSeries)
+
+		then:
+		actual == individualHeatAndPTimeSeriesProcessed
+	}
+
+	def "A TimeSeriesProcessors handles a complete time series with SValue correctly"() {
+		given:
+		TimeSeriesProcessor<IndividualTimeSeries, TimeBasedValue, SValue> processor = new TimeSeriesProcessor<>(IndividualTimeSeries, TimeBasedValue, SValue)
+
+		when:
+		Set<Map<String, String>> actual = processor.handleTimeSeries(individualSTimeSeries)
+
+		then:
+		actual == individualSTimeSeriesProcessed
+	}
+
+	def "A TimeSeriesProcessors handles a complete time series with HeatAndSValue correctly"() {
+		given:
+		TimeSeriesProcessor<IndividualTimeSeries, TimeBasedValue, HeatAndSValue> processor = new TimeSeriesProcessor<>(IndividualTimeSeries, TimeBasedValue, HeatAndSValue)
+
+		when:
+		Set<Map<String, String>> actual = processor.handleTimeSeries(individualHeatAndSTimeSeries)
+
+		then:
+		actual == individualHeatAndSTimeSeriesProcessed
+	}
+
+	def "A TimeSeriesProcessors handles a complete LoadProfileInput correctly"() {
+		given:
+		TimeSeriesProcessor<LoadProfileInput, LoadProfileEntry, PValue> processor = new TimeSeriesProcessor<>(LoadProfileInput, LoadProfileEntry, PValue)
+
+		when:
+		Set<Map<String, String>> actual = processor.handleTimeSeries(loadProfileInput)
+
+		then:
+		actual == loadProfileInputProcessed
+	}
 }