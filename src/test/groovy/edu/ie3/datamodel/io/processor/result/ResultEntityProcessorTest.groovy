/*
 * © 2021. TU Dortmund University,
 * Institute of Energy Systems, Energy Efficiency and Energy Economics,
 * Research group Distribution grid planning and operation
 */
package edu.ie3.datamodel.io.processor.result

import edu.ie3.datamodel.exceptions.EntityProcessorException
import edu.ie3.datamodel.models.StandardUnits
import edu.ie3.datamodel.models.result.NodeResult
import edu.ie3.datamodel.models.result.ResultEntity
import edu.ie3.datamodel.models.result.connector.LineResult
import edu.ie3.datamodel.models.result.connector.SwitchResult
import edu.ie3.datamodel.models.result.connector.Transformer2WResult
import edu.ie3.datamodel.models.result.connector.Transformer3WResult
import edu.ie3.datamodel.models.result.system.*
import edu.ie3.datamodel.models.result.thermal.CylindricalStorageResult
import edu.ie3.util.quantities.PowerSystemUnits
import spock.lang.Shared
import spock.lang.Specification
import tech.units.indriya.quantity.Quantities
import tech.units.indriya.unit.Units

import java.time.ZonedDateTime
import javax.measure.Quantity
import javax.measure.quantity.*

class ResultEntityProcessorTest extends Specification {

  // static fields
  @Shared
  UUID uuid = UUID.fromString("22bea5fc-2cb2-4c61-beb9-b476e0107f52")
  @Shared
  UUID inputModel = UUID.fromString("22bea5fc-2cb2-4c61-beb9-b476e0107f52")
  @Shared
  Quantity<Power> p = Quantities.getQuantity(10, StandardUnits.ACTIVE_POWER_IN)
  @Shared
  Quantity<Power> q = Quantities.getQuantity(10, StandardUnits.REACTIVE_POWER_IN)
  @Shared
  Quantity<Dimensionless> soc = Quantities.getQuantity(50, Units.PERCENT)
  @Shared
  Quantity<Power> qDot = Quantities.getQuantity(1, StandardUnits.Q_DOT_RESULT)
  @Shared
  def expectedStandardResults = [
    inputModel: '22bea5fc-2cb2-4c61-beb9-b476e0107f52',
    p         : '0.01',
    q         : '0.01',
    time      : '2020-01-30T17:26:44Z']

  @Shared
  def expectedSocResults = [
    inputModel: '22bea5fc-2cb2-4c61-beb9-b476e0107f52',
    p         : '0.01',
    q         : '0.01',
    soc       : '50.0',
    time      : '2020-01-30T17:26:44Z']

  @Shared
  def expectedQDotResults = [
    inputModel: '22bea5fc-2cb2-4c61-beb9-b476e0107f52',
    p         : '0.01',
    q         : '0.01',
    time      : '2020-01-30T17:26:44Z',
    qDot      : '1.0']


  def "A ResultEntityProcessor should serialize a provided SystemParticipantResult correctly"() {
    given:
    def sysPartResProcessor = new ResultEntityProcessor(modelClass)
    def validResult = validSystemParticipantResult

    when:
    def validProcessedElement = sysPartResProcessor.handleEntity(validResult)

    then:
    validProcessedElement == expectedResults

    where:
    modelClass        | validSystemParticipantResult                                                                     || expectedResults
<<<<<<< HEAD
    LoadResult        | new LoadResult(uuid, ZonedDateTime.parse("2020-01-30T17:26:44Z"), inputModel, p, q)         || expectedStandardResults
    FixedFeedInResult | new FixedFeedInResult(uuid, ZonedDateTime.parse("2020-01-30T17:26:44Z"), inputModel, p, q)  || expectedStandardResults
    BmResult          | new BmResult(uuid, ZonedDateTime.parse("2020-01-30T17:26:44Z"), inputModel, p, q)           || expectedStandardResults
    EvResult          | new EvResult(uuid, ZonedDateTime.parse("2020-01-30T17:26:44Z"), inputModel, p, q, soc)      || expectedSocResults
    PvResult          | new PvResult(uuid, ZonedDateTime.parse("2020-01-30T17:26:44Z"), inputModel, p, q)           || expectedStandardResults
    EvcsResult        | new EvcsResult(uuid, ZonedDateTime.parse("2020-01-30T17:26:44Z"), inputModel, p, q)         || expectedStandardResults
    ChpResult         | new ChpResult(uuid, ZonedDateTime.parse("2020-01-30T17:26:44Z"), inputModel, p, q, qDot)    || expectedQDotResults
    WecResult         | new WecResult(uuid, ZonedDateTime.parse("2020-01-30T17:26:44Z"), inputModel, p, q)          || expectedStandardResults
    StorageResult     | new StorageResult(uuid, ZonedDateTime.parse("2020-01-30T17:26:44Z"), inputModel, p, q, soc) || expectedSocResults
    HpResult          | new HpResult(uuid, ZonedDateTime.parse("2020-01-30T17:26:44Z"), inputModel, p, q, qDot)     || expectedQDotResults
    EmResult          | new EmResult(uuid, ZonedDateTime.parse("2020-01-30T17:26:44Z"), inputModel, p, q)           || expectedStandardResults
=======
    LoadResult        | new LoadResult(ZonedDateTime.parse("2020-01-30T17:26:44Z[UTC]"), inputModel, p, q)         || expectedStandardResults
    FixedFeedInResult | new FixedFeedInResult(ZonedDateTime.parse("2020-01-30T17:26:44Z[UTC]"), inputModel, p, q)  || expectedStandardResults
    BmResult          | new BmResult(ZonedDateTime.parse("2020-01-30T17:26:44Z[UTC]"), inputModel, p, q)           || expectedStandardResults
    EvResult          | new EvResult(ZonedDateTime.parse("2020-01-30T17:26:44Z[UTC]"), inputModel, p, q, soc)      || expectedSocResults
    PvResult          | new PvResult(ZonedDateTime.parse("2020-01-30T17:26:44Z[UTC]"), inputModel, p, q)           || expectedStandardResults
    EvcsResult        | new EvcsResult(ZonedDateTime.parse("2020-01-30T17:26:44Z[UTC]"), inputModel, p, q)         || expectedStandardResults
    ChpResult         | new ChpResult(ZonedDateTime.parse("2020-01-30T17:26:44Z[UTC]"), inputModel, p, q, qDot)    || expectedQDotResults
    WecResult         | new WecResult(ZonedDateTime.parse("2020-01-30T17:26:44Z[UTC]"), inputModel, p, q)          || expectedStandardResults
    StorageResult     | new StorageResult(ZonedDateTime.parse("2020-01-30T17:26:44Z[UTC]"), inputModel, p, q, soc) || expectedSocResults
    HpResult          | new HpResult(ZonedDateTime.parse("2020-01-30T17:26:44Z[UTC]"), inputModel, p, q, qDot)     || expectedQDotResults
    EmResult          | new EmResult(ZonedDateTime.parse("2020-01-30T17:26:44Z[UTC]"), inputModel, p, q)           || expectedStandardResults
>>>>>>> 22bc7da5
  }

  def "A ResultEntityProcessor should throw an exception if the provided class is not registered"() {
    given:
    def sysPartResProcessor = new ResultEntityProcessor(LoadResult)
<<<<<<< HEAD
    def storageResult = new StorageResult(uuid, ZonedDateTime.parse("2020-01-30T17:26:44Z"), inputModel, p, q, Quantities.getQuantity(10d, StandardUnits.SOC))
=======
    def storageResult = new StorageResult(ZonedDateTime.parse("2020-01-30T17:26:44Z[UTC]"), inputModel, p, q, Quantities.getQuantity(10d, StandardUnits.SOC))
>>>>>>> 22bc7da5

    when:
    sysPartResProcessor.handleEntity(storageResult)

    then:
    EntityProcessorException ex = thrown()
    ex.message == "Cannot process StorageResult.class with this EntityProcessor. Please either provide an element of LoadResult.class or create a new processor for StorageResult.class!"
  }

  def "A ResultEntityProcessor should serialize a NodeResult correctly"() {
    given:
    def sysPartResProcessor = new ResultEntityProcessor(NodeResult)

    Quantity<Dimensionless> vMag = Quantities.getQuantity(0.95, PowerSystemUnits.PU)
    Quantity<Angle> vAng = Quantities.getQuantity(45, StandardUnits.VOLTAGE_ANGLE)

<<<<<<< HEAD
    def validResult = new NodeResult(uuid, ZonedDateTime.parse("2020-01-30T17:26:44Z"), inputModel, vMag, vAng)
=======
    def validResult = new NodeResult(ZonedDateTime.parse("2020-01-30T17:26:44Z[UTC]"), inputModel, vMag, vAng)
>>>>>>> 22bc7da5

    def expectedResults = [
      inputModel: '22bea5fc-2cb2-4c61-beb9-b476e0107f52',
      vAng      : '45.0',
      vMag      : '0.95',
      time      : '2020-01-30T17:26:44Z']

    when:
    def validProcessedElement = sysPartResProcessor.handleEntity(validResult)

    then:
    validProcessedElement == expectedResults
  }

  def "A ResultEntityProcessor should serialize a FlexOptionsResult correctly"() {
    given:
    def sysPartResProcessor = new ResultEntityProcessor(FlexOptionsResult)

    // take wrong unit for pRef on purpose, should get converted
    Quantity<Power> pRef = Quantities.getQuantity(5100, PowerSystemUnits.KILOWATT)
    Quantity<Power> pMin = Quantities.getQuantity(-6, StandardUnits.ACTIVE_POWER_RESULT)
    Quantity<Power> pMax = Quantities.getQuantity(6, StandardUnits.ACTIVE_POWER_RESULT)

<<<<<<< HEAD
    def validResult = new FlexOptionsResult(uuid, ZonedDateTime.parse("2020-01-30T17:26:44Z"), inputModel, pRef, pMin, pMax)
=======
    def validResult = new FlexOptionsResult(ZonedDateTime.parse("2020-01-30T17:26:44Z[UTC]"), inputModel, pRef, pMin, pMax)
>>>>>>> 22bc7da5

    def expectedResults = [
      inputModel: '22bea5fc-2cb2-4c61-beb9-b476e0107f52',
      time      : '2020-01-30T17:26:44Z',
      pMax      : '6.0',
      pMin      : '-6.0',
      pRef      : '5.1',
    ]

    when:
    def validProcessedElement = sysPartResProcessor.handleEntity(validResult)

    then:
    validProcessedElement == expectedResults
  }

  @Shared
  def expectedLineResults = [
    inputModel: '22bea5fc-2cb2-4c61-beb9-b476e0107f52',
    iAMag     : '100.0',
    iAAng     : '45.0',
    iBMag     : '150.0',
    iBAng     : '30.0',
    time      : '2020-01-30T17:26:44Z']

  @Shared
  def expectedTrafo2WResults = [
    inputModel: '22bea5fc-2cb2-4c61-beb9-b476e0107f52',
    iAMag     : '100.0',
    iAAng     : '45.0',
    iBMag     : '150.0',
    iBAng     : '30.0',
    tapPos    : '5',
    time      : '2020-01-30T17:26:44Z']


  @Shared
  def expectedTrafo3WResults = [
    inputModel: '22bea5fc-2cb2-4c61-beb9-b476e0107f52',
    iAMag     : '100.0',
    iAAng     : '45.0',
    iBMag     : '150.0',
    iBAng     : '30.0',
    iCMag     : '300.0',
    iCAng     : '70.0',
    tapPos    : '5',
    time      : '2020-01-30T17:26:44Z']

  @Shared
  def expectedSwitchResults = [
    inputModel: '22bea5fc-2cb2-4c61-beb9-b476e0107f52',
    closed    : 'true',
    time      : '2020-01-30T17:26:44Z']


  @Shared
  Quantity<ElectricCurrent> iAMag = Quantities.getQuantity(100, StandardUnits.ELECTRIC_CURRENT_MAGNITUDE)
  @Shared
  Quantity<Angle> iAAng = Quantities.getQuantity(45, StandardUnits.ELECTRIC_CURRENT_ANGLE)
  @Shared
  Quantity<ElectricCurrent> iBMag = Quantities.getQuantity(150, StandardUnits.ELECTRIC_CURRENT_MAGNITUDE)
  @Shared
  Quantity<Angle> iBAng = Quantities.getQuantity(30, StandardUnits.ELECTRIC_CURRENT_ANGLE)
  @Shared
  Quantity<ElectricCurrent> iCMag = Quantities.getQuantity(300, StandardUnits.ELECTRIC_CURRENT_MAGNITUDE)
  @Shared
  Quantity<Angle> iCAng = Quantities.getQuantity(70, StandardUnits.ELECTRIC_CURRENT_ANGLE)
  @Shared
  int tapPos = 5
  @Shared
  boolean closed = true


  def "A ResultEntityProcessor should serialize all ConnectorResults correctly"() {
    given:
    def sysPartResProcessor = new ResultEntityProcessor(modelClass)

    def validResult = validConnectorResult

    when:
    def validProcessedElement = sysPartResProcessor.handleEntity(validResult)

    then:
    validProcessedElement == expectedResults

    where:
    modelClass          | validConnectorResult                                                                                                                          || expectedResults
<<<<<<< HEAD
    LineResult          | new LineResult(uuid, ZonedDateTime.parse("2020-01-30T17:26:44Z"), inputModel, iAMag, iAAng, iBMag, iBAng)                                || expectedLineResults
    SwitchResult        | new SwitchResult(uuid, ZonedDateTime.parse("2020-01-30T17:26:44Z"), inputModel, closed)                    								|| expectedSwitchResults
    Transformer2WResult | new Transformer2WResult(uuid, ZonedDateTime.parse("2020-01-30T17:26:44Z"), inputModel, iAMag, iAAng, iBMag, iBAng, tapPos)               || expectedTrafo2WResults
    Transformer3WResult | new Transformer3WResult(uuid, ZonedDateTime.parse("2020-01-30T17:26:44Z"), inputModel, iAMag, iAAng, iBMag, iBAng, iCMag, iCAng, tapPos) || expectedTrafo3WResults
=======
    LineResult          | new LineResult(ZonedDateTime.parse("2020-01-30T17:26:44Z[UTC]"), inputModel, iAMag, iAAng, iBMag, iBAng)                                || expectedLineResults
    SwitchResult        | new SwitchResult(ZonedDateTime.parse("2020-01-30T17:26:44Z[UTC]"), inputModel, closed)                    								|| expectedSwitchResults
    Transformer2WResult | new Transformer2WResult(ZonedDateTime.parse("2020-01-30T17:26:44Z[UTC]"), inputModel, iAMag, iAAng, iBMag, iBAng, tapPos)               || expectedTrafo2WResults
    Transformer3WResult | new Transformer3WResult(ZonedDateTime.parse("2020-01-30T17:26:44Z[UTC]"), inputModel, iAMag, iAAng, iBMag, iBAng, iCMag, iCAng, tapPos) || expectedTrafo3WResults
>>>>>>> 22bc7da5
  }

  def "A ResultEntityProcessor should serialize a CylindricalStorageResult correctly"() {
    given:
    def sysPartResProcessor = new ResultEntityProcessor(CylindricalStorageResult)

    Quantity<Power> qDot = Quantities.getQuantity(2, StandardUnits.Q_DOT_RESULT)
    Quantity<Energy> energy = Quantities.getQuantity(3, StandardUnits.ENERGY_RESULT)
    Quantity<Dimensionless> fillLevel = Quantities.getQuantity(20, Units.PERCENT)

<<<<<<< HEAD
    def validResult = new CylindricalStorageResult(uuid, ZonedDateTime.parse("2020-01-30T17:26:44Z"), inputModel, energy, qDot, fillLevel)
=======
    def validResult = new CylindricalStorageResult(ZonedDateTime.parse("2020-01-30T17:26:44Z[UTC]"), inputModel, energy, qDot, fillLevel)
>>>>>>> 22bc7da5

    def expectedResults = [
      energy    : '3.0',
      fillLevel : '20.0',
      inputModel: '22bea5fc-2cb2-4c61-beb9-b476e0107f52',
      qDot      : '2.0',
      time      : '2020-01-30T17:26:44Z']

    when:
    def validProcessedElement = sysPartResProcessor.handleEntity(validResult)

    then:
    validProcessedElement == expectedResults
  }

  def "A ResultEntityProcessor should throw an EntityProcessorException when it receives an entity result that is not eligible"() {

    given:
    def sysPartResProcessor = new ResultEntityProcessor(ResultEntityProcessor.eligibleEntityClasses.get(0))

    def invalidClassResult = new InvalidTestResult(ZonedDateTime.parse("2020-01-30T17:26:44Z"), uuid)

    when:
    sysPartResProcessor.handleEntity(invalidClassResult)

    then:
    EntityProcessorException exception = thrown()
    exception.message == "Cannot process InvalidTestResult.class with this EntityProcessor. " +
        "Please either provide an element of LoadResult.class or create a new processor for InvalidTestResult.class!"
  }

  def "The list of eligible entity classes for a ResultEntityProcessor should be valid"() {
    given:
    int noOfElements = 19 // number of all currently implemented entity results

    expect:
    ResultEntityProcessor.eligibleEntityClasses.size() == noOfElements
  }

  def "ResultEntityProcessor should throw an exception if an invalid class is passed into the constructor"() {

    when:
    new ResultEntityProcessor(InvalidTestResult)

    then:
    thrown(EntityProcessorException)
  }

  private static class InvalidTestResult extends ResultEntity {

    InvalidTestResult(ZonedDateTime time, UUID inputModel) {
      super(time, inputModel)
    }
  }
}<|MERGE_RESOLUTION|>--- conflicted
+++ resolved
@@ -77,41 +77,23 @@
 
     where:
     modelClass        | validSystemParticipantResult                                                                     || expectedResults
-<<<<<<< HEAD
-    LoadResult        | new LoadResult(uuid, ZonedDateTime.parse("2020-01-30T17:26:44Z"), inputModel, p, q)         || expectedStandardResults
-    FixedFeedInResult | new FixedFeedInResult(uuid, ZonedDateTime.parse("2020-01-30T17:26:44Z"), inputModel, p, q)  || expectedStandardResults
-    BmResult          | new BmResult(uuid, ZonedDateTime.parse("2020-01-30T17:26:44Z"), inputModel, p, q)           || expectedStandardResults
-    EvResult          | new EvResult(uuid, ZonedDateTime.parse("2020-01-30T17:26:44Z"), inputModel, p, q, soc)      || expectedSocResults
-    PvResult          | new PvResult(uuid, ZonedDateTime.parse("2020-01-30T17:26:44Z"), inputModel, p, q)           || expectedStandardResults
-    EvcsResult        | new EvcsResult(uuid, ZonedDateTime.parse("2020-01-30T17:26:44Z"), inputModel, p, q)         || expectedStandardResults
-    ChpResult         | new ChpResult(uuid, ZonedDateTime.parse("2020-01-30T17:26:44Z"), inputModel, p, q, qDot)    || expectedQDotResults
-    WecResult         | new WecResult(uuid, ZonedDateTime.parse("2020-01-30T17:26:44Z"), inputModel, p, q)          || expectedStandardResults
-    StorageResult     | new StorageResult(uuid, ZonedDateTime.parse("2020-01-30T17:26:44Z"), inputModel, p, q, soc) || expectedSocResults
-    HpResult          | new HpResult(uuid, ZonedDateTime.parse("2020-01-30T17:26:44Z"), inputModel, p, q, qDot)     || expectedQDotResults
-    EmResult          | new EmResult(uuid, ZonedDateTime.parse("2020-01-30T17:26:44Z"), inputModel, p, q)           || expectedStandardResults
-=======
-    LoadResult        | new LoadResult(ZonedDateTime.parse("2020-01-30T17:26:44Z[UTC]"), inputModel, p, q)         || expectedStandardResults
-    FixedFeedInResult | new FixedFeedInResult(ZonedDateTime.parse("2020-01-30T17:26:44Z[UTC]"), inputModel, p, q)  || expectedStandardResults
-    BmResult          | new BmResult(ZonedDateTime.parse("2020-01-30T17:26:44Z[UTC]"), inputModel, p, q)           || expectedStandardResults
-    EvResult          | new EvResult(ZonedDateTime.parse("2020-01-30T17:26:44Z[UTC]"), inputModel, p, q, soc)      || expectedSocResults
-    PvResult          | new PvResult(ZonedDateTime.parse("2020-01-30T17:26:44Z[UTC]"), inputModel, p, q)           || expectedStandardResults
-    EvcsResult        | new EvcsResult(ZonedDateTime.parse("2020-01-30T17:26:44Z[UTC]"), inputModel, p, q)         || expectedStandardResults
-    ChpResult         | new ChpResult(ZonedDateTime.parse("2020-01-30T17:26:44Z[UTC]"), inputModel, p, q, qDot)    || expectedQDotResults
-    WecResult         | new WecResult(ZonedDateTime.parse("2020-01-30T17:26:44Z[UTC]"), inputModel, p, q)          || expectedStandardResults
-    StorageResult     | new StorageResult(ZonedDateTime.parse("2020-01-30T17:26:44Z[UTC]"), inputModel, p, q, soc) || expectedSocResults
-    HpResult          | new HpResult(ZonedDateTime.parse("2020-01-30T17:26:44Z[UTC]"), inputModel, p, q, qDot)     || expectedQDotResults
-    EmResult          | new EmResult(ZonedDateTime.parse("2020-01-30T17:26:44Z[UTC]"), inputModel, p, q)           || expectedStandardResults
->>>>>>> 22bc7da5
+    LoadResult        | new LoadResult(ZonedDateTime.parse("2020-01-30T17:26:44Z"), inputModel, p, q)         || expectedStandardResults
+    FixedFeedInResult | new FixedFeedInResult(ZonedDateTime.parse("2020-01-30T17:26:44Z"), inputModel, p, q)  || expectedStandardResults
+    BmResult          | new BmResult(ZonedDateTime.parse("2020-01-30T17:26:44Z"), inputModel, p, q)           || expectedStandardResults
+    EvResult          | new EvResult(ZonedDateTime.parse("2020-01-30T17:26:44Z"), inputModel, p, q, soc)      || expectedSocResults
+    PvResult          | new PvResult(ZonedDateTime.parse("2020-01-30T17:26:44Z"), inputModel, p, q)           || expectedStandardResults
+    EvcsResult        | new EvcsResult(ZonedDateTime.parse("2020-01-30T17:26:44Z"), inputModel, p, q)         || expectedStandardResults
+    ChpResult         | new ChpResult(ZonedDateTime.parse("2020-01-30T17:26:44Z"), inputModel, p, q, qDot)    || expectedQDotResults
+    WecResult         | new WecResult(ZonedDateTime.parse("2020-01-30T17:26:44Z"), inputModel, p, q)          || expectedStandardResults
+    StorageResult     | new StorageResult(ZonedDateTime.parse("2020-01-30T17:26:44Z"), inputModel, p, q, soc) || expectedSocResults
+    HpResult          | new HpResult(ZonedDateTime.parse("2020-01-30T17:26:44Z"), inputModel, p, q, qDot)     || expectedQDotResults
+    EmResult          | new EmResult(ZonedDateTime.parse("2020-01-30T17:26:44Z"), inputModel, p, q)           || expectedStandardResults
   }
 
   def "A ResultEntityProcessor should throw an exception if the provided class is not registered"() {
     given:
     def sysPartResProcessor = new ResultEntityProcessor(LoadResult)
-<<<<<<< HEAD
-    def storageResult = new StorageResult(uuid, ZonedDateTime.parse("2020-01-30T17:26:44Z"), inputModel, p, q, Quantities.getQuantity(10d, StandardUnits.SOC))
-=======
-    def storageResult = new StorageResult(ZonedDateTime.parse("2020-01-30T17:26:44Z[UTC]"), inputModel, p, q, Quantities.getQuantity(10d, StandardUnits.SOC))
->>>>>>> 22bc7da5
+    def storageResult = new StorageResult(ZonedDateTime.parse("2020-01-30T17:26:44Z"), inputModel, p, q, Quantities.getQuantity(10d, StandardUnits.SOC))
 
     when:
     sysPartResProcessor.handleEntity(storageResult)
@@ -128,11 +110,7 @@
     Quantity<Dimensionless> vMag = Quantities.getQuantity(0.95, PowerSystemUnits.PU)
     Quantity<Angle> vAng = Quantities.getQuantity(45, StandardUnits.VOLTAGE_ANGLE)
 
-<<<<<<< HEAD
-    def validResult = new NodeResult(uuid, ZonedDateTime.parse("2020-01-30T17:26:44Z"), inputModel, vMag, vAng)
-=======
-    def validResult = new NodeResult(ZonedDateTime.parse("2020-01-30T17:26:44Z[UTC]"), inputModel, vMag, vAng)
->>>>>>> 22bc7da5
+    def validResult = new NodeResult(ZonedDateTime.parse("2020-01-30T17:26:44Z"), inputModel, vMag, vAng)
 
     def expectedResults = [
       inputModel: '22bea5fc-2cb2-4c61-beb9-b476e0107f52',
@@ -156,11 +134,7 @@
     Quantity<Power> pMin = Quantities.getQuantity(-6, StandardUnits.ACTIVE_POWER_RESULT)
     Quantity<Power> pMax = Quantities.getQuantity(6, StandardUnits.ACTIVE_POWER_RESULT)
 
-<<<<<<< HEAD
-    def validResult = new FlexOptionsResult(uuid, ZonedDateTime.parse("2020-01-30T17:26:44Z"), inputModel, pRef, pMin, pMax)
-=======
-    def validResult = new FlexOptionsResult(ZonedDateTime.parse("2020-01-30T17:26:44Z[UTC]"), inputModel, pRef, pMin, pMax)
->>>>>>> 22bc7da5
+    def validResult = new FlexOptionsResult(ZonedDateTime.parse("2020-01-30T17:26:44Z"), inputModel, pRef, pMin, pMax)
 
     def expectedResults = [
       inputModel: '22bea5fc-2cb2-4c61-beb9-b476e0107f52',
@@ -248,17 +222,10 @@
 
     where:
     modelClass          | validConnectorResult                                                                                                                          || expectedResults
-<<<<<<< HEAD
-    LineResult          | new LineResult(uuid, ZonedDateTime.parse("2020-01-30T17:26:44Z"), inputModel, iAMag, iAAng, iBMag, iBAng)                                || expectedLineResults
-    SwitchResult        | new SwitchResult(uuid, ZonedDateTime.parse("2020-01-30T17:26:44Z"), inputModel, closed)                    								|| expectedSwitchResults
-    Transformer2WResult | new Transformer2WResult(uuid, ZonedDateTime.parse("2020-01-30T17:26:44Z"), inputModel, iAMag, iAAng, iBMag, iBAng, tapPos)               || expectedTrafo2WResults
-    Transformer3WResult | new Transformer3WResult(uuid, ZonedDateTime.parse("2020-01-30T17:26:44Z"), inputModel, iAMag, iAAng, iBMag, iBAng, iCMag, iCAng, tapPos) || expectedTrafo3WResults
-=======
-    LineResult          | new LineResult(ZonedDateTime.parse("2020-01-30T17:26:44Z[UTC]"), inputModel, iAMag, iAAng, iBMag, iBAng)                                || expectedLineResults
-    SwitchResult        | new SwitchResult(ZonedDateTime.parse("2020-01-30T17:26:44Z[UTC]"), inputModel, closed)                    								|| expectedSwitchResults
-    Transformer2WResult | new Transformer2WResult(ZonedDateTime.parse("2020-01-30T17:26:44Z[UTC]"), inputModel, iAMag, iAAng, iBMag, iBAng, tapPos)               || expectedTrafo2WResults
-    Transformer3WResult | new Transformer3WResult(ZonedDateTime.parse("2020-01-30T17:26:44Z[UTC]"), inputModel, iAMag, iAAng, iBMag, iBAng, iCMag, iCAng, tapPos) || expectedTrafo3WResults
->>>>>>> 22bc7da5
+    LineResult          | new LineResult(ZonedDateTime.parse("2020-01-30T17:26:44Z"), inputModel, iAMag, iAAng, iBMag, iBAng)                                || expectedLineResults
+    SwitchResult        | new SwitchResult(ZonedDateTime.parse("2020-01-30T17:26:44Z"), inputModel, closed)                    								|| expectedSwitchResults
+    Transformer2WResult | new Transformer2WResult(ZonedDateTime.parse("2020-01-30T17:26:44Z"), inputModel, iAMag, iAAng, iBMag, iBAng, tapPos)               || expectedTrafo2WResults
+    Transformer3WResult | new Transformer3WResult(ZonedDateTime.parse("2020-01-30T17:26:44Z"), inputModel, iAMag, iAAng, iBMag, iBAng, iCMag, iCAng, tapPos) || expectedTrafo3WResults
   }
 
   def "A ResultEntityProcessor should serialize a CylindricalStorageResult correctly"() {
@@ -269,11 +236,7 @@
     Quantity<Energy> energy = Quantities.getQuantity(3, StandardUnits.ENERGY_RESULT)
     Quantity<Dimensionless> fillLevel = Quantities.getQuantity(20, Units.PERCENT)
 
-<<<<<<< HEAD
-    def validResult = new CylindricalStorageResult(uuid, ZonedDateTime.parse("2020-01-30T17:26:44Z"), inputModel, energy, qDot, fillLevel)
-=======
-    def validResult = new CylindricalStorageResult(ZonedDateTime.parse("2020-01-30T17:26:44Z[UTC]"), inputModel, energy, qDot, fillLevel)
->>>>>>> 22bc7da5
+    def validResult = new CylindricalStorageResult(ZonedDateTime.parse("2020-01-30T17:26:44Z"), inputModel, energy, qDot, fillLevel)
 
     def expectedResults = [
       energy    : '3.0',
