--- conflicted
+++ resolved
@@ -55,71 +55,6 @@
 
 class ProcessorProviderTest extends Specification implements TimeSeriesTestData {
 
-<<<<<<< HEAD
-  def "A ProcessorProvider should initialize all known EntityProcessors by default"() {
-    given:
-    ProcessorProvider provider = new ProcessorProvider()
-    List knownEntityProcessors = [
-      /* InputEntity */
-      OperatorInput,
-      RandomLoadParameters,
-      TimeSeriesMappingSource.MappingEntry,
-      /* - AssetInput */
-      NodeInput,
-      LineInput,
-      Transformer2WInput,
-      Transformer3WInput,
-      SwitchInput,
-      MeasurementUnitInput,
-      ThermalBusInput,
-      /* -- SystemParticipantInput */
-      ChpInput,
-      BmInput,
-      EvInput,
-      EvcsInput,
-      FixedFeedInInput,
-      HpInput,
-      LoadInput,
-      PvInput,
-      StorageInput,
-      WecInput,
-      /* -- ThermalUnitInput */
-      ThermalHouseInput,
-      CylindricalStorageInput,
-      /* - GraphicInput */
-      NodeGraphicInput,
-      LineGraphicInput,
-      /* - AssetTypeInput */
-      BmTypeInput,
-      ChpTypeInput,
-      EvTypeInput,
-      HpTypeInput,
-      LineTypeInput,
-      Transformer2WTypeInput,
-      Transformer3WTypeInput,
-      StorageTypeInput,
-      WecTypeInput,
-      /* ResultEntity */
-      FixedFeedInResult,
-      HpResult,
-      BmResult,
-      PvResult,
-      ChpResult,
-      WecResult,
-      StorageResult,
-      EvcsResult,
-      EvResult,
-      Transformer2WResult,
-      Transformer3WResult,
-      LineResult,
-      LoadResult,
-      SwitchResult,
-      NodeResult,
-      ThermalHouseResult,
-      CylindricalStorageResult
-    ]
-    // currently known processors
-=======
 	def "A ProcessorProvider should initialize all known EntityProcessors by default"() {
 		given:
 		ProcessorProvider provider = new ProcessorProvider()
@@ -184,153 +119,152 @@
 			CylindricalStorageResult
 		]
 		// currently known processors
->>>>>>> ad56b458
-
-    expect:
-    provider.registeredClasses.size() == knownEntityProcessors.size()
-    provider.registeredClasses.sort() == knownEntityProcessors.sort()
-  }
-
-  def "A ProcessorProvider should initialize all known TimeSeriesProcessors by default"() {
-    given:
-    ProcessorProvider provider = new ProcessorProvider()
-    Set expected = [
-      new TimeSeriesProcessorKey(IndividualTimeSeries, TimeBasedValue, EnergyPriceValue),
-      new TimeSeriesProcessorKey(IndividualTimeSeries, TimeBasedValue, SolarIrradianceValue),
-      new TimeSeriesProcessorKey(IndividualTimeSeries, TimeBasedValue, TemperatureValue),
-      new TimeSeriesProcessorKey(IndividualTimeSeries, TimeBasedValue, WindValue),
-      new TimeSeriesProcessorKey(IndividualTimeSeries, TimeBasedValue, WeatherValue),
-      new TimeSeriesProcessorKey(IndividualTimeSeries, TimeBasedValue, HeatDemandValue),
-      new TimeSeriesProcessorKey(IndividualTimeSeries, TimeBasedValue, PValue),
-      new TimeSeriesProcessorKey(IndividualTimeSeries, TimeBasedValue, HeatAndPValue),
-      new TimeSeriesProcessorKey(IndividualTimeSeries, TimeBasedValue, SValue),
-      new TimeSeriesProcessorKey(IndividualTimeSeries, TimeBasedValue, HeatAndSValue),
-      new TimeSeriesProcessorKey(LoadProfileInput, LoadProfileEntry, PValue)
-    ] as Set
-
-    when:
-    Set<TimeSeriesProcessorKey> actual = provider.getRegisteredTimeSeriesCombinations()
-
-    then:
-    actual == expected
-  }
-
-  def "A ProcessorProvider should return the header elements for a entity class known by one of its processors and do nothing otherwise"() {
-    given:
-    ProcessorProvider provider = new ProcessorProvider([
-      new ResultEntityProcessor(PvResult),
-      new ResultEntityProcessor(EvResult)
-    ], [] as Map<TimeSeriesProcessorKey, TimeSeriesProcessor<TimeSeries<TimeSeriesEntry<Value>, Value>, TimeSeriesEntry<Value>, Value>>)
-
-    when:
-    String[] headerResults = provider.getHeaderElements(PvResult)
-
-    then:
-    headerResults == [
-      "uuid",
-      "inputModel",
-      "p",
-      "q",
-      "time"
-    ] as String[]
-
-    when:
-    provider.getHeaderElements(WecResult)
-
-    then:
-    ProcessorProviderException exception = thrown(ProcessorProviderException)
-    exception.message == "Error during determination of header elements for entity class 'WecResult'."
-  }
-
-  def "A ProcessorProvider should return the header elements for a time series key known by one of its processors and do nothing otherwise"() {
-    given:
-    TimeSeriesProcessorKey availableKey = new TimeSeriesProcessorKey(IndividualTimeSeries, TimeBasedValue, EnergyPriceValue)
-    Map<TimeSeriesProcessorKey, TimeSeriesProcessor<TimeSeries<TimeSeriesEntry<Value>, Value>, TimeSeriesEntry<Value>, Value>> timeSeriesProcessors = new HashMap<>()
-    timeSeriesProcessors.put(availableKey, new TimeSeriesProcessor<>(IndividualTimeSeries, TimeBasedValue, EnergyPriceValue))
-    ProcessorProvider provider = new ProcessorProvider([], timeSeriesProcessors)
-
-    when:
-    String[] headerResults = provider.getHeaderElements(availableKey)
-
-    then:
-    headerResults == [
-      "uuid",
-      "price",
-      "time"
-    ] as String[]
-
-    when:
-    provider.getHeaderElements(new TimeSeriesProcessorKey(IndividualTimeSeries, TimeBasedValue, IntValue))
-
-    then:
-    ProcessorProviderException exception = thrown(ProcessorProviderException)
-    exception.message == "Error during determination of header elements for time series combination 'TimeSeriesProcessorKey{timeSeriesClass=class edu.ie3.datamodel.models.timeseries.individual.IndividualTimeSeries, entryClass=class edu.ie3.datamodel.models.timeseries.individual.TimeBasedValue, valueClass=class edu.ie3.datamodel.models.timeseries.IntValue}'."
-  }
-
-  def "A ProcessorProvider should process an entity known by its underlying processors correctly and do nothing otherwise"() {
-    given:
-    ProcessorProvider provider = new ProcessorProvider([
-      new ResultEntityProcessor(PvResult),
-      new ResultEntityProcessor(EvResult)
-    ], [] as Map<TimeSeriesProcessorKey, TimeSeriesProcessor<TimeSeries<TimeSeriesEntry<Value>, Value>, TimeSeriesEntry<Value>, Value>>)
-
-    Map expectedMap = ["uuid"      : "22bea5fc-2cb2-4c61-beb9-b476e0107f52",
-      "inputModel": "22bea5fc-2cb2-4c61-beb9-b476e0107f52",
-      "p"         : "0.01",
-      "q"         : "0.01",
-      "time"      : "2020-01-30T17:26:44Z[UTC]"]
-
-    when:
-    UUID uuid = UUID.fromString("22bea5fc-2cb2-4c61-beb9-b476e0107f52")
-    UUID inputModel = UUID.fromString("22bea5fc-2cb2-4c61-beb9-b476e0107f52")
-    Quantity<Power> p = Quantities.getQuantity(10, StandardUnits.ACTIVE_POWER_IN)
-    Quantity<Power> q = Quantities.getQuantity(10, StandardUnits.REACTIVE_POWER_IN)
-    PvResult pvResult = new PvResult(uuid, TimeUtil.withDefaults.toZonedDateTime("2020-01-30 17:26:44"), inputModel, p, q)
-
-    and:
-    Optional processorResult = provider.handleEntity(pvResult)
-
-    then:
-    processorResult.present
-    Map resultMap = processorResult.get()
-    resultMap.size() == 5
-    resultMap == expectedMap
-
-    when:
-    Optional result = provider.handleEntity(new WecResult(uuid, TimeUtil.withDefaults.toZonedDateTime("2020-01-30 17:26:44"), inputModel, p, q))
-
-    then:
-    !result.present
-  }
-
-  def "A ProcessorProvider returns an empty Optional, if none of the assigned processors is able to handle a time series"() {
-    given:
-    TimeSeriesProcessorKey key = new TimeSeriesProcessorKey(IndividualTimeSeries, TimeBasedValue, EnergyPriceValue)
-    TimeSeriesProcessor<IndividualTimeSeries, TimeBasedValue, EnergyPriceValue> processor = new TimeSeriesProcessor<>(IndividualTimeSeries, TimeBasedValue, EnergyPriceValue)
-    Map<TimeSeriesProcessorKey, TimeSeriesProcessor> timeSeriesProcessorMap = new HashMap<>()
-    timeSeriesProcessorMap.put(key, processor)
-    ProcessorProvider provider = new ProcessorProvider([], timeSeriesProcessorMap)
-
-    when:
-    Optional<Set<LinkedHashMap<String, String>>> actual = provider.handleTimeSeries(individualIntTimeSeries)
-
-    then:
-    !actual.present
-  }
-
-  def "A ProcessorProvider handles a time series correctly"() {
-    given:
-    TimeSeriesProcessorKey key = new TimeSeriesProcessorKey(IndividualTimeSeries, TimeBasedValue, EnergyPriceValue)
-    TimeSeriesProcessor<IndividualTimeSeries, TimeBasedValue, EnergyPriceValue> processor = new TimeSeriesProcessor<>(IndividualTimeSeries, TimeBasedValue, EnergyPriceValue)
-    Map<TimeSeriesProcessorKey, TimeSeriesProcessor> timeSeriesProcessorMap = new HashMap<>()
-    timeSeriesProcessorMap.put(key, processor)
-    ProcessorProvider provider = new ProcessorProvider([], timeSeriesProcessorMap)
-
-    when:
-    Optional<Set<LinkedHashMap<String, String>>> actual = provider.handleTimeSeries(individualEnergyPriceTimeSeries)
-
-    then:
-    actual.present
-    actual.get() == individualEnergyPriceTimeSeriesProcessed
-  }
+
+		expect:
+		provider.registeredClasses.size() == knownEntityProcessors.size()
+		provider.registeredClasses.sort() == knownEntityProcessors.sort()
+	}
+
+	def "A ProcessorProvider should initialize all known TimeSeriesProcessors by default"() {
+		given:
+		ProcessorProvider provider = new ProcessorProvider()
+		Set expected = [
+			new TimeSeriesProcessorKey(IndividualTimeSeries, TimeBasedValue, EnergyPriceValue),
+			new TimeSeriesProcessorKey(IndividualTimeSeries, TimeBasedValue, SolarIrradianceValue),
+			new TimeSeriesProcessorKey(IndividualTimeSeries, TimeBasedValue, TemperatureValue),
+			new TimeSeriesProcessorKey(IndividualTimeSeries, TimeBasedValue, WindValue),
+			new TimeSeriesProcessorKey(IndividualTimeSeries, TimeBasedValue, WeatherValue),
+			new TimeSeriesProcessorKey(IndividualTimeSeries, TimeBasedValue, HeatDemandValue),
+			new TimeSeriesProcessorKey(IndividualTimeSeries, TimeBasedValue, PValue),
+			new TimeSeriesProcessorKey(IndividualTimeSeries, TimeBasedValue, HeatAndPValue),
+			new TimeSeriesProcessorKey(IndividualTimeSeries, TimeBasedValue, SValue),
+			new TimeSeriesProcessorKey(IndividualTimeSeries, TimeBasedValue, HeatAndSValue),
+			new TimeSeriesProcessorKey(LoadProfileInput, LoadProfileEntry, PValue)
+		] as Set
+
+		when:
+		Set<TimeSeriesProcessorKey> actual = provider.getRegisteredTimeSeriesCombinations()
+
+		then:
+		actual == expected
+	}
+
+	def "A ProcessorProvider should return the header elements for a entity class known by one of its processors and do nothing otherwise"() {
+		given:
+		ProcessorProvider provider = new ProcessorProvider([
+			new ResultEntityProcessor(PvResult),
+			new ResultEntityProcessor(EvResult)
+		], [] as Map<TimeSeriesProcessorKey, TimeSeriesProcessor<TimeSeries<TimeSeriesEntry<Value>, Value>, TimeSeriesEntry<Value>, Value>>)
+
+		when:
+		String[] headerResults = provider.getHeaderElements(PvResult)
+
+		then:
+		headerResults == [
+			"uuid",
+			"inputModel",
+			"p",
+			"q",
+			"time"
+		] as String[]
+
+		when:
+		provider.getHeaderElements(WecResult)
+
+		then:
+		ProcessorProviderException exception = thrown(ProcessorProviderException)
+		exception.message == "Error during determination of header elements for entity class 'WecResult'."
+	}
+
+	def "A ProcessorProvider should return the header elements for a time series key known by one of its processors and do nothing otherwise"() {
+		given:
+		TimeSeriesProcessorKey availableKey = new TimeSeriesProcessorKey(IndividualTimeSeries, TimeBasedValue, EnergyPriceValue)
+		Map<TimeSeriesProcessorKey, TimeSeriesProcessor<TimeSeries<TimeSeriesEntry<Value>, Value>, TimeSeriesEntry<Value>, Value>> timeSeriesProcessors = new HashMap<>()
+		timeSeriesProcessors.put(availableKey, new TimeSeriesProcessor<>(IndividualTimeSeries, TimeBasedValue, EnergyPriceValue))
+		ProcessorProvider provider = new ProcessorProvider([], timeSeriesProcessors)
+
+		when:
+		String[] headerResults = provider.getHeaderElements(availableKey)
+
+		then:
+		headerResults == [
+			"uuid",
+			"price",
+			"time"
+		] as String[]
+
+		when:
+		provider.getHeaderElements(new TimeSeriesProcessorKey(IndividualTimeSeries, TimeBasedValue, IntValue))
+
+		then:
+		ProcessorProviderException exception = thrown(ProcessorProviderException)
+		exception.message == "Error during determination of header elements for time series combination 'TimeSeriesProcessorKey{timeSeriesClass=class edu.ie3.datamodel.models.timeseries.individual.IndividualTimeSeries, entryClass=class edu.ie3.datamodel.models.timeseries.individual.TimeBasedValue, valueClass=class edu.ie3.datamodel.models.timeseries.IntValue}'."
+	}
+
+	def "A ProcessorProvider should process an entity known by its underlying processors correctly and do nothing otherwise"() {
+		given:
+		ProcessorProvider provider = new ProcessorProvider([
+			new ResultEntityProcessor(PvResult),
+			new ResultEntityProcessor(EvResult)
+		], [] as Map<TimeSeriesProcessorKey, TimeSeriesProcessor<TimeSeries<TimeSeriesEntry<Value>, Value>, TimeSeriesEntry<Value>, Value>>)
+
+		Map expectedMap = ["uuid"      : "22bea5fc-2cb2-4c61-beb9-b476e0107f52",
+			"inputModel": "22bea5fc-2cb2-4c61-beb9-b476e0107f52",
+			"p"         : "0.01",
+			"q"         : "0.01",
+			"time"      : "2020-01-30T17:26:44Z[UTC]"]
+
+		when:
+		UUID uuid = UUID.fromString("22bea5fc-2cb2-4c61-beb9-b476e0107f52")
+		UUID inputModel = UUID.fromString("22bea5fc-2cb2-4c61-beb9-b476e0107f52")
+		Quantity<Power> p = Quantities.getQuantity(10, StandardUnits.ACTIVE_POWER_IN)
+		Quantity<Power> q = Quantities.getQuantity(10, StandardUnits.REACTIVE_POWER_IN)
+		PvResult pvResult = new PvResult(uuid, TimeUtil.withDefaults.toZonedDateTime("2020-01-30 17:26:44"), inputModel, p, q)
+
+		and:
+		Optional processorResult = provider.handleEntity(pvResult)
+
+		then:
+		processorResult.present
+		Map resultMap = processorResult.get()
+		resultMap.size() == 5
+		resultMap == expectedMap
+
+		when:
+		Optional result = provider.handleEntity(new WecResult(uuid, TimeUtil.withDefaults.toZonedDateTime("2020-01-30 17:26:44"), inputModel, p, q))
+
+		then:
+		!result.present
+	}
+
+	def "A ProcessorProvider returns an empty Optional, if none of the assigned processors is able to handle a time series"() {
+		given:
+		TimeSeriesProcessorKey key = new TimeSeriesProcessorKey(IndividualTimeSeries, TimeBasedValue, EnergyPriceValue)
+		TimeSeriesProcessor<IndividualTimeSeries, TimeBasedValue, EnergyPriceValue> processor = new TimeSeriesProcessor<>(IndividualTimeSeries, TimeBasedValue, EnergyPriceValue)
+		Map<TimeSeriesProcessorKey, TimeSeriesProcessor> timeSeriesProcessorMap = new HashMap<>()
+		timeSeriesProcessorMap.put(key, processor)
+		ProcessorProvider provider = new ProcessorProvider([], timeSeriesProcessorMap)
+
+		when:
+		Optional<Set<LinkedHashMap<String, String>>> actual = provider.handleTimeSeries(individualIntTimeSeries)
+
+		then:
+		!actual.present
+	}
+
+	def "A ProcessorProvider handles a time series correctly"() {
+		given:
+		TimeSeriesProcessorKey key = new TimeSeriesProcessorKey(IndividualTimeSeries, TimeBasedValue, EnergyPriceValue)
+		TimeSeriesProcessor<IndividualTimeSeries, TimeBasedValue, EnergyPriceValue> processor = new TimeSeriesProcessor<>(IndividualTimeSeries, TimeBasedValue, EnergyPriceValue)
+		Map<TimeSeriesProcessorKey, TimeSeriesProcessor> timeSeriesProcessorMap = new HashMap<>()
+		timeSeriesProcessorMap.put(key, processor)
+		ProcessorProvider provider = new ProcessorProvider([], timeSeriesProcessorMap)
+
+		when:
+		Optional<Set<LinkedHashMap<String, String>>> actual = provider.handleTimeSeries(individualEnergyPriceTimeSeries)
+
+		then:
+		actual.present
+		actual.get() == individualEnergyPriceTimeSeriesProcessed
+	}
 }