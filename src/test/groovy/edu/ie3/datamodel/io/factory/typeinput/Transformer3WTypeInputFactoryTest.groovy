/*
 * © 2021. TU Dortmund University,
 * Institute of Energy Systems, Energy Efficiency and Energy Economics,
 * Research group Distribution grid planning and operation
 */
package edu.ie3.datamodel.io.factory.typeinput

<<<<<<< HEAD
=======
import edu.ie3.datamodel.exceptions.FactoryException
>>>>>>> 8192a49f
import edu.ie3.datamodel.utils.Try
import edu.ie3.test.helper.FactoryTestHelper
import edu.ie3.datamodel.io.factory.SimpleEntityData
import edu.ie3.datamodel.models.StandardUnits
import edu.ie3.datamodel.models.input.connector.type.Transformer3WTypeInput
import spock.lang.Specification

class Transformer3WTypeInputFactoryTest extends Specification implements FactoryTestHelper {

  def "A Transformer3WTypeInputFactory should contain exactly the expected class for parsing"() {
    given:
    def typeInputFactory = new Transformer3WTypeInputFactory()
    def expectedClasses = [Transformer3WTypeInput]

    expect:
    typeInputFactory.supportedClasses == Arrays.asList(expectedClasses.toArray())
  }

  def "A Transformer3WTypeInputFactory should parse a valid Transformer2WTypeInput correctly"() {
    given: "a system participant input type factory and model data"
    def typeInputFactory = new Transformer3WTypeInputFactory()
    Map<String, String> parameter = [
      "uuid":	    "91ec3bcf-1777-4d38-af67-0bf7c9fa73c7",
      "id":   	"blablub",
      "srateda":	"3",
      "sratedb":	"4",
      "sratedc":	"5",
      "vrateda":	"6",
      "vratedb":	"7",
      "vratedc":	"8",
      "rsca":	    "9",
      "rscb":	    "10",
      "rscc":	    "11",
      "xsca":	    "12",
      "xscb":	    "13",
      "xscc":	    "14",
      "gm":	    "15",
      "bm":	    "16",
      "dv":   	"17",
      "dphi":	    "18",
      "tapneutr":	"19",
      "tapmin":	"20",
      "tapmax":	"21"
    ]
    def typeInputClass = Transformer3WTypeInput

    when:
<<<<<<< HEAD
    Try<Transformer3WTypeInput> typeInput = typeInputFactory.get(new SimpleEntityData(parameter, typeInputClass))
=======
    Try<Transformer3WTypeInput, FactoryException> typeInput = typeInputFactory.get(new SimpleEntityData(parameter, typeInputClass))
>>>>>>> 8192a49f

    then:
    typeInput.success
    typeInput.data().getClass() == typeInputClass

    typeInput.data().with {
      assert uuid == UUID.fromString(parameter["uuid"])
      assert id == parameter["id"]
      assert sRatedA == getQuant(parameter["srateda"], StandardUnits.S_RATED)
      assert sRatedB == getQuant(parameter["sratedb"], StandardUnits.S_RATED)
      assert sRatedC == getQuant(parameter["sratedc"], StandardUnits.S_RATED)
      assert vRatedA == getQuant(parameter["vrateda"], StandardUnits.RATED_VOLTAGE_MAGNITUDE)
      assert vRatedB == getQuant(parameter["vratedb"], StandardUnits.RATED_VOLTAGE_MAGNITUDE)
      assert vRatedC == getQuant(parameter["vratedc"], StandardUnits.RATED_VOLTAGE_MAGNITUDE)
      assert rScA == getQuant(parameter["rsca"], StandardUnits.RESISTANCE)
      assert rScB == getQuant(parameter["rscb"], StandardUnits.RESISTANCE)
      assert rScC == getQuant(parameter["rscc"], StandardUnits.RESISTANCE)
      assert xScA == getQuant(parameter["xsca"], StandardUnits.REACTANCE)
      assert xScB == getQuant(parameter["xscb"], StandardUnits.REACTANCE)
      assert xScC == getQuant(parameter["xscc"], StandardUnits.REACTANCE)
      assert gM == getQuant(parameter["gm"], StandardUnits.CONDUCTANCE)
      assert bM == getQuant(parameter["bm"], StandardUnits.SUSCEPTANCE)
      assert dV == getQuant(parameter["dv"], StandardUnits.DV_TAP)
      assert dPhi == getQuant(parameter["dphi"], StandardUnits.DPHI_TAP)
      assert tapNeutr == Integer.parseInt(parameter["tapneutr"])
      assert tapMin == Integer.parseInt(parameter["tapmin"])
      assert tapMax == Integer.parseInt(parameter["tapmax"])
    }
  }
}<|MERGE_RESOLUTION|>--- conflicted
+++ resolved
@@ -5,10 +5,7 @@
  */
 package edu.ie3.datamodel.io.factory.typeinput
 
-<<<<<<< HEAD
-=======
 import edu.ie3.datamodel.exceptions.FactoryException
->>>>>>> 8192a49f
 import edu.ie3.datamodel.utils.Try
 import edu.ie3.test.helper.FactoryTestHelper
 import edu.ie3.datamodel.io.factory.SimpleEntityData
@@ -56,11 +53,7 @@
     def typeInputClass = Transformer3WTypeInput
 
     when:
-<<<<<<< HEAD
-    Try<Transformer3WTypeInput> typeInput = typeInputFactory.get(new SimpleEntityData(parameter, typeInputClass))
-=======
     Try<Transformer3WTypeInput, FactoryException> typeInput = typeInputFactory.get(new SimpleEntityData(parameter, typeInputClass))
->>>>>>> 8192a49f
 
     then:
     typeInput.success
