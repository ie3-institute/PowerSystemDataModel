--- conflicted
+++ resolved
@@ -35,11 +35,7 @@
     ]
 
     when:
-<<<<<<< HEAD
-    Try<SwitchResult> result = resultFactory.get(new SimpleEntityData(parameter, SwitchResult))
-=======
     Try<SwitchResult, FactoryException> result = resultFactory.get(new SimpleEntityData(parameter, SwitchResult))
->>>>>>> 8192a49f
 
     then:
     result.success
