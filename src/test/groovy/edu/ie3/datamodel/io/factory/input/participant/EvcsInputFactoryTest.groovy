--- conflicted
+++ resolved
@@ -57,11 +57,7 @@
     def operatorInput = Mock(OperatorInput)
 
     when:
-<<<<<<< HEAD
-    Try<EvcsInput> input = inputFactory.get(
-=======
     Try<EvcsInput, FactoryException> input = inputFactory.get(
->>>>>>> 8192a49f
         new NodeAssetInputEntityData(parameter, inputClass, operatorInput, nodeInput))
 
     then:
@@ -110,20 +106,12 @@
     def operatorInput = Mock(OperatorInput)
 
     when:
-<<<<<<< HEAD
-    Try<EvcsInput> input = inputFactory.get(
-=======
     Try<EvcsInput, FactoryException> input = inputFactory.get(
->>>>>>> 8192a49f
         new NodeAssetInputEntityData(parameter, inputClass, operatorInput, nodeInput))
 
     then:
     input.failure
-<<<<<<< HEAD
-    input.exception().message == "Exception while trying to parse field \"type\" with supposed int value \"-- invalid --\""
-=======
     input.exception().cause.message == "Exception while trying to parse field \"type\" with supposed int value \"-- invalid --\""
->>>>>>> 8192a49f
   }
 
   def "A EvcsInputFactory should fail when passing an invalid EvcsLocationType"() {
@@ -146,19 +134,11 @@
     def operatorInput = Mock(OperatorInput)
 
     when:
-<<<<<<< HEAD
-    Try<EvcsInput> input = inputFactory.get(
-=======
     Try<EvcsInput, FactoryException> input = inputFactory.get(
->>>>>>> 8192a49f
         new NodeAssetInputEntityData(parameter, inputClass, operatorInput, nodeInput))
 
     then:
     input.failure
-<<<<<<< HEAD
-    input.exception().message == "Exception while trying to parse field \"locationtype\" with supposed int value \"-- invalid --\""
-=======
     input.exception().cause.message == "Exception while trying to parse field \"locationtype\" with supposed int value \"-- invalid --\""
->>>>>>> 8192a49f
   }
 }