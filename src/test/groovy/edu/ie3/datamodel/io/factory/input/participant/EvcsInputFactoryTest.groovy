--- conflicted
+++ resolved
@@ -5,8 +5,6 @@
  */
 package edu.ie3.datamodel.io.factory.input.participant
 
-import edu.ie3.datamodel.exceptions.FactoryException
-import edu.ie3.datamodel.io.factory.FactoryData
 import edu.ie3.datamodel.io.factory.input.NodeAssetInputEntityData
 import edu.ie3.datamodel.models.input.NodeInput
 import edu.ie3.datamodel.models.input.OperatorInput
@@ -14,11 +12,7 @@
 import edu.ie3.datamodel.models.input.system.characteristic.CharacteristicPoint
 import edu.ie3.datamodel.models.input.system.type.chargingpoint.ChargingPointTypeUtils
 import edu.ie3.datamodel.models.input.system.type.evcslocation.EvcsLocationType
-<<<<<<< HEAD
-import edu.ie3.datamodel.utils.options.Try
-=======
 import edu.ie3.datamodel.utils.Try
->>>>>>> 6c1828db
 import edu.ie3.test.helper.FactoryTestHelper
 import edu.ie3.util.quantities.PowerSystemUnits
 import spock.lang.Specification
@@ -62,15 +56,6 @@
     def operatorInput = Mock(OperatorInput)
 
     when:
-<<<<<<< HEAD
-    Try<EvcsInput, FactoryException> input = inputFactory.get(
-        new NodeAssetInputEntityData(new FactoryData.MapWithRowIndex("-1", parameter), inputClass, operatorInput, nodeInput))
-
-    then:
-    input.success
-    input.data.getClass() == inputClass
-    input.data.with {
-=======
     Try<EvcsInput> input = inputFactory.get(
         new NodeAssetInputEntityData(parameter, inputClass, operatorInput, nodeInput))
 
@@ -78,7 +63,6 @@
     input.success
     input.data().getClass() == inputClass
     input.data().with {
->>>>>>> 6c1828db
       assert uuid == UUID.fromString(parameter["uuid"])
       assert operationTime.startDate.present
       assert operationTime.startDate.get() == ZonedDateTime.parse(parameter["operatesfrom"])
@@ -121,21 +105,12 @@
     def operatorInput = Mock(OperatorInput)
 
     when:
-<<<<<<< HEAD
-    Try<EvcsInput, FactoryException> input = inputFactory.get(
-        new NodeAssetInputEntityData(new FactoryData.MapWithRowIndex("-1", parameter), inputClass, operatorInput, nodeInput))
-
-    then:
-    input.failure
-    input.exception.cause.message == "Exception while trying to parse field \"type\" with supposed int value \"-- invalid --\""
-=======
     Try<EvcsInput> input = inputFactory.get(
         new NodeAssetInputEntityData(parameter, inputClass, operatorInput, nodeInput))
 
     then:
     input.failure
     input.exception().message == "Exception while trying to parse field \"type\" with supposed int value \"-- invalid --\""
->>>>>>> 6c1828db
   }
 
   def "A EvcsInputFactory should fail when passing an invalid EvcsLocationType"() {
@@ -158,20 +133,11 @@
     def operatorInput = Mock(OperatorInput)
 
     when:
-<<<<<<< HEAD
-    Try<EvcsInput, FactoryException> input = inputFactory.get(
-        new NodeAssetInputEntityData(new FactoryData.MapWithRowIndex("-1", parameter), inputClass, operatorInput, nodeInput))
-
-    then:
-    input.failure
-    input.exception.cause.message == "Exception while trying to parse field \"locationtype\" with supposed int value \"-- invalid --\""
-=======
     Try<EvcsInput> input = inputFactory.get(
         new NodeAssetInputEntityData(parameter, inputClass, operatorInput, nodeInput))
 
     then:
     input.failure
     input.exception().message == "Exception while trying to parse field \"locationtype\" with supposed int value \"-- invalid --\""
->>>>>>> 6c1828db
   }
 }