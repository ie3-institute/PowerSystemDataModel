--- conflicted
+++ resolved
@@ -5,18 +5,12 @@
  */
 package edu.ie3.datamodel.io.factory.result
 
-import edu.ie3.datamodel.exceptions.FactoryException
-import edu.ie3.datamodel.io.factory.FactoryData
 import edu.ie3.datamodel.io.factory.SimpleEntityData
 import edu.ie3.datamodel.models.StandardUnits
 import edu.ie3.datamodel.models.result.thermal.CylindricalStorageResult
 import edu.ie3.datamodel.models.result.thermal.ThermalHouseResult
 import edu.ie3.datamodel.models.result.thermal.ThermalUnitResult
-<<<<<<< HEAD
-import edu.ie3.datamodel.utils.options.Try
-=======
 import edu.ie3.datamodel.utils.Try
->>>>>>> 6c1828db
 import edu.ie3.test.helper.FactoryTestHelper
 import spock.lang.Specification
 import tech.units.indriya.quantity.Quantities
@@ -46,21 +40,12 @@
       "fillLevel" : "20"
     ]
     when:
-<<<<<<< HEAD
-    Try<? extends ThermalUnitResult, FactoryException> result = resultFactory.get(new SimpleEntityData(new FactoryData.MapWithRowIndex("-1", parameter), CylindricalStorageResult))
-
-    then:
-    result.success
-    result.data.getClass() == CylindricalStorageResult
-    ((CylindricalStorageResult) result.data).with {
-=======
     Try<? extends ThermalUnitResult> result = resultFactory.get(new SimpleEntityData(parameter, CylindricalStorageResult))
 
     then:
     result.success
     result.data().getClass() == CylindricalStorageResult
     ((CylindricalStorageResult) result.data()).with {
->>>>>>> 6c1828db
       assert time == TIME_UTIL.toZonedDateTime(parameter.get("time"))
       assert inputModel == UUID.fromString(parameter.get("inputModel"))
       assert qDot == Quantities.getQuantity(Double.parseDouble(parameter.get("qDot")), StandardUnits.HEAT_DEMAND)
@@ -79,21 +64,12 @@
       "indoorTemperature": "21"
     ]
     when:
-<<<<<<< HEAD
-    Try<? extends ThermalUnitResult, FactoryException> result = resultFactory.get(new SimpleEntityData(new FactoryData.MapWithRowIndex("-1", parameter), ThermalHouseResult))
-
-    then:
-    result.success
-    result.data.getClass() == ThermalHouseResult
-    ((ThermalHouseResult) result.data).with {
-=======
     Try<? extends ThermalUnitResult> result = resultFactory.get(new SimpleEntityData(parameter, ThermalHouseResult))
 
     then:
     result.success
     result.data().getClass() == ThermalHouseResult
     ((ThermalHouseResult) result.data()).with {
->>>>>>> 6c1828db
       assert time == TIME_UTIL.toZonedDateTime(parameter.get("time"))
       assert inputModel == UUID.fromString(parameter.get("inputModel"))
       assert qDot == Quantities.getQuantity(Double.parseDouble(parameter.get("qDot")), StandardUnits.HEAT_DEMAND)
