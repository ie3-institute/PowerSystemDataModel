/*
 * © 2021. TU Dortmund University,
 * Institute of Energy Systems, Energy Efficiency and Energy Economics,
 * Research group Distribution grid planning and operation
 */
package edu.ie3.datamodel.io.factory.typeinput

import edu.ie3.datamodel.exceptions.FactoryException
import edu.ie3.datamodel.io.factory.SimpleEntityData
import edu.ie3.datamodel.models.StandardUnits
import edu.ie3.datamodel.models.input.connector.type.Transformer2WTypeInput
import edu.ie3.datamodel.utils.Try
import edu.ie3.test.helper.FactoryTestHelper
import spock.lang.Specification

class Transformer2WTypeInputFactoryTest extends Specification implements FactoryTestHelper {

  def "A Transformer2WTypeInputFactory should contain exactly the expected class for parsing"() {
    given:
    def typeInputFactory = new Transformer2WTypeInputFactory()
    def expectedClasses = [Transformer2WTypeInput]

    expect:
    typeInputFactory.supportedClasses == Arrays.asList(expectedClasses.toArray())
  }

  def "A Transformer2WTypeInputFactory should parse a valid Transformer2WTypeInput correctly"() {
    given: "a system participant input type factory and model data"
    def typeInputFactory = new Transformer2WTypeInputFactory()
    Map<String, String> parameter = [
      "uuid":     "91ec3bcf-1777-4d38-af67-0bf7c9fa73c7",
      "id":       "blablub",
      "rsc":      "3",
      "xsc":      "4",
      "srated":   "5",
      "vrateda":  "6",
      "vratedb":  "7",
      "gm":       "8",
      "bm":       "9",
      "dv":       "10",
      "dphi":     "11",
      "tapside":  "1",
      "tapneutr": "12",
      "tapmin":   "13",
      "tapmax":   "14"
    ]
    def typeInputClass = Transformer2WTypeInput

    when:
<<<<<<< HEAD
    Try<Transformer2WTypeInput> typeInput = typeInputFactory.get(new SimpleEntityData(parameter, typeInputClass))
=======
    Try<Transformer2WTypeInput, FactoryException> typeInput = typeInputFactory.get(new SimpleEntityData(parameter, typeInputClass))
>>>>>>> 8192a49f

    then:
    typeInput.success
    typeInput.data().getClass() == typeInputClass

    typeInput.data().with {
      assert uuid == UUID.fromString(parameter["uuid"])
      assert id == parameter["id"]
      assert rSc == getQuant(parameter["rsc"], StandardUnits.RESISTANCE)
      assert xSc == getQuant(parameter["xsc"], StandardUnits.REACTANCE)
      assert sRated == getQuant(parameter["srated"], StandardUnits.S_RATED)
      assert vRatedA == getQuant(parameter["vrateda"], StandardUnits.RATED_VOLTAGE_MAGNITUDE)
      assert vRatedB == getQuant(parameter["vratedb"], StandardUnits.RATED_VOLTAGE_MAGNITUDE)
      assert gM == getQuant(parameter["gm"], StandardUnits.CONDUCTANCE)
      assert bM == getQuant(parameter["bm"], StandardUnits.SUSCEPTANCE)
      assert dV == getQuant(parameter["dv"], StandardUnits.DV_TAP)
      assert dPhi == getQuant(parameter["dphi"], StandardUnits.DPHI_TAP)
      assert tapSide == (parameter["tapside"].trim() == "1") || parameter["tapside"].trim() == "true"
      assert tapNeutr == Integer.parseInt(parameter["tapneutr"])
      assert tapMin == Integer.parseInt(parameter["tapmin"])
      assert tapMax == Integer.parseInt(parameter["tapmax"])
    }
  }
}<|MERGE_RESOLUTION|>--- conflicted
+++ resolved
@@ -47,11 +47,7 @@
     def typeInputClass = Transformer2WTypeInput
 
     when:
-<<<<<<< HEAD
-    Try<Transformer2WTypeInput> typeInput = typeInputFactory.get(new SimpleEntityData(parameter, typeInputClass))
-=======
     Try<Transformer2WTypeInput, FactoryException> typeInput = typeInputFactory.get(new SimpleEntityData(parameter, typeInputClass))
->>>>>>> 8192a49f
 
     then:
     typeInput.success
