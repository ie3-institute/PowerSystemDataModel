/*
 * © 2021. TU Dortmund University,
 * Institute of Energy Systems, Energy Efficiency and Energy Economics,
 * Research group Distribution grid planning and operation
 */
package edu.ie3.datamodel.io.factory.input

import edu.ie3.datamodel.exceptions.FactoryException
import edu.ie3.datamodel.models.StandardUnits
import edu.ie3.datamodel.models.input.NodeInput
import edu.ie3.datamodel.models.input.OperatorInput
import edu.ie3.datamodel.models.voltagelevels.GermanVoltageLevelUtils
import edu.ie3.datamodel.utils.Try
import edu.ie3.test.helper.FactoryTestHelper
import spock.lang.Specification
import tech.units.indriya.ComparableQuantity

import javax.measure.quantity.ElectricPotential
import java.time.ZonedDateTime

class NodeInputFactoryTest extends Specification implements FactoryTestHelper {
  def "A NodeInputFactory should contain exactly the expected class for parsing"() {
    given:
    def inputFactory = new NodeInputFactory()
    def expectedClasses = [NodeInput]

    expect:
    inputFactory.supportedClasses == Arrays.asList(expectedClasses.toArray())
  }

  def "A NodeInputFactory should parse a valid NodeInput correctly"() {
    given: "a system participant input type factory and model data"
    def inputFactory = new NodeInputFactory()
    Map<String, String> parameter = [
      "uuid"         : "91ec3bcf-1777-4d38-af67-0bf7c9fa73c7",
      "operatesfrom" : "2019-01-01T00:00:00+01:00[Europe/Berlin]",
      "operatesuntil": "",
      "id"           : "TestID",
      "vtarget"      : "2",
      "vrated"       : "3",
      "slack"        : "true",
      "geoposition"  : "{ \"type\": \"Point\", \"coordinates\": [7.411111, 51.492528] }",
      "voltlvl"      : "lv",
      "subnet"       : "7"
    ]
    def inputClass = NodeInput
    def operatorInput = Mock(OperatorInput)

    when:
<<<<<<< HEAD
    Try<NodeInput> input = inputFactory.get(new AssetInputEntityData(parameter, inputClass, operatorInput))
=======
    Try<NodeInput, FactoryException> input = inputFactory.get(new AssetInputEntityData(parameter, inputClass, operatorInput))
>>>>>>> 8192a49f

    then:
    input.success
    input.data().getClass() == inputClass
    ((NodeInput) input.data()).with {
      assert uuid == UUID.fromString(parameter["uuid"])
      assert operationTime.startDate.present
      assert operationTime.startDate.get() == ZonedDateTime.parse(parameter["operatesfrom"])
      assert !operationTime.endDate.present
      assert operator == operatorInput
      assert id == parameter["id"]
      assert vTarget == getQuant(parameter["vtarget"], StandardUnits.TARGET_VOLTAGE_MAGNITUDE)
      assert slack
      assert geoPosition == getGeometry(parameter["geoposition"])
      assert voltLvl == GermanVoltageLevelUtils.parse(parameter["voltlvl"], getQuant(parameter["vrated"], StandardUnits.RATED_VOLTAGE_MAGNITUDE) as ComparableQuantity<ElectricPotential>)
      assert subnet == Integer.parseInt(parameter["subnet"])
    }
  }
}<|MERGE_RESOLUTION|>--- conflicted
+++ resolved
@@ -47,11 +47,7 @@
     def operatorInput = Mock(OperatorInput)
 
     when:
-<<<<<<< HEAD
-    Try<NodeInput> input = inputFactory.get(new AssetInputEntityData(parameter, inputClass, operatorInput))
-=======
     Try<NodeInput, FactoryException> input = inputFactory.get(new AssetInputEntityData(parameter, inputClass, operatorInput))
->>>>>>> 8192a49f
 
     then:
     input.success
