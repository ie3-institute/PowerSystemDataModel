/*
 * © 2022. TU Dortmund University,
 * Institute of Energy Systems, Energy Efficiency and Energy Economics,
 * Research group Distribution grid planning and operation
 */
package edu.ie3.datamodel.io.factory.result

<<<<<<< HEAD
import edu.ie3.datamodel.exceptions.FactoryException
import edu.ie3.datamodel.io.factory.FactoryData
import edu.ie3.datamodel.io.factory.SimpleEntityData
import edu.ie3.datamodel.models.StandardUnits
import edu.ie3.datamodel.models.result.system.FlexOptionsResult
import edu.ie3.datamodel.utils.options.Try
=======
import edu.ie3.datamodel.io.factory.SimpleEntityData
import edu.ie3.datamodel.models.StandardUnits
import edu.ie3.datamodel.models.result.system.FlexOptionsResult
import edu.ie3.datamodel.utils.Try
>>>>>>> 6c1828db
import edu.ie3.test.helper.FactoryTestHelper
import spock.lang.Specification

class FlexOptionsResultFactoryTest extends Specification implements FactoryTestHelper {

  def "A FlexOptionsResultFactory should contain all expected classes for parsing"() {
    given:
    def resultFactory = new FlexOptionsResultFactory()
    def expectedClasses = [FlexOptionsResult]

    expect:
    resultFactory.supportedClasses == Arrays.asList(expectedClasses.toArray())
  }

  def "A FlexOptionsResultFactory should parse a FlexOptionsResult correctly"() {
    given: "a system participant factory and model data"
    def resultFactory = new FlexOptionsResultFactory()
    Map<String, String> parameter = [
      "time"      : "2020-01-30 17:26:44",
      "inputModel": "91ec3bcf-1897-4d38-af67-0bf7c9fa73c7",
      "pref"      : "2",
      "pmin"      : "-1",
      "pmax"      : "10",
    ]

    when:
<<<<<<< HEAD
    Try<? extends FlexOptionsResult, FactoryException> result = resultFactory.get(new SimpleEntityData(new FactoryData.MapWithRowIndex("-1", parameter), FlexOptionsResult))

    then:
    result.success
    result.data.getClass() == FlexOptionsResult
    ((FlexOptionsResult) result.data).with {
=======
    Try<? extends FlexOptionsResult> result = resultFactory.get(new SimpleEntityData(parameter, FlexOptionsResult))

    then:
    result.success
    result.data().getClass() == FlexOptionsResult
    ((FlexOptionsResult) result.data()).with {
>>>>>>> 6c1828db
      assert pRef == getQuant(parameter["pref"], StandardUnits.ACTIVE_POWER_RESULT)
      assert pMin == getQuant(parameter["pmin"], StandardUnits.ACTIVE_POWER_RESULT)
      assert pMax == getQuant(parameter["pmax"], StandardUnits.ACTIVE_POWER_RESULT)
      assert time == TIME_UTIL.toZonedDateTime(parameter["time"])
      assert inputModel == UUID.fromString(parameter["inputModel"])
    }
  }

  def "A FlexOptionsResultFactory should throw an exception on invalid or incomplete data"() {
    given: "a system participant factory and model data"
    def resultFactory = new FlexOptionsResultFactory()
    Map<String, String> parameter = [
      "time"      : "2020-01-30 17:26:44",
      "inputModel": "91ec3bcf-1897-4d38-af67-0bf7c9fa73c7",
      "pref"      : "2",
      "pmin"      : "-1",
    ]

    when:
<<<<<<< HEAD
    Try<FlexOptionsResult, FactoryException> input = resultFactory.get(new SimpleEntityData(new FactoryData.MapWithRowIndex("-1", parameter), FlexOptionsResult))

    then:
    input.failure
    input.exception.cause.message == "The provided fields [inputModel, pmin, pref, time] with data \n" +
=======
    Try<FlexOptionsResult> input = resultFactory.get(new SimpleEntityData(parameter, FlexOptionsResult))

    then:
    input.failure
    input.exception().message == "The provided fields [inputModel, pmin, pref, time] with data \n" +
>>>>>>> 6c1828db
        "{inputModel -> 91ec3bcf-1897-4d38-af67-0bf7c9fa73c7,\n" +
        "pmin -> -1,\n" +
        "pref -> 2,\n" +
        "time -> 2020-01-30 17:26:44} are invalid for instance of FlexOptionsResult. \n" +
        "The following fields (without complex objects e.g. nodes, operators, ...) to be passed to a constructor of 'FlexOptionsResult' are possible (NOT case-sensitive!):\n" +
        "0: [inputModel, pmax, pmin, pref, time]\n" +
        "1: [inputModel, pmax, pmin, pref, time, uuid]\n"
  }
}<|MERGE_RESOLUTION|>--- conflicted
+++ resolved
@@ -5,19 +5,10 @@
  */
 package edu.ie3.datamodel.io.factory.result
 
-<<<<<<< HEAD
-import edu.ie3.datamodel.exceptions.FactoryException
-import edu.ie3.datamodel.io.factory.FactoryData
-import edu.ie3.datamodel.io.factory.SimpleEntityData
-import edu.ie3.datamodel.models.StandardUnits
-import edu.ie3.datamodel.models.result.system.FlexOptionsResult
-import edu.ie3.datamodel.utils.options.Try
-=======
 import edu.ie3.datamodel.io.factory.SimpleEntityData
 import edu.ie3.datamodel.models.StandardUnits
 import edu.ie3.datamodel.models.result.system.FlexOptionsResult
 import edu.ie3.datamodel.utils.Try
->>>>>>> 6c1828db
 import edu.ie3.test.helper.FactoryTestHelper
 import spock.lang.Specification
 
@@ -44,21 +35,12 @@
     ]
 
     when:
-<<<<<<< HEAD
-    Try<? extends FlexOptionsResult, FactoryException> result = resultFactory.get(new SimpleEntityData(new FactoryData.MapWithRowIndex("-1", parameter), FlexOptionsResult))
-
-    then:
-    result.success
-    result.data.getClass() == FlexOptionsResult
-    ((FlexOptionsResult) result.data).with {
-=======
     Try<? extends FlexOptionsResult> result = resultFactory.get(new SimpleEntityData(parameter, FlexOptionsResult))
 
     then:
     result.success
     result.data().getClass() == FlexOptionsResult
     ((FlexOptionsResult) result.data()).with {
->>>>>>> 6c1828db
       assert pRef == getQuant(parameter["pref"], StandardUnits.ACTIVE_POWER_RESULT)
       assert pMin == getQuant(parameter["pmin"], StandardUnits.ACTIVE_POWER_RESULT)
       assert pMax == getQuant(parameter["pmax"], StandardUnits.ACTIVE_POWER_RESULT)
@@ -78,19 +60,11 @@
     ]
 
     when:
-<<<<<<< HEAD
-    Try<FlexOptionsResult, FactoryException> input = resultFactory.get(new SimpleEntityData(new FactoryData.MapWithRowIndex("-1", parameter), FlexOptionsResult))
-
-    then:
-    input.failure
-    input.exception.cause.message == "The provided fields [inputModel, pmin, pref, time] with data \n" +
-=======
     Try<FlexOptionsResult> input = resultFactory.get(new SimpleEntityData(parameter, FlexOptionsResult))
 
     then:
     input.failure
     input.exception().message == "The provided fields [inputModel, pmin, pref, time] with data \n" +
->>>>>>> 6c1828db
         "{inputModel -> 91ec3bcf-1897-4d38-af67-0bf7c9fa73c7,\n" +
         "pmin -> -1,\n" +
         "pref -> 2,\n" +
