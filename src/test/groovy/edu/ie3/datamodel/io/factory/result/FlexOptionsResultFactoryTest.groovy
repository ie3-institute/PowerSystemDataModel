/*
 * © 2022. TU Dortmund University,
 * Institute of Energy Systems, Energy Efficiency and Energy Economics,
 * Research group Distribution grid planning and operation
 */
package edu.ie3.datamodel.io.factory.result

import edu.ie3.datamodel.exceptions.FactoryException
import edu.ie3.datamodel.io.factory.EntityData
import edu.ie3.datamodel.models.StandardUnits
import edu.ie3.datamodel.models.result.system.FlexOptionsResult
import edu.ie3.datamodel.utils.Try
import edu.ie3.test.helper.FactoryTestHelper
import spock.lang.Specification

class FlexOptionsResultFactoryTest extends Specification implements FactoryTestHelper {

  def "A FlexOptionsResultFactory should contain all expected classes for parsing"() {
    given:
    def resultFactory = new FlexOptionsResultFactory()
    def expectedClasses = [FlexOptionsResult]

    expect:
    resultFactory.supportedClasses == Arrays.asList(expectedClasses.toArray())
  }

  def "A FlexOptionsResultFactory should parse a FlexOptionsResult correctly"() {
    given: "a system participant factory and model data"
    def resultFactory = new FlexOptionsResultFactory()
    Map<String, String> parameter = [
      "time"      : "2020-01-30 17:26:44",
      "inputModel": "91ec3bcf-1897-4d38-af67-0bf7c9fa73c7",
      "pref"      : "2",
      "pmin"      : "-1",
      "pmax"      : "10",
    ]

    when:
    Try<? extends FlexOptionsResult, FactoryException> result = resultFactory.get(new EntityData(parameter, FlexOptionsResult))

    then:
    result.success
    result.data.get().getClass() == FlexOptionsResult
    ((FlexOptionsResult) result.data.get()).with {
      assert pRef == getQuant(parameter["pref"], StandardUnits.ACTIVE_POWER_RESULT)
      assert pMin == getQuant(parameter["pmin"], StandardUnits.ACTIVE_POWER_RESULT)
      assert pMax == getQuant(parameter["pmax"], StandardUnits.ACTIVE_POWER_RESULT)
      assert time == TIME_UTIL.toZonedDateTime(parameter["time"])
      assert inputModel == UUID.fromString(parameter["inputModel"])
    }
  }

  def "A FlexOptionsResultFactory should throw an exception on invalid or incomplete data"() {
    given: "a system participant factory and model data"
    def resultFactory = new FlexOptionsResultFactory()
    def actualFields = FlexOptionsResultFactory.newSet("time", "input_model", "p_ref", "p_min")

    when:
<<<<<<< HEAD
    Try<FlexOptionsResult, FactoryException> input = resultFactory.get(new EntityData(parameter, FlexOptionsResult))
=======
    Try<Void, FactoryException> input = resultFactory.validate(actualFields, FlexOptionsResult)
>>>>>>> 7584fbc1

    then:
    input.failure
    input.exception.get().message == "The provided fields [input_model, p_min, p_ref, time] are invalid for instance of 'FlexOptionsResult'. \n" +
        "The following fields (without complex objects e.g. nodes, operators, ...) to be passed to a constructor of 'FlexOptionsResult' are possible (NOT case-sensitive!):\n" +
        "0: [inputModel, pMax, pMin, pRef, time] or [input_model, p_max, p_min, p_ref, time]\n" +
        "1: [inputModel, pMax, pMin, pRef, time, uuid] or [input_model, p_max, p_min, p_ref, time, uuid]\n"
  }
}<|MERGE_RESOLUTION|>--- conflicted
+++ resolved
@@ -56,11 +56,7 @@
     def actualFields = FlexOptionsResultFactory.newSet("time", "input_model", "p_ref", "p_min")
 
     when:
-<<<<<<< HEAD
-    Try<FlexOptionsResult, FactoryException> input = resultFactory.get(new EntityData(parameter, FlexOptionsResult))
-=======
     Try<Void, FactoryException> input = resultFactory.validate(actualFields, FlexOptionsResult)
->>>>>>> 7584fbc1
 
     then:
     input.failure
