--- conflicted
+++ resolved
@@ -56,11 +56,7 @@
     def operatorInput = Mock(OperatorInput)
 
     when:
-<<<<<<< HEAD
-    Try<PvInput> input = inputFactory.get(
-=======
     Try<PvInput, FactoryException> input = inputFactory.get(
->>>>>>> 8192a49f
         new NodeAssetInputEntityData(parameter, inputClass, operatorInput, nodeInput))
 
     then:
