/*
 * © 2021. TU Dortmund University,
 * Institute of Energy Systems, Energy Efficiency and Energy Economics,
 * Research group Distribution grid planning and operation
 */
package edu.ie3.datamodel.io.factory.input

import edu.ie3.datamodel.models.OperationTime
import edu.ie3.datamodel.models.input.AssetInput
import edu.ie3.datamodel.models.input.OperatorInput
import edu.ie3.datamodel.utils.Try
import edu.ie3.test.helper.FactoryTestHelper
import org.apache.commons.lang3.NotImplementedException
import spock.lang.Specification

import java.time.ZonedDateTime

/**
 * Tests a minimal extension of {@link AssetInputEntityFactory}
 */
class AssetInputEntityFactoryTest extends Specification implements FactoryTestHelper {

  def "An AssetInputFactory should contain exactly the expected class for parsing"() {
    given:
    def inputFactory = new TestAssetInputFactory()
    def expectedClasses = [TestAssetInput]

    expect:
    inputFactory.supportedClasses == Arrays.asList(expectedClasses.toArray())
  }

  def "An AssetInputFactory should parse a valid operated AssetInput correctly (no operation time provided)"() {
    given: "a system participant input type factory and model data"
    def inputFactory = new TestAssetInputFactory()
    Map<String, String> parameter = [
      "uuid": "91ec3bcf-1777-4d38-af67-0bf7c9fa73c7",
      "id"  : "TestID"
    ]
    def inputClass = TestAssetInput
    def operatorInput = Mock(OperatorInput)

    when:
<<<<<<< HEAD
    Try<TestAssetInput> input = inputFactory.get(new AssetInputEntityData(parameter, inputClass, operatorInput))
=======
    Try<TestAssetInput, FactoryException> input = inputFactory.get(new AssetInputEntityData(parameter, inputClass, operatorInput))
>>>>>>> 8192a49f

    then:
    input.success
    input.data().getClass() == inputClass
    input.data().with {
      assert uuid == UUID.fromString(parameter["uuid"])
      assert operationTime == OperationTime.notLimited()
      assert operator == operatorInput
      assert id == parameter["id"]
    }
  }

  def "An AssetInputFactory should parse a valid operated AssetInput correctly (with nulls and empty strings)"() {
    given: "a system participant input type factory and model data"
    def inputFactory = new TestAssetInputFactory()
    Map<String, String> parameter = [
      "uuid": "91ec3bcf-1777-4d38-af67-0bf7c9fa73c7",
      "operatesfrom" : operatesfrom,
      "operatesuntil": operatesuntil,
      "id"  : "TestID"
    ]
    def inputClass = TestAssetInput
    def operatorInput = Mock(OperatorInput)

    when:
<<<<<<< HEAD
    Try<TestAssetInput> input = inputFactory.get(new AssetInputEntityData(parameter, inputClass, operatorInput))
=======
    Try<TestAssetInput, FactoryException> input = inputFactory.get(new AssetInputEntityData(parameter, inputClass, operatorInput))
>>>>>>> 8192a49f

    then:
    input.success
    input.data().getClass() == inputClass
    input.data().with {
      assert uuid == UUID.fromString(parameter["uuid"])
      assert operationTime == OperationTime.notLimited()
      assert operator == operatorInput
      assert id == parameter["id"]
    }

    where:
    operatesfrom	|  operatesuntil
    null		    |  null
    "" 				|  null
    null			|  ""
    "" 				|  ""
  }

  def "An AssetInputFactory should parse a valid operated AssetInput correctly (operation start time provided)"() {
    given: "a system participant input type factory and model data"
    def inputFactory = new TestAssetInputFactory()
    Map<String, String> parameter = [
      "uuid"         : "91ec3bcf-1777-4d38-af67-0bf7c9fa73c7",
      "operatesfrom" : "2019-01-01T00:00:00+01:00[Europe/Berlin]",
      "operatesuntil": "",
      "id"           : "TestID"
    ]
    def inputClass = TestAssetInput
    def operatorInput = Mock(OperatorInput)

    when:
<<<<<<< HEAD
    Try<TestAssetInput> input = inputFactory.get(new AssetInputEntityData(parameter, inputClass, operatorInput))
=======
    Try<TestAssetInput, FactoryException> input = inputFactory.get(new AssetInputEntityData(parameter, inputClass, operatorInput))
>>>>>>> 8192a49f

    then:
    input.success
    input.data().getClass() == inputClass
    input.data().with {
      assert uuid == UUID.fromString(parameter["uuid"])
      assert operationTime.startDate.present
      assert operationTime.startDate.get() == ZonedDateTime.parse(parameter["operatesfrom"])
      assert !operationTime.endDate.present
      assert operator == operatorInput
      assert id == parameter["id"]
    }
  }

  def "An AssetInputFactory should parse a valid operated AssetInput correctly (operation end time provided)"() {
    given: "a system participant input type factory and model data"
    def inputFactory = new TestAssetInputFactory()
    Map<String, String> parameter = [
      "uuid"         : "91ec3bcf-1777-4d38-af67-0bf7c9fa73c7",
      "operatesuntil": "2019-01-01T00:00:00+01:00[Europe/Berlin]",
      "id"           : "TestID"
    ]
    def inputClass = TestAssetInput
    def operatorInput = Mock(OperatorInput)

    when:
<<<<<<< HEAD
    Try<TestAssetInput> input = inputFactory.get(new AssetInputEntityData(parameter, inputClass, operatorInput))
=======
    Try<TestAssetInput, FactoryException> input = inputFactory.get(new AssetInputEntityData(parameter, inputClass, operatorInput))
>>>>>>> 8192a49f

    then:
    input.success
    input.data().getClass() == inputClass
    input.data().with {
      assert uuid == UUID.fromString(parameter["uuid"])
      assert !operationTime.startDate.present
      assert operationTime.endDate.present
      assert operationTime.endDate.get() == ZonedDateTime.parse(parameter["operatesuntil"])
      assert operator == operatorInput
      assert id == parameter["id"]
    }
  }

  def "An AssetInputFactory should parse a valid operated AssetInput correctly (operation start and end time provided)"() {
    given: "a system participant input type factory and model data"
    def inputFactory = new TestAssetInputFactory()
    Map<String, String> parameter = [
      "uuid"         : "91ec3bcf-1777-4d38-af67-0bf7c9fa73c7",
      "operatesfrom" : "2019-01-01T00:00:00+01:00[Europe/Berlin]",
      "operatesuntil": "2019-12-31T00:00:00+01:00[Europe/Berlin]",
      "id"           : "TestID"
    ]
    def inputClass = TestAssetInput
    def operatorInput = Mock(OperatorInput)

    when:
<<<<<<< HEAD
    Try<TestAssetInput> input = inputFactory.get(new AssetInputEntityData(parameter, inputClass, operatorInput))
=======
    Try<TestAssetInput, FactoryException> input = inputFactory.get(new AssetInputEntityData(parameter, inputClass, operatorInput))
>>>>>>> 8192a49f

    then:
    input.success
    input.data().getClass() == inputClass
    input.data().with {
      assert uuid == UUID.fromString(parameter["uuid"])
      assert operationTime.startDate.present
      assert operationTime.startDate.get() == ZonedDateTime.parse(parameter["operatesfrom"])
      assert operationTime.endDate.present
      assert operationTime.endDate.get() == ZonedDateTime.parse(parameter["operatesuntil"])
      assert operator == operatorInput
      assert id == parameter["id"]
    }
  }

  def "An AssetInputFactory should parse a valid operated, always on AssetInput correctly (no operation time provided)"() {
    given: "a system participant input type factory and model data"
    def inputFactory = new TestAssetInputFactory()
    Map<String, String> parameter = [
      "uuid": "91ec3bcf-1777-4d38-af67-0bf7c9fa73c7",
      "id"  : "TestID"
    ]
    def inputClass = TestAssetInput

    when:
<<<<<<< HEAD
    Try<TestAssetInput> input = inputFactory.get(new AssetInputEntityData(parameter, inputClass))
=======
    Try<TestAssetInput, FactoryException> input = inputFactory.get(new AssetInputEntityData(parameter, inputClass))
>>>>>>> 8192a49f

    then:
    input.success
    input.data().getClass() == inputClass
    input.data().with {
      assert uuid == UUID.fromString(parameter["uuid"])
      assert operationTime == OperationTime.notLimited()
      assert operator == OperatorInput.NO_OPERATOR_ASSIGNED
      assert id == parameter["id"]
    }
  }

  def "An AssetInputFactory should parse a valid AssetInput correctly (operation start time provided)"() {
    given: "a system participant input type factory and model data"
    def inputFactory = new TestAssetInputFactory()
    Map<String, String> parameter = [
      "uuid"        : "91ec3bcf-1777-4d38-af67-0bf7c9fa73c7",
      "operatesfrom": "2019-01-01T00:00:00+01:00[Europe/Berlin]",
      "id"          : "TestID"
    ]
    def inputClass = TestAssetInput

    when:
<<<<<<< HEAD
    Try<TestAssetInput> input = inputFactory.get(new AssetInputEntityData(parameter, inputClass))
=======
    Try<TestAssetInput, FactoryException> input = inputFactory.get(new AssetInputEntityData(parameter, inputClass))
>>>>>>> 8192a49f

    then:
    input.success
    input.data().getClass() == inputClass
    input.data().with {
      assert uuid == UUID.fromString(parameter["uuid"])
      assert operationTime.startDate.present
      assert operationTime.startDate.get() == ZonedDateTime.parse(parameter["operatesfrom"])
      assert !operationTime.endDate.present
      assert operator == OperatorInput.NO_OPERATOR_ASSIGNED
      assert id == parameter["id"]
    }
  }

  def "An AssetInputFactory should parse a valid AssetInput correctly (operation end time provided)"() {
    given: "a system participant input type factory and model data"
    def inputFactory = new TestAssetInputFactory()
    Map<String, String> parameter = [
      "uuid"         : "91ec3bcf-1777-4d38-af67-0bf7c9fa73c7",
      "operatesuntil": "2019-01-01T00:00:00+01:00[Europe/Berlin]",
      "id"           : "TestID"
    ]
    def inputClass = TestAssetInput

    when:
<<<<<<< HEAD
    Try<TestAssetInput> input = inputFactory.get(new AssetInputEntityData(parameter, inputClass))
=======
    Try<TestAssetInput, FactoryException> input = inputFactory.get(new AssetInputEntityData(parameter, inputClass))
>>>>>>> 8192a49f

    then:
    input.success
    input.data().getClass() == inputClass
    input.data().with {
      assert uuid == UUID.fromString(parameter["uuid"])
      assert !operationTime.startDate.present
      assert operationTime.endDate.present
      assert operationTime.endDate.get() == ZonedDateTime.parse(parameter["operatesuntil"])
      assert operator == OperatorInput.NO_OPERATOR_ASSIGNED
      assert id == parameter["id"]
    }
  }

  def "An AssetInputFactory should parse a valid AssetInput correctly (operation start and end time provided"() {
    given: "a system participant input type factory and model data"
    def inputFactory = new TestAssetInputFactory()
    Map<String, String> parameter = [
      "uuid"         : "91ec3bcf-1777-4d38-af67-0bf7c9fa73c7",
      "operatesfrom" : "2019-01-01T00:00:00+01:00[Europe/Berlin]",
      "operatesuntil": "2019-12-31T00:00:00+01:00[Europe/Berlin]",
      "id"           : "TestID"
    ]
    def inputClass = TestAssetInput

    when:
<<<<<<< HEAD
    Try<TestAssetInput> input = inputFactory.get(new AssetInputEntityData(parameter, inputClass))
=======
    Try<TestAssetInput, FactoryException> input = inputFactory.get(new AssetInputEntityData(parameter, inputClass))
>>>>>>> 8192a49f

    then:
    input.success
    input.data().getClass() == inputClass
    input.data().with {
      assert uuid == UUID.fromString(parameter["uuid"])
      assert operationTime.startDate.present
      assert operationTime.startDate.get() == ZonedDateTime.parse(parameter["operatesfrom"])
      assert operationTime.endDate.present
      assert operationTime.endDate.get() == ZonedDateTime.parse(parameter["operatesuntil"])
      assert operator == OperatorInput.NO_OPERATOR_ASSIGNED
      assert id == parameter["id"]
    }
  }

  def "An AssetInputFactory should throw an exception on invalid or incomplete data "() {
    given: "a system participant input type factory and model data"
    def inputFactory = new TestAssetInputFactory()
    Map<String, String> parameter = [
      "uuid"         : "91ec3bcf-1777-4d38-af67-0bf7c9fa73c7",
      "operatesfrom" : "2019-01-01T00:00:00+01:00[Europe/Berlin]",
      "operatesuntil": "2019-12-31T00:00:00+01:00[Europe/Berlin]"
    ]
    def inputClass = TestAssetInput

    when:
<<<<<<< HEAD
    Try<AssetInput> input =  inputFactory.get(new AssetInputEntityData(parameter, inputClass))

    then:
    input.failure
    input.exception().message ==
=======
    Try<AssetInput, FactoryException> input =  inputFactory.get(new AssetInputEntityData(parameter, inputClass))

    then:
    input.failure
    input.exception().cause.message ==
>>>>>>> 8192a49f
        "The provided fields [operatesfrom, operatesuntil, uuid] with data \n" +
        "{operatesfrom -> 2019-01-01T00:00:00+01:00[Europe/Berlin],\n" +
        "operatesuntil -> 2019-12-31T00:00:00+01:00[Europe/Berlin],\n" +
        "uuid -> 91ec3bcf-1777-4d38-af67-0bf7c9fa73c7} are invalid for instance of TestAssetInput. \n" +
        "The following fields (without complex objects e.g. nodes, operators, ...) to be passed to a constructor of 'TestAssetInput' are possible (NOT case-sensitive!):\n" +
        "0: [id, uuid]\n" +
        "1: [id, operatesfrom, uuid]\n" +
        "2: [id, operatesuntil, uuid]\n" +
        "3: [id, operatesfrom, operatesuntil, uuid]\n"
  }

  private static class TestAssetInput extends AssetInput {
    TestAssetInput(UUID uuid, String id, OperatorInput operator, OperationTime operationTime) {
      super(uuid, id, operator, operationTime)
    }

    @Override
    UniqueEntityBuilder copy() {
      throw new NotImplementedException(
      "Copying of " + this.getClass().simpleName + " entities is not supported yet!")
    }
  }

  private static class TestAssetInputFactory extends AssetInputEntityFactory<TestAssetInput, AssetInputEntityData> {
    TestAssetInputFactory() {
      super(TestAssetInput)
    }

    @Override
    protected String[] getAdditionalFields() {
      return new String[0]
    }

    @Override
    protected TestAssetInput buildModel(AssetInputEntityData data, UUID uuid, String id, OperatorInput operator, OperationTime operationTime) {
      return new TestAssetInput(uuid, id, operator, operationTime)
    }
  }
}<|MERGE_RESOLUTION|>--- conflicted
+++ resolved
@@ -5,6 +5,7 @@
  */
 package edu.ie3.datamodel.io.factory.input
 
+import edu.ie3.datamodel.exceptions.FactoryException
 import edu.ie3.datamodel.models.OperationTime
 import edu.ie3.datamodel.models.input.AssetInput
 import edu.ie3.datamodel.models.input.OperatorInput
@@ -40,11 +41,7 @@
     def operatorInput = Mock(OperatorInput)
 
     when:
-<<<<<<< HEAD
-    Try<TestAssetInput> input = inputFactory.get(new AssetInputEntityData(parameter, inputClass, operatorInput))
-=======
-    Try<TestAssetInput, FactoryException> input = inputFactory.get(new AssetInputEntityData(parameter, inputClass, operatorInput))
->>>>>>> 8192a49f
+    Try<TestAssetInput, FactoryException> input = inputFactory.get(new AssetInputEntityData(parameter, inputClass, operatorInput))
 
     then:
     input.success
@@ -70,11 +67,7 @@
     def operatorInput = Mock(OperatorInput)
 
     when:
-<<<<<<< HEAD
-    Try<TestAssetInput> input = inputFactory.get(new AssetInputEntityData(parameter, inputClass, operatorInput))
-=======
-    Try<TestAssetInput, FactoryException> input = inputFactory.get(new AssetInputEntityData(parameter, inputClass, operatorInput))
->>>>>>> 8192a49f
+    Try<TestAssetInput, FactoryException> input = inputFactory.get(new AssetInputEntityData(parameter, inputClass, operatorInput))
 
     then:
     input.success
@@ -107,11 +100,7 @@
     def operatorInput = Mock(OperatorInput)
 
     when:
-<<<<<<< HEAD
-    Try<TestAssetInput> input = inputFactory.get(new AssetInputEntityData(parameter, inputClass, operatorInput))
-=======
-    Try<TestAssetInput, FactoryException> input = inputFactory.get(new AssetInputEntityData(parameter, inputClass, operatorInput))
->>>>>>> 8192a49f
+    Try<TestAssetInput, FactoryException> input = inputFactory.get(new AssetInputEntityData(parameter, inputClass, operatorInput))
 
     then:
     input.success
@@ -138,11 +127,7 @@
     def operatorInput = Mock(OperatorInput)
 
     when:
-<<<<<<< HEAD
-    Try<TestAssetInput> input = inputFactory.get(new AssetInputEntityData(parameter, inputClass, operatorInput))
-=======
-    Try<TestAssetInput, FactoryException> input = inputFactory.get(new AssetInputEntityData(parameter, inputClass, operatorInput))
->>>>>>> 8192a49f
+    Try<TestAssetInput, FactoryException> input = inputFactory.get(new AssetInputEntityData(parameter, inputClass, operatorInput))
 
     then:
     input.success
@@ -170,11 +155,7 @@
     def operatorInput = Mock(OperatorInput)
 
     when:
-<<<<<<< HEAD
-    Try<TestAssetInput> input = inputFactory.get(new AssetInputEntityData(parameter, inputClass, operatorInput))
-=======
-    Try<TestAssetInput, FactoryException> input = inputFactory.get(new AssetInputEntityData(parameter, inputClass, operatorInput))
->>>>>>> 8192a49f
+    Try<TestAssetInput, FactoryException> input = inputFactory.get(new AssetInputEntityData(parameter, inputClass, operatorInput))
 
     then:
     input.success
@@ -200,11 +181,7 @@
     def inputClass = TestAssetInput
 
     when:
-<<<<<<< HEAD
-    Try<TestAssetInput> input = inputFactory.get(new AssetInputEntityData(parameter, inputClass))
-=======
     Try<TestAssetInput, FactoryException> input = inputFactory.get(new AssetInputEntityData(parameter, inputClass))
->>>>>>> 8192a49f
 
     then:
     input.success
@@ -228,11 +205,7 @@
     def inputClass = TestAssetInput
 
     when:
-<<<<<<< HEAD
-    Try<TestAssetInput> input = inputFactory.get(new AssetInputEntityData(parameter, inputClass))
-=======
     Try<TestAssetInput, FactoryException> input = inputFactory.get(new AssetInputEntityData(parameter, inputClass))
->>>>>>> 8192a49f
 
     then:
     input.success
@@ -258,11 +231,7 @@
     def inputClass = TestAssetInput
 
     when:
-<<<<<<< HEAD
-    Try<TestAssetInput> input = inputFactory.get(new AssetInputEntityData(parameter, inputClass))
-=======
     Try<TestAssetInput, FactoryException> input = inputFactory.get(new AssetInputEntityData(parameter, inputClass))
->>>>>>> 8192a49f
 
     then:
     input.success
@@ -289,11 +258,7 @@
     def inputClass = TestAssetInput
 
     when:
-<<<<<<< HEAD
-    Try<TestAssetInput> input = inputFactory.get(new AssetInputEntityData(parameter, inputClass))
-=======
     Try<TestAssetInput, FactoryException> input = inputFactory.get(new AssetInputEntityData(parameter, inputClass))
->>>>>>> 8192a49f
 
     then:
     input.success
@@ -320,19 +285,11 @@
     def inputClass = TestAssetInput
 
     when:
-<<<<<<< HEAD
-    Try<AssetInput> input =  inputFactory.get(new AssetInputEntityData(parameter, inputClass))
-
-    then:
-    input.failure
-    input.exception().message ==
-=======
     Try<AssetInput, FactoryException> input =  inputFactory.get(new AssetInputEntityData(parameter, inputClass))
 
     then:
     input.failure
     input.exception().cause.message ==
->>>>>>> 8192a49f
         "The provided fields [operatesfrom, operatesuntil, uuid] with data \n" +
         "{operatesfrom -> 2019-01-01T00:00:00+01:00[Europe/Berlin],\n" +
         "operatesuntil -> 2019-12-31T00:00:00+01:00[Europe/Berlin],\n" +
