--- conflicted
+++ resolved
@@ -40,11 +40,7 @@
     def lineInput = Mock(LineInput)
 
     when:
-<<<<<<< HEAD
-    Try<LineGraphicInput> input = inputFactory.get(
-=======
     Try<LineGraphicInput, FactoryException> input = inputFactory.get(
->>>>>>> 8192a49f
         new LineGraphicInputEntityData(parameter, lineInput))
 
     then:
@@ -70,11 +66,7 @@
     def lineInput = Mock(LineInput)
 
     when:
-<<<<<<< HEAD
-    Try<LineGraphicInput> input = inputFactory.get(
-=======
     Try<LineGraphicInput, FactoryException> input = inputFactory.get(
->>>>>>> 8192a49f
         new LineGraphicInputEntityData(parameter, lineInput))
 
     then:
