/*
 * © 2021. TU Dortmund University,
 * Institute of Energy Systems, Energy Efficiency and Energy Economics,
 * Research group Distribution grid planning and operation
 */
package edu.ie3.datamodel.io.factory.graphics

import edu.ie3.datamodel.exceptions.FactoryException
import edu.ie3.datamodel.io.factory.FactoryData
import edu.ie3.datamodel.io.factory.input.graphics.LineGraphicInputEntityData
import edu.ie3.datamodel.io.factory.input.graphics.LineGraphicInputFactory
import edu.ie3.datamodel.models.input.connector.LineInput
import edu.ie3.datamodel.models.input.graphics.LineGraphicInput
import edu.ie3.datamodel.utils.GridAndGeoUtils
<<<<<<< HEAD
import edu.ie3.datamodel.utils.options.Try
=======
import edu.ie3.datamodel.utils.Try
>>>>>>> 6c1828db
import edu.ie3.test.helper.FactoryTestHelper
import org.locationtech.jts.geom.LineString
import spock.lang.Specification

class LineGraphicInputFactoryTest extends Specification implements FactoryTestHelper {

  def "A LineGraphicInputFactory contain exactly the expected class for parsing"() {
    given:
    def inputFactory = new LineGraphicInputFactory()
    def expectedClasses = [LineGraphicInput]

    expect:
    inputFactory.supportedClasses == Arrays.asList(expectedClasses.toArray())
  }

  def "A LineGraphicInputFactory should parse a valid LineGraphicInput correctly"() {
    given:
    def inputFactory = new LineGraphicInputFactory()
    Map<String, String> parameter = [
      "uuid"          : "91ec3bcf-1777-4d38-af67-0bf7c9fa73c7",
      "path": "{ \"type\": \"LineString\", \"coordinates\": [[7.411111, 51.492528], [7.414116, 51.484136]]}",
      "graphiclayer"  : "test_graphic_layer"
    ]

    def inputClass = LineGraphicInput
    def lineInput = Mock(LineInput)

    when:
<<<<<<< HEAD
    Try<LineGraphicInput, FactoryException> input = inputFactory.get(
        new LineGraphicInputEntityData(new FactoryData.MapWithRowIndex("-1", parameter), lineInput))

    then:
    input.success
    input.data.getClass() == inputClass
    input.data.with {
=======
    Try<LineGraphicInput> input = inputFactory.get(
        new LineGraphicInputEntityData(parameter, lineInput))

    then:
    input.success
    input.data().getClass() == inputClass
    input.data().with {
>>>>>>> 6c1828db
      assert uuid == UUID.fromString(parameter["uuid"])
      assert path == getGeometry(parameter["path"])
      assert graphicLayer == parameter["graphiclayer"]
      assert line == lineInput
    }
  }
  def "A LineGraphicInputFactory should parse a valid LineGraphicInput with different geoPosition strings correctly"() {
    given:
    def inputFactory = new LineGraphicInputFactory()
    Map<String, String> parameter = [
      "uuid"          : "91ec3bcf-1777-4d38-af67-0bf7c9fa73c7",
      "path": geoLineString,
      "graphiclayer"  : "test_graphic_layer"
    ]

    def inputClass = LineGraphicInput
    def lineInput = Mock(LineInput)

    when:
<<<<<<< HEAD
    Try<LineGraphicInput, FactoryException> input = inputFactory.get(
        new LineGraphicInputEntityData(new FactoryData.MapWithRowIndex("-1", parameter), lineInput))

    then:
    input.success
    input.data.getClass() == inputClass
    input.data.with {
=======
    Try<LineGraphicInput> input = inputFactory.get(
        new LineGraphicInputEntityData(parameter, lineInput))

    then:
    input.success
    input.data().getClass() == inputClass
    input.data().with {
>>>>>>> 6c1828db
      assert path == GridAndGeoUtils.buildSafeLineString(getGeometry(parameter["path"]) as LineString)
    }

    where:
    geoLineString                                                                                                                         | _
    "{ \"type\": \"LineString\", \"coordinates\": [[7.411111, 51.49228],[7.411111, 51.49228]]}"                                           | _
    "{ \"type\": \"LineString\", \"coordinates\": [[7.411111, 51.49228],[7.411111, 51.49228],[7.411111, 51.49228],[7.411111, 51.49228]]}" | _
    "{ \"type\": \"LineString\", \"coordinates\": [[7.411111, 51.49228],[7.411111, 51.49228],[7.311111, 51.49228],[7.511111, 51.49228]]}" | _
  }
}<|MERGE_RESOLUTION|>--- conflicted
+++ resolved
@@ -5,18 +5,12 @@
  */
 package edu.ie3.datamodel.io.factory.graphics
 
-import edu.ie3.datamodel.exceptions.FactoryException
-import edu.ie3.datamodel.io.factory.FactoryData
 import edu.ie3.datamodel.io.factory.input.graphics.LineGraphicInputEntityData
 import edu.ie3.datamodel.io.factory.input.graphics.LineGraphicInputFactory
 import edu.ie3.datamodel.models.input.connector.LineInput
 import edu.ie3.datamodel.models.input.graphics.LineGraphicInput
 import edu.ie3.datamodel.utils.GridAndGeoUtils
-<<<<<<< HEAD
-import edu.ie3.datamodel.utils.options.Try
-=======
 import edu.ie3.datamodel.utils.Try
->>>>>>> 6c1828db
 import edu.ie3.test.helper.FactoryTestHelper
 import org.locationtech.jts.geom.LineString
 import spock.lang.Specification
@@ -45,15 +39,6 @@
     def lineInput = Mock(LineInput)
 
     when:
-<<<<<<< HEAD
-    Try<LineGraphicInput, FactoryException> input = inputFactory.get(
-        new LineGraphicInputEntityData(new FactoryData.MapWithRowIndex("-1", parameter), lineInput))
-
-    then:
-    input.success
-    input.data.getClass() == inputClass
-    input.data.with {
-=======
     Try<LineGraphicInput> input = inputFactory.get(
         new LineGraphicInputEntityData(parameter, lineInput))
 
@@ -61,7 +46,6 @@
     input.success
     input.data().getClass() == inputClass
     input.data().with {
->>>>>>> 6c1828db
       assert uuid == UUID.fromString(parameter["uuid"])
       assert path == getGeometry(parameter["path"])
       assert graphicLayer == parameter["graphiclayer"]
@@ -81,15 +65,6 @@
     def lineInput = Mock(LineInput)
 
     when:
-<<<<<<< HEAD
-    Try<LineGraphicInput, FactoryException> input = inputFactory.get(
-        new LineGraphicInputEntityData(new FactoryData.MapWithRowIndex("-1", parameter), lineInput))
-
-    then:
-    input.success
-    input.data.getClass() == inputClass
-    input.data.with {
-=======
     Try<LineGraphicInput> input = inputFactory.get(
         new LineGraphicInputEntityData(parameter, lineInput))
 
@@ -97,7 +72,6 @@
     input.success
     input.data().getClass() == inputClass
     input.data().with {
->>>>>>> 6c1828db
       assert path == GridAndGeoUtils.buildSafeLineString(getGeometry(parameter["path"]) as LineString)
     }
 
