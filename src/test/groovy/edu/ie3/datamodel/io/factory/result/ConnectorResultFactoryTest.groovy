/*
 * © 2021. TU Dortmund University,
 * Institute of Energy Systems, Energy Efficiency and Energy Economics,
 * Research group Distribution grid planning and operation
 */
package edu.ie3.datamodel.io.factory.result

import edu.ie3.datamodel.exceptions.FactoryException
import edu.ie3.datamodel.io.factory.FactoryData
import edu.ie3.datamodel.io.factory.SimpleEntityData
import edu.ie3.datamodel.models.StandardUnits
import edu.ie3.datamodel.models.result.connector.ConnectorResult
import edu.ie3.datamodel.models.result.connector.LineResult
import edu.ie3.datamodel.models.result.connector.Transformer2WResult
import edu.ie3.datamodel.models.result.connector.Transformer3WResult
<<<<<<< HEAD
import edu.ie3.datamodel.utils.options.Try
=======
import edu.ie3.datamodel.utils.Try
>>>>>>> 6c1828db
import edu.ie3.test.helper.FactoryTestHelper
import spock.lang.Specification

class ConnectorResultFactoryTest extends Specification implements FactoryTestHelper {

  def "A ConnectorResultFactory should contain all expected classes for parsing"() {
    given:
    def resultFactory = new ConnectorResultFactory()
    def expectedClasses = [
      LineResult,
      Transformer2WResult,
      Transformer3WResult
    ]

    expect:
    resultFactory.supportedClasses == Arrays.asList(expectedClasses.toArray())
  }

  def "A ConnectorResultFactory should parse a valid result model correctly"() {
    given: "a connector result factory and model data"
    def resultFactory = new ConnectorResultFactory()
    Map<String, String> parameter = [
      "time"      : "2020-01-30 17:26:44",
      "inputModel": "91ec3bcf-1777-4d38-af67-0bf7c9fa73c7",
      "iamag"     : "1.0",
      "iaang"     : "90",
      "ibmag"     : "0.98123",
      "ibang"     : "90"
    ]

    if (modelClass == Transformer2WResult) {
      parameter["tappos"] = "3"
    }
    if (modelClass == Transformer3WResult) {
      parameter["tappos"] = "3"
      parameter["icmag"] = "1.0"
      parameter["icang"] = "90"
    }

    when:
<<<<<<< HEAD
    Try<? extends ConnectorResult, FactoryException> result = resultFactory.get(new SimpleEntityData(new FactoryData.MapWithRowIndex("-1", parameter), modelClass))

    then:
    result.success
    result.data.getClass() == resultingModelClass
    ((ConnectorResult) result.data).with {
=======
    Try<? extends ConnectorResult> result = resultFactory.get(new SimpleEntityData(parameter, modelClass))

    then:
    result.success
    result.data().getClass() == resultingModelClass
    ((ConnectorResult) result.data()).with {
>>>>>>> 6c1828db
      assert time == TIME_UTIL.toZonedDateTime(parameter["time"])
      assert inputModel == UUID.fromString(parameter["inputModel"])
      assert iAAng == getQuant(parameter["iaang"], StandardUnits.ELECTRIC_CURRENT_ANGLE)
      assert iAMag == getQuant(parameter["iamag"], StandardUnits.ELECTRIC_CURRENT_MAGNITUDE)
      assert iBAng == getQuant(parameter["ibang"], StandardUnits.ELECTRIC_CURRENT_ANGLE)
      assert iBMag == getQuant(parameter["ibmag"], StandardUnits.ELECTRIC_CURRENT_MAGNITUDE)
    }

<<<<<<< HEAD
    if (result.data.getClass() == Transformer2WResult) {
      assert ((Transformer2WResult) result.data).tapPos == Integer.parseInt(parameter["tappos"])
    }

    if (result.data.getClass() == Transformer3WResult) {
      Transformer3WResult transformer3WResult = ((Transformer3WResult) result.data)
=======
    if (result.data().getClass() == Transformer2WResult) {
      assert ((Transformer2WResult) result.data()).tapPos == Integer.parseInt(parameter["tappos"])
    }

    if (result.data().getClass() == Transformer3WResult) {
      Transformer3WResult transformer3WResult = ((Transformer3WResult) result.data())
>>>>>>> 6c1828db
      assert transformer3WResult.tapPos == Integer.parseInt(parameter["tappos"])
      assert transformer3WResult.iCAng == getQuant(parameter["icang"], StandardUnits.ELECTRIC_CURRENT_ANGLE)
      assert transformer3WResult.iCMag == getQuant(parameter["icmag"], StandardUnits.ELECTRIC_CURRENT_MAGNITUDE)
    }


    where:
    modelClass          || resultingModelClass
    LineResult          || LineResult
    Transformer2WResult || Transformer2WResult
    Transformer3WResult || Transformer3WResult
  }
}<|MERGE_RESOLUTION|>--- conflicted
+++ resolved
@@ -5,19 +5,13 @@
  */
 package edu.ie3.datamodel.io.factory.result
 
-import edu.ie3.datamodel.exceptions.FactoryException
-import edu.ie3.datamodel.io.factory.FactoryData
 import edu.ie3.datamodel.io.factory.SimpleEntityData
 import edu.ie3.datamodel.models.StandardUnits
 import edu.ie3.datamodel.models.result.connector.ConnectorResult
 import edu.ie3.datamodel.models.result.connector.LineResult
 import edu.ie3.datamodel.models.result.connector.Transformer2WResult
 import edu.ie3.datamodel.models.result.connector.Transformer3WResult
-<<<<<<< HEAD
-import edu.ie3.datamodel.utils.options.Try
-=======
 import edu.ie3.datamodel.utils.Try
->>>>>>> 6c1828db
 import edu.ie3.test.helper.FactoryTestHelper
 import spock.lang.Specification
 
@@ -58,21 +52,12 @@
     }
 
     when:
-<<<<<<< HEAD
-    Try<? extends ConnectorResult, FactoryException> result = resultFactory.get(new SimpleEntityData(new FactoryData.MapWithRowIndex("-1", parameter), modelClass))
-
-    then:
-    result.success
-    result.data.getClass() == resultingModelClass
-    ((ConnectorResult) result.data).with {
-=======
     Try<? extends ConnectorResult> result = resultFactory.get(new SimpleEntityData(parameter, modelClass))
 
     then:
     result.success
     result.data().getClass() == resultingModelClass
     ((ConnectorResult) result.data()).with {
->>>>>>> 6c1828db
       assert time == TIME_UTIL.toZonedDateTime(parameter["time"])
       assert inputModel == UUID.fromString(parameter["inputModel"])
       assert iAAng == getQuant(parameter["iaang"], StandardUnits.ELECTRIC_CURRENT_ANGLE)
@@ -81,21 +66,12 @@
       assert iBMag == getQuant(parameter["ibmag"], StandardUnits.ELECTRIC_CURRENT_MAGNITUDE)
     }
 
-<<<<<<< HEAD
-    if (result.data.getClass() == Transformer2WResult) {
-      assert ((Transformer2WResult) result.data).tapPos == Integer.parseInt(parameter["tappos"])
-    }
-
-    if (result.data.getClass() == Transformer3WResult) {
-      Transformer3WResult transformer3WResult = ((Transformer3WResult) result.data)
-=======
     if (result.data().getClass() == Transformer2WResult) {
       assert ((Transformer2WResult) result.data()).tapPos == Integer.parseInt(parameter["tappos"])
     }
 
     if (result.data().getClass() == Transformer3WResult) {
       Transformer3WResult transformer3WResult = ((Transformer3WResult) result.data())
->>>>>>> 6c1828db
       assert transformer3WResult.tapPos == Integer.parseInt(parameter["tappos"])
       assert transformer3WResult.iCAng == getQuant(parameter["icang"], StandardUnits.ELECTRIC_CURRENT_ANGLE)
       assert transformer3WResult.iCMag == getQuant(parameter["icmag"], StandardUnits.ELECTRIC_CURRENT_MAGNITUDE)
