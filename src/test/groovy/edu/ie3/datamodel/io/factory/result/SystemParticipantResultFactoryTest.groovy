--- conflicted
+++ resolved
@@ -5,6 +5,7 @@
  */
 package edu.ie3.datamodel.io.factory.result
 
+import edu.ie3.datamodel.exceptions.FactoryException
 import edu.ie3.datamodel.io.factory.SimpleEntityData
 import edu.ie3.datamodel.models.StandardUnits
 import edu.ie3.datamodel.models.result.system.*
@@ -55,11 +56,7 @@
     }
 
     when:
-<<<<<<< HEAD
-    Try<? extends SystemParticipantResult> result = resultFactory.get(new SimpleEntityData(parameter, modelClass))
-=======
     Try<? extends SystemParticipantResult, FactoryException> result = resultFactory.get(new SimpleEntityData(parameter, modelClass))
->>>>>>> 8192a49f
 
     then:
     result.success
@@ -113,11 +110,7 @@
       "q"         : "2"
     ]
     when:
-<<<<<<< HEAD
-    Try<? extends SystemParticipantResult> result = resultFactory.get(new SimpleEntityData(parameter, StorageResult))
-=======
     Try<? extends SystemParticipantResult, FactoryException> result = resultFactory.get(new SimpleEntityData(parameter, StorageResult))
->>>>>>> 8192a49f
 
     then:
     result.success
@@ -140,19 +133,11 @@
       "q"         : "2"
     ]
     when:
-<<<<<<< HEAD
-    Try<SystemParticipantResult> result = resultFactory.get(new SimpleEntityData(parameter, WecResult))
-
-    then:
-    result.failure
-    result.exception().message == "The provided fields [inputModel, q, time] with data \n" +
-=======
     Try<SystemParticipantResult, FactoryException> result = resultFactory.get(new SimpleEntityData(parameter, WecResult))
 
     then:
     result.failure
     result.exception().cause.message == "The provided fields [inputModel, q, time] with data \n" +
->>>>>>> 8192a49f
         "{inputModel -> 91ec3bcf-1777-4d38-af67-0bf7c9fa73c7,\n" +
         "q -> 2,\n" +
         "time -> 2020-01-30 17:26:44} are invalid for instance of WecResult. \n" +
