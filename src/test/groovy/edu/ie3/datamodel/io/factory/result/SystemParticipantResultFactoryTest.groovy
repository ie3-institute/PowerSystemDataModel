/*
 * © 2021. TU Dortmund University,
 * Institute of Energy Systems, Energy Efficiency and Energy Economics,
 * Research group Distribution grid planning and operation
 */
package edu.ie3.datamodel.io.factory.result

import edu.ie3.datamodel.exceptions.FactoryException
import edu.ie3.datamodel.io.factory.SimpleEntityData
import edu.ie3.datamodel.models.StandardUnits
import edu.ie3.datamodel.models.result.system.*
import edu.ie3.datamodel.utils.Try
import edu.ie3.test.helper.FactoryTestHelper
import spock.lang.Specification
import tech.units.indriya.unit.Units

class SystemParticipantResultFactoryTest extends Specification implements FactoryTestHelper {

  def "A SystemParticipantResultFactory should contain all expected classes for parsing"() {
    given:
    def resultFactory = new SystemParticipantResultFactory()
    def expectedClasses = [
      LoadResult,
      FixedFeedInResult,
      BmResult,
      PvResult,
      ChpResult,
      WecResult,
      StorageResult,
      EvcsResult,
      EvResult,
      HpResult,
      EmResult
    ]

    expect:
    resultFactory.supportedClasses == Arrays.asList(expectedClasses.toArray())
  }

  def "A SystemParticipantResultFactory should parse a valid result model correctly"() {
    given: "a system participant factory and model data"
    def resultFactory = new SystemParticipantResultFactory()
    Map<String, String> parameter = [
      "time"      : "2020-01-30 17:26:44",
      "inputModel": "91ec3bcf-1777-4d38-af67-0bf7c9fa73c7",
      "p"         : "2",
      "q"         : "2"
    ]

    if (modelClass == EvResult || modelClass == StorageResult) {
      parameter["soc"] = "10"
    }

    if (modelClass == HpResult || modelClass == ChpResult) {
      parameter["qDot"] = "1"
    }

    when:
    Try<? extends SystemParticipantResult, FactoryException> result = resultFactory.get(new SimpleEntityData(parameter, modelClass))

    then:
    result.success
    result.data.get().getClass() == resultingModelClass
    ((SystemParticipantResult) result.data.get()).with {
      assert p == getQuant(parameter["p"], StandardUnits.ACTIVE_POWER_RESULT)
      assert q == getQuant(parameter["q"], StandardUnits.REACTIVE_POWER_RESULT)
      assert time == TIME_UTIL.toZonedDateTime(parameter["time"])
      assert inputModel == UUID.fromString(parameter["inputModel"])
    }

    if (modelClass == EvResult) {
      assert (((EvResult) result.data.get()).soc == getQuant(parameter["soc"], Units.PERCENT))
    }

    if (modelClass == StorageResult) {
      assert (((StorageResult) result.data.get()).soc == getQuant(parameter["soc"], Units.PERCENT))
    }

    if (modelClass == HpResult) {
      assert(((HpResult) result.data.get()).getqDot() == getQuant(parameter["qDot"], StandardUnits.Q_DOT_RESULT))
    }

    if (modelClass == ChpResult) {
      assert(((ChpResult) result.data.get()).getqDot() == getQuant(parameter["qDot"], StandardUnits.Q_DOT_RESULT))
    }

    where:
    modelClass        || resultingModelClass
    LoadResult        || LoadResult
    FixedFeedInResult || FixedFeedInResult
    BmResult          || BmResult
    EvResult          || EvResult
    PvResult          || PvResult
    EvcsResult        || EvcsResult
    ChpResult         || ChpResult
    WecResult         || WecResult
    HpResult          || HpResult
    StorageResult     || StorageResult
    EmResult          || EmResult
  }

  def "A SystemParticipantResultFactory should parse a StorageResult correctly"() {
    given: "a system participant factory and model data"
    def resultFactory = new SystemParticipantResultFactory()
    Map<String, String> parameter = [
      "time"      : "2020-01-30 17:26:44",
      "inputModel": "91ec3bcf-1777-4d38-af67-0bf7c9fa73c7",
      "soc"       : "20",
      "p"         : "2",
      "q"         : "2"
    ]
    when:
    Try<? extends SystemParticipantResult, FactoryException> result = resultFactory.get(new SimpleEntityData(parameter, StorageResult))

    then:
    result.success
    result.data.get().getClass() == StorageResult
    ((StorageResult) result.data.get()).with {
      assert p == getQuant(parameter["p"], StandardUnits.ACTIVE_POWER_RESULT)
      assert q == getQuant(parameter["q"], StandardUnits.REACTIVE_POWER_RESULT)
      assert soc == getQuant(parameter["soc"], Units.PERCENT)
      assert time == TIME_UTIL.toZonedDateTime(parameter["time"])
      assert inputModel == UUID.fromString(parameter["inputModel"])
    }
  }

  def "A SystemParticipantResultFactory should throw an exception on invalid or incomplete data"() {
    given: "a system participant factory and model data"
    def resultFactory = new SystemParticipantResultFactory()
    def foundFields = resultFactory.newSet("time", "input_model", "q")

    when:
    Try<SystemParticipantResult, FactoryException> result = Try.ofVoid(() -> resultFactory.validate(foundFields, WecResult), FactoryException)

    then:
    result.failure
    result.exception.get().message == "The provided fields [input_model, q, time] are invalid for instance of 'WecResult'. \n" +
    "The following fields (without complex objects e.g. nodes, operators, ...) to be passed to a constructor of 'WecResult' are possible (NOT case-sensitive!):\n" +
    "0: [input_model, p, q, time] or [inputModel, p, q, time]\n" +
    "1: [input_model, p, q, time, uuid] or [inputModel, p, q, time, uuid]\n"
  }

  def "A SystemParticipantResultFactory should be performant"() {
    given: "a factory and dummy model data"
    def resultFactory = new SystemParticipantResultFactory()
    Map<String, String> parameter = [
      "time"      : "2020-01-30 17:26:44",
      "inputModel": "91ec3bcf-1777-4d38-af67-0bf7c9fa73c7",
      "soc"       : "20",
      "p"         : "2",
      "q"         : "2",
    ]
    expect: "that the factory should not need more than 3 seconds for processing 10.000 entities"
    Long startTime = System.currentTimeMillis()
    10000.times {
      resultFactory.get(new SimpleEntityData(parameter, StorageResult))
    }
    BigDecimal elapsedTime = (System
<<<<<<< HEAD
    .currentTimeMillis() - startTime) / 1000.0
    elapsedTime < 2
=======
        .currentTimeMillis() - startTime) / 1000.0
    elapsedTime < 3
>>>>>>> fa7e84c7
  }
}<|MERGE_RESOLUTION|>--- conflicted
+++ resolved
@@ -156,12 +156,7 @@
       resultFactory.get(new SimpleEntityData(parameter, StorageResult))
     }
     BigDecimal elapsedTime = (System
-<<<<<<< HEAD
-    .currentTimeMillis() - startTime) / 1000.0
-    elapsedTime < 2
-=======
         .currentTimeMillis() - startTime) / 1000.0
     elapsedTime < 3
->>>>>>> fa7e84c7
   }
 }