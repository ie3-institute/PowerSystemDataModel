/*
 * © 2021. TU Dortmund University,
 * Institute of Energy Systems, Energy Efficiency and Energy Economics,
 * Research group Distribution grid planning and operation
 */
package edu.ie3.datamodel.io.factory.input

import edu.ie3.datamodel.exceptions.FactoryException
import edu.ie3.datamodel.models.OperationTime
import edu.ie3.datamodel.models.StandardUnits
import edu.ie3.datamodel.models.input.OperatorInput
import edu.ie3.datamodel.models.input.thermal.ThermalBusInput
import edu.ie3.datamodel.models.input.thermal.ThermalHouseInput
import edu.ie3.datamodel.utils.Try
import edu.ie3.test.helper.FactoryTestHelper
import spock.lang.Specification

class ThermalHouseInputFactoryTest extends Specification implements FactoryTestHelper {
  def "A ThermalHouseInputFactory should contain exactly the expected class for parsing"() {
    given:
    def inputFactory = new ThermalHouseInputFactory()
    def expectedClasses = [ThermalHouseInput]

    expect:
    inputFactory.supportedClasses == Arrays.asList(expectedClasses.toArray())
  }

  def "A ThermalHouseInputFactory should parse a valid ThermalHouseInput correctly"() {
    given: "a system participant input type factory and model data"
    def inputFactory = new ThermalHouseInputFactory()
    Map<String, String> parameter = [
      "uuid"                 : "91ec3bcf-1777-4d38-af67-0bf7c9fa73c7",
      "id"                   : "TestID",
      "ethlosses"            : "3",
      "ethcapa"              : "4",
      "targetTemperature"    : "5",
      "upperTemperatureLimit": "6",
      "lowerTemperatureLimit": "7",
      "housingType"          : "flat",
      "numberInhabitants"    : "9",

    ]
    def inputClass = ThermalHouseInput
    def thermalBusInput = Mock(ThermalBusInput)

    when:
    Try<ThermalHouseInput, FactoryException> input = inputFactory.get(new ThermalUnitInputEntityData(parameter, inputClass, thermalBusInput))

    then:
    input.success
    input.data.get().getClass() == inputClass
    input.data.get().with {
      assert uuid == UUID.fromString(parameter["uuid"])
      assert operationTime == OperationTime.notLimited()
      assert operator == OperatorInput.NO_OPERATOR_ASSIGNED
      assert id == parameter["id"]
      assert thermalBus == thermalBusInput
      assert ethLosses == getQuant(parameter["ethlosses"], StandardUnits.THERMAL_TRANSMISSION)
      assert ethCapa == getQuant(parameter["ethcapa"], StandardUnits.HEAT_CAPACITY)
      assert targetTemperature == getQuant(parameter["targetTemperature"], StandardUnits.TEMPERATURE)
      assert upperTemperatureLimit == getQuant(parameter["upperTemperatureLimit"], StandardUnits.TEMPERATURE)
      assert lowerTemperatureLimit == getQuant(parameter["lowerTemperatureLimit"], StandardUnits.TEMPERATURE)
      assert housingType == parameter["housingType"]
<<<<<<< HEAD
      assert numberInhabitants == parameter["numberInhabitants"].toInteger()
=======
      assert numberInhabitants == parameter["numberInhabitants"].toDouble()
>>>>>>> 8b867595
    }
  }
}<|MERGE_RESOLUTION|>--- conflicted
+++ resolved
@@ -61,11 +61,7 @@
       assert upperTemperatureLimit == getQuant(parameter["upperTemperatureLimit"], StandardUnits.TEMPERATURE)
       assert lowerTemperatureLimit == getQuant(parameter["lowerTemperatureLimit"], StandardUnits.TEMPERATURE)
       assert housingType == parameter["housingType"]
-<<<<<<< HEAD
-      assert numberInhabitants == parameter["numberInhabitants"].toInteger()
-=======
       assert numberInhabitants == parameter["numberInhabitants"].toDouble()
->>>>>>> 8b867595
     }
   }
 }