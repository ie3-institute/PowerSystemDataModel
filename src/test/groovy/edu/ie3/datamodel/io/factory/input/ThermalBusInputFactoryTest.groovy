--- conflicted
+++ resolved
@@ -37,11 +37,7 @@
     def operatorInput = Mock(OperatorInput)
 
     when:
-<<<<<<< HEAD
-    Try<ThermalBusInput> input = inputFactory.get(new AssetInputEntityData(parameter, inputClass, operatorInput))
-=======
     Try<ThermalBusInput, FactoryException> input = inputFactory.get(new AssetInputEntityData(parameter, inputClass, operatorInput))
->>>>>>> 8192a49f
 
     then:
     input.success
