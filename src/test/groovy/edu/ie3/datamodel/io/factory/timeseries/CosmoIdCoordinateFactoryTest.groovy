/*
 * © 2021. TU Dortmund University,
 * Institute of Energy Systems, Energy Efficiency and Energy Economics,
 * Research group Distribution grid planning and operation
 */
package edu.ie3.datamodel.io.factory.timeseries

import edu.ie3.datamodel.io.factory.SimpleFactoryData
import edu.ie3.util.geo.GeoUtils
import org.apache.commons.lang3.tuple.Pair
import org.locationtech.jts.geom.Point
import spock.lang.Shared
import spock.lang.Specification

class CosmoIdCoordinateFactoryTest extends Specification {
  @Shared
  CosmoIdCoordinateFactory factory

  def setupSpec() {
    factory = new CosmoIdCoordinateFactory()
  }

  def "A COSMO id to coordinate factory returns correct fields"() {
    given:
    def expectedFields = [
      "tid",
      "id",
      "latrot",
      "longrot",
      "latgeo",
      "longgeo"
    ] as Set

    Map<String, String> parameter = [
      "tid": "1",
      "id": "106580",
      "latgeo": "39.602772",
      "longgeo": "1.279336",
      "latrot": "-10",
      "longrot": "-6.8125"
    ]


    def validSimpleFactoryData = new SimpleFactoryData(parameter, Pair)


    when:
    def actual = factory.getFields(validSimpleFactoryData)

    then:
    actual.size() == 1
    actual.head() == expectedFields
  }

  def "A COSMO id to coordinate factory refuses to build from invalid data"() {
    given:
    Map<String, String> parameter  =  [
      "tid": "1",
      "id": "106580",
      "latrot": "-10",
      "longrot": "-6.8125"
    ]

    def invalidSimpleFactoryData = new SimpleFactoryData(parameter, Pair)

    when:
    def actual = factory.get(invalidSimpleFactoryData)

    then:
    actual.failure
<<<<<<< HEAD
    actual.exception().message.startsWith("The provided fields [id, latrot, longrot, tid] with data \n{id -> 106580,\nlatrot" +
=======
    actual.exception().cause.message.startsWith("The provided fields [id, latrot, longrot, tid] with data \n{id -> 106580,\nlatrot" +
>>>>>>> 8192a49f
        " -> -10,\nlongrot -> -6.8125,\ntid -> 1} are invalid for instance of Pair.")
  }

  def "A COSMO id to coordinate factory builds model from valid data"() {
    given:
    Map<String, String> parameter = [
      "tid": "1",
      "id": "106580",
      "latgeo": "39.602772",
      "longgeo": "1.279336",
      "latrot": "-10",
      "longrot": "-6.8125"
    ]

    def validSimpleFactoryData = new SimpleFactoryData(parameter, Pair)
    Pair<Integer, Point> expectedPair = Pair.of(106580, GeoUtils.buildPoint(39.602772, 1.279336))

    when:
    def actual = factory.get(validSimpleFactoryData)

    then:
    actual.success
    actual.data().with {
      assert it.key == expectedPair.key
      assert it.value.equalsExact(expectedPair.value, 1E-6)
    }
  }
}<|MERGE_RESOLUTION|>--- conflicted
+++ resolved
@@ -68,11 +68,7 @@
 
     then:
     actual.failure
-<<<<<<< HEAD
-    actual.exception().message.startsWith("The provided fields [id, latrot, longrot, tid] with data \n{id -> 106580,\nlatrot" +
-=======
     actual.exception().cause.message.startsWith("The provided fields [id, latrot, longrot, tid] with data \n{id -> 106580,\nlatrot" +
->>>>>>> 8192a49f
         " -> -10,\nlongrot -> -6.8125,\ntid -> 1} are invalid for instance of Pair.")
   }
 
