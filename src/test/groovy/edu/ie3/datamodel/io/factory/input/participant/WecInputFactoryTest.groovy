/*
 * © 2021. TU Dortmund University,
 * Institute of Energy Systems, Energy Efficiency and Energy Economics,
 * Research group Distribution grid planning and operation
 */
package edu.ie3.datamodel.io.factory.input.participant

import edu.ie3.datamodel.exceptions.FactoryException
import edu.ie3.datamodel.io.factory.FactoryData
import edu.ie3.datamodel.models.input.NodeInput
import edu.ie3.datamodel.models.input.OperatorInput
import edu.ie3.datamodel.models.input.system.WecInput
import edu.ie3.datamodel.models.input.system.characteristic.CharacteristicPoint
import edu.ie3.datamodel.models.input.system.type.WecTypeInput
<<<<<<< HEAD
import edu.ie3.datamodel.utils.options.Try
=======
import edu.ie3.datamodel.utils.Try
>>>>>>> 6c1828db
import edu.ie3.test.helper.FactoryTestHelper
import spock.lang.Specification
import tech.units.indriya.quantity.Quantities

import javax.measure.quantity.Dimensionless
import java.time.ZonedDateTime

import static edu.ie3.util.quantities.PowerSystemUnits.PU

class WecInputFactoryTest extends Specification implements FactoryTestHelper {
  def "A WecInputFactoryTest should contain exactly the expected class for parsing"() {
    given:
    def inputFactory = new WecInputFactory()
    def expectedClasses = [WecInput]

    expect:
    inputFactory.supportedClasses == Arrays.asList(expectedClasses.toArray())
  }

  def "A WecInputFactory should parse a valid WecInput correctly"() {
    given: "a system participant input type factory and model data"
    def inputFactory = new WecInputFactory()
    Map<String, String> parameter = [
      "uuid"            : "91ec3bcf-1777-4d38-af67-0bf7c9fa73c7",
      "operatesfrom"    : "",
      "operatesuntil"   : "2019-01-01T00:00:00+01:00[Europe/Berlin]",
      "id"              : "TestID",
      "qcharacteristics": "cosPhiFixed:{(0.0,1.0)}",
      "marketreaction"  : "true"
    ]
    def inputClass = WecInput
    def nodeInput = Mock(NodeInput)
    def operatorInput = Mock(OperatorInput)
    def typeInput = Mock(WecTypeInput)

    when:
<<<<<<< HEAD
    Try<WecInput, FactoryException> input = inputFactory.get(
        new SystemParticipantTypedEntityData<WecTypeInput>(new FactoryData.MapWithRowIndex("-1", parameter), inputClass, operatorInput, nodeInput, typeInput))

    then:
    input.success
    input.data.getClass() == inputClass
    input.data.with {
=======
    Try<WecInput> input = inputFactory.get(
        new SystemParticipantTypedEntityData<WecTypeInput>(parameter, inputClass, operatorInput, nodeInput, typeInput))

    then:
    input.success
    input.data().getClass() == inputClass
    input.data().with {
>>>>>>> 6c1828db
      assert uuid == UUID.fromString(parameter["uuid"])
      assert !operationTime.startDate.present
      assert operationTime.endDate.present
      assert operationTime.endDate.get() == ZonedDateTime.parse(parameter["operatesuntil"])
      assert operator == operatorInput
      assert id == parameter["id"]
      assert node == nodeInput
      assert qCharacteristics.with {
        assert uuid != null
        assert points == Collections.unmodifiableSortedSet([
          new CharacteristicPoint<Dimensionless, Dimensionless>(Quantities.getQuantity(0d, PU), Quantities.getQuantity(1d, PU))
        ] as TreeSet)
      }
      assert type == typeInput
      assert marketReaction
    }
  }
}<|MERGE_RESOLUTION|>--- conflicted
+++ resolved
@@ -5,18 +5,12 @@
  */
 package edu.ie3.datamodel.io.factory.input.participant
 
-import edu.ie3.datamodel.exceptions.FactoryException
-import edu.ie3.datamodel.io.factory.FactoryData
 import edu.ie3.datamodel.models.input.NodeInput
 import edu.ie3.datamodel.models.input.OperatorInput
 import edu.ie3.datamodel.models.input.system.WecInput
 import edu.ie3.datamodel.models.input.system.characteristic.CharacteristicPoint
 import edu.ie3.datamodel.models.input.system.type.WecTypeInput
-<<<<<<< HEAD
-import edu.ie3.datamodel.utils.options.Try
-=======
 import edu.ie3.datamodel.utils.Try
->>>>>>> 6c1828db
 import edu.ie3.test.helper.FactoryTestHelper
 import spock.lang.Specification
 import tech.units.indriya.quantity.Quantities
@@ -53,15 +47,6 @@
     def typeInput = Mock(WecTypeInput)
 
     when:
-<<<<<<< HEAD
-    Try<WecInput, FactoryException> input = inputFactory.get(
-        new SystemParticipantTypedEntityData<WecTypeInput>(new FactoryData.MapWithRowIndex("-1", parameter), inputClass, operatorInput, nodeInput, typeInput))
-
-    then:
-    input.success
-    input.data.getClass() == inputClass
-    input.data.with {
-=======
     Try<WecInput> input = inputFactory.get(
         new SystemParticipantTypedEntityData<WecTypeInput>(parameter, inputClass, operatorInput, nodeInput, typeInput))
 
@@ -69,7 +54,6 @@
     input.success
     input.data().getClass() == inputClass
     input.data().with {
->>>>>>> 6c1828db
       assert uuid == UUID.fromString(parameter["uuid"])
       assert !operationTime.startDate.present
       assert operationTime.endDate.present
