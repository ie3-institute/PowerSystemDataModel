/*
 * © 2021. TU Dortmund University,
 * Institute of Energy Systems, Energy Efficiency and Energy Economics,
 * Research group Distribution grid planning and operation
 */
package edu.ie3.datamodel.io.factory.input.participant

<<<<<<< HEAD
import edu.ie3.datamodel.exceptions.FactoryException
import edu.ie3.datamodel.io.factory.FactoryData
=======
>>>>>>> 6c1828db
import edu.ie3.datamodel.io.factory.input.NodeAssetInputEntityData
import edu.ie3.datamodel.models.StandardUnits
import edu.ie3.datamodel.models.input.NodeInput
import edu.ie3.datamodel.models.input.OperatorInput
import edu.ie3.datamodel.models.input.system.FixedFeedInInput
import edu.ie3.datamodel.models.input.system.characteristic.CharacteristicPoint
<<<<<<< HEAD
import edu.ie3.datamodel.utils.options.Try
=======
import edu.ie3.datamodel.utils.Try
>>>>>>> 6c1828db
import edu.ie3.test.helper.FactoryTestHelper
import spock.lang.Specification
import tech.units.indriya.quantity.Quantities

import javax.measure.quantity.Dimensionless
import java.time.ZonedDateTime

import static edu.ie3.util.quantities.PowerSystemUnits.PU

class FixedFeedInInputFactoryTest extends Specification implements FactoryTestHelper {
  def "A FixedFeedInInputFactory should contain exactly the expected class for parsing"() {
    given:
    def inputFactory = new FixedFeedInInputFactory()
    def expectedClasses = [FixedFeedInInput]

    expect:
    inputFactory.supportedClasses == Arrays.asList(expectedClasses.toArray())
  }

  def "A FixedFeedInInputFactory should parse a valid FixedFeedInInput correctly"() {
    given: "a system participant input type factory and model data"
    def inputFactory = new FixedFeedInInputFactory()
    Map<String, String> parameter = [
      "uuid"            : "91ec3bcf-1777-4d38-af67-0bf7c9fa73c7",
      "operatesfrom"    : "2019-01-01T00:00:00+01:00[Europe/Berlin]",
      "operatesuntil"   : "",
      "id"              : "TestID",
      "qcharacteristics": "cosPhiFixed:{(0.0,1.0)}",
      "srated"          : "3",
      "cosphirated"     : "4"
    ]
    def inputClass = FixedFeedInInput
    def nodeInput = Mock(NodeInput)
    def operatorInput = Mock(OperatorInput)

    when:
<<<<<<< HEAD
    Try<FixedFeedInInput, FactoryException> input = inputFactory.get(new NodeAssetInputEntityData(new FactoryData.MapWithRowIndex("-1", parameter), inputClass, operatorInput, nodeInput))

    then:
    input.success
    input.data.getClass() == inputClass
    input.data.with {
=======
    Try<FixedFeedInInput> input = inputFactory.get(new NodeAssetInputEntityData(parameter, inputClass, operatorInput, nodeInput))

    then:
    input.success
    input.data().getClass() == inputClass
    input.data().with {
>>>>>>> 6c1828db
      assert uuid == UUID.fromString(parameter["uuid"])
      assert operationTime.startDate.present
      assert operationTime.startDate.get() == ZonedDateTime.parse(parameter["operatesfrom"])
      assert !operationTime.endDate.present
      assert operator == operatorInput
      assert id == parameter["id"]
      assert node == nodeInput
      assert qCharacteristics.with {
        assert uuid != null
        assert points == Collections.unmodifiableSortedSet([
          new CharacteristicPoint<Dimensionless, Dimensionless>(Quantities.getQuantity(0d, PU), Quantities.getQuantity(1d, PU))
        ] as TreeSet)
      }
      assert sRated == getQuant(parameter["srated"], StandardUnits.S_RATED)
      assert cosPhiRated == Double.parseDouble(parameter["cosphirated"])
    }
  }

  def "A FixedFeedInInputFactory should throw an exception on invalid or incomplete data (parameter missing)"() {
    given: "a system participant input type factory and model data"
    def inputFactory = new FixedFeedInInputFactory()
    Map<String, String> parameter = [
      "uuid"       : "91ec3bcf-1777-4d38-af67-0bf7c9fa73c7",
      "id"         : "TestID",
      "srated"     : "3",
      "cosphirated": "4"
    ]
    def inputClass = FixedFeedInInput
    def nodeInput = Mock(NodeInput)

    when:
<<<<<<< HEAD
    Try<FixedFeedInInput, FactoryException> input =  inputFactory.get(new NodeAssetInputEntityData(new FactoryData.MapWithRowIndex("-1", parameter), inputClass, nodeInput))

    then:
    input.failure
    input.exception.cause.message == "The provided fields [cosphirated, id, srated, uuid] with data \n" +
=======
    Try<FixedFeedInInput> input =  inputFactory.get(new NodeAssetInputEntityData(parameter, inputClass, nodeInput))

    then:
    input.failure
    input.exception().message == "The provided fields [cosphirated, id, srated, uuid] with data \n" +
>>>>>>> 6c1828db
        "{cosphirated -> 4,\n" +
        "id -> TestID,\n" +
        "srated -> 3,\n" +
        "uuid -> 91ec3bcf-1777-4d38-af67-0bf7c9fa73c7} are invalid for instance of FixedFeedInInput. \n" +
        "The following fields (without complex objects e.g. nodes, operators, ...) to be passed to a constructor of 'FixedFeedInInput' are possible (NOT case-sensitive!):\n" +
        "0: [cosphirated, id, qcharacteristics, srated, uuid]\n" +
        "1: [cosphirated, id, operatesfrom, qcharacteristics, srated, uuid]\n" +
        "2: [cosphirated, id, operatesuntil, qcharacteristics, srated, uuid]\n" +
        "3: [cosphirated, id, operatesfrom, operatesuntil, qcharacteristics, srated, uuid]\n"
  }
}<|MERGE_RESOLUTION|>--- conflicted
+++ resolved
@@ -5,22 +5,13 @@
  */
 package edu.ie3.datamodel.io.factory.input.participant
 
-<<<<<<< HEAD
-import edu.ie3.datamodel.exceptions.FactoryException
-import edu.ie3.datamodel.io.factory.FactoryData
-=======
->>>>>>> 6c1828db
 import edu.ie3.datamodel.io.factory.input.NodeAssetInputEntityData
 import edu.ie3.datamodel.models.StandardUnits
 import edu.ie3.datamodel.models.input.NodeInput
 import edu.ie3.datamodel.models.input.OperatorInput
 import edu.ie3.datamodel.models.input.system.FixedFeedInInput
 import edu.ie3.datamodel.models.input.system.characteristic.CharacteristicPoint
-<<<<<<< HEAD
-import edu.ie3.datamodel.utils.options.Try
-=======
 import edu.ie3.datamodel.utils.Try
->>>>>>> 6c1828db
 import edu.ie3.test.helper.FactoryTestHelper
 import spock.lang.Specification
 import tech.units.indriya.quantity.Quantities
@@ -57,21 +48,12 @@
     def operatorInput = Mock(OperatorInput)
 
     when:
-<<<<<<< HEAD
-    Try<FixedFeedInInput, FactoryException> input = inputFactory.get(new NodeAssetInputEntityData(new FactoryData.MapWithRowIndex("-1", parameter), inputClass, operatorInput, nodeInput))
-
-    then:
-    input.success
-    input.data.getClass() == inputClass
-    input.data.with {
-=======
     Try<FixedFeedInInput> input = inputFactory.get(new NodeAssetInputEntityData(parameter, inputClass, operatorInput, nodeInput))
 
     then:
     input.success
     input.data().getClass() == inputClass
     input.data().with {
->>>>>>> 6c1828db
       assert uuid == UUID.fromString(parameter["uuid"])
       assert operationTime.startDate.present
       assert operationTime.startDate.get() == ZonedDateTime.parse(parameter["operatesfrom"])
@@ -103,19 +85,11 @@
     def nodeInput = Mock(NodeInput)
 
     when:
-<<<<<<< HEAD
-    Try<FixedFeedInInput, FactoryException> input =  inputFactory.get(new NodeAssetInputEntityData(new FactoryData.MapWithRowIndex("-1", parameter), inputClass, nodeInput))
-
-    then:
-    input.failure
-    input.exception.cause.message == "The provided fields [cosphirated, id, srated, uuid] with data \n" +
-=======
     Try<FixedFeedInInput> input =  inputFactory.get(new NodeAssetInputEntityData(parameter, inputClass, nodeInput))
 
     then:
     input.failure
     input.exception().message == "The provided fields [cosphirated, id, srated, uuid] with data \n" +
->>>>>>> 6c1828db
         "{cosphirated -> 4,\n" +
         "id -> TestID,\n" +
         "srated -> 3,\n" +
