/*
 * © 2021. TU Dortmund University,
 * Institute of Energy Systems, Energy Efficiency and Energy Economics,
 * Research group Distribution grid planning and operation
 */
package edu.ie3.datamodel.io.factory.input.participant

import static edu.ie3.util.quantities.PowerSystemUnits.PU

import edu.ie3.datamodel.exceptions.FactoryException
import edu.ie3.datamodel.models.StandardUnits
import edu.ie3.datamodel.models.input.EmInput
import edu.ie3.datamodel.models.input.NodeInput
import edu.ie3.datamodel.models.input.OperatorInput
import edu.ie3.datamodel.models.input.system.FixedFeedInInput
import edu.ie3.datamodel.models.input.system.characteristic.CharacteristicPoint
import edu.ie3.datamodel.utils.Try
import edu.ie3.test.helper.FactoryTestHelper
import spock.lang.Specification
import tech.units.indriya.quantity.Quantities

import java.time.ZonedDateTime
import javax.measure.quantity.Dimensionless

class FixedFeedInInputFactoryTest extends Specification implements FactoryTestHelper {
  def "A FixedFeedInInputFactory should contain exactly the expected class for parsing"() {
    given:
    def inputFactory = new FixedFeedInInputFactory()
    def expectedClasses = [FixedFeedInInput]

    expect:
    inputFactory.supportedClasses == Arrays.asList(expectedClasses.toArray())
  }

  def "A FixedFeedInInputFactory should parse a valid FixedFeedInInput correctly"() {
    given: "a system participant input type factory and model data"
    def inputFactory = new FixedFeedInInputFactory()
    Map<String, String> parameter = [
      "uuid"            : "91ec3bcf-1777-4d38-af67-0bf7c9fa73c7",
      "operatesfrom"    : "2019-01-01T00:00:00+01:00[Europe/Berlin]",
      "operatesuntil"   : "",
      "id"              : "TestID",
      "qcharacteristics": "cosPhiFixed:{(0.0,1.0)}",
      "srated"          : "3",
      "cosphirated"     : "4"
    ]
    def inputClass = FixedFeedInInput
    def nodeInput = Mock(NodeInput)
    def operatorInput = Mock(OperatorInput)
    def emUnit = Mock(EmInput)

    when:
    Try<FixedFeedInInput, FactoryException> input = inputFactory.get(new SystemParticipantEntityData(parameter, inputClass, operatorInput, nodeInput, emUnit))

    then:
    input.success
    input.data.get().getClass() == inputClass
    input.data.get().with {
      assert uuid == UUID.fromString(parameter["uuid"])
      assert operationTime.startDate.present
      assert operationTime.startDate.get() == ZonedDateTime.parse(parameter["operatesfrom"])
      assert !operationTime.endDate.present
      assert operator == operatorInput
      assert id == parameter["id"]
      assert node == nodeInput
      assert qCharacteristics.with {
        assert uuid != null
        assert points == Collections.unmodifiableSortedSet([
          new CharacteristicPoint<Dimensionless, Dimensionless>(Quantities.getQuantity(0d, PU), Quantities.getQuantity(1d, PU))
        ] as TreeSet)
      }
      assert em == Optional.of(emUnit)
      assert sRated == getQuant(parameter["srated"], StandardUnits.S_RATED)
      assert cosPhiRated == Double.parseDouble(parameter["cosphirated"])
    }
  }

  def "A FixedFeedInInputFactory should throw an exception on invalid or incomplete data fields"() {
    given:
    def inputFactory = new FixedFeedInInputFactory()
<<<<<<< HEAD
    Map<String, String> parameter = [
      "uuid"       : "91ec3bcf-1777-4d38-af67-0bf7c9fa73c7",
      "id"         : "TestID",
      "srated"     : "3",
      "cosphirated": "4"
    ]
    def inputClass = FixedFeedInInput
    def nodeInput = Mock(NodeInput)
    def emUnit = Mock(EmInput)

    when:
    Try<FixedFeedInInput, FactoryException> input =  inputFactory.get(new SystemParticipantEntityData(parameter, inputClass, nodeInput, emUnit))
=======
    def actualFields = FixedFeedInInputFactory.newSet("uuid", "id", "s_rated", "cosphi_rated")

    when:
    Try<Void, FactoryException> input = inputFactory.validate(actualFields, FixedFeedInInput)
>>>>>>> 8eba8276

    then:
    input.failure
    input.exception.get().message == "The provided fields [cosphi_rated, id, s_rated, uuid] are invalid for instance of 'FixedFeedInInput'. \n" +
        "The following fields (without complex objects e.g. nodes, operators, ...) to be passed to a constructor of 'FixedFeedInInput' are possible (NOT case-sensitive!):\n" +
<<<<<<< HEAD
        "0: [cosphirated, id, qcharacteristics, srated, uuid]\n" +
        "1: [cosphirated, id, operatesfrom, qcharacteristics, srated, uuid]\n" +
        "2: [cosphirated, id, operatesuntil, qcharacteristics, srated, uuid]\n" +
        "3: [cosphirated, id, operatesfrom, operatesuntil, qcharacteristics, srated, uuid]\n" +
        "4: [cosphirated, em, id, qcharacteristics, srated, uuid]\n" +
        "5: [cosphirated, em, id, operatesfrom, qcharacteristics, srated, uuid]\n" +
        "6: [cosphirated, em, id, operatesuntil, qcharacteristics, srated, uuid]\n" +
        "7: [cosphirated, em, id, operatesfrom, operatesuntil, qcharacteristics, srated, uuid]\n"
=======
        "0: [cosPhiRated, id, qCharacteristics, sRated, uuid] or [cos_phi_rated, id, q_characteristics, s_rated, uuid]\n" +
        "1: [cosPhiRated, id, operatesFrom, qCharacteristics, sRated, uuid] or [cos_phi_rated, id, operates_from, q_characteristics, s_rated, uuid]\n" +
        "2: [cosPhiRated, id, operatesUntil, qCharacteristics, sRated, uuid] or [cos_phi_rated, id, operates_until, q_characteristics, s_rated, uuid]\n" +
        "3: [cosPhiRated, id, operatesFrom, operatesUntil, qCharacteristics, sRated, uuid] or [cos_phi_rated, id, operates_from, operates_until, q_characteristics, s_rated, uuid]\n"
>>>>>>> 8eba8276
  }
}<|MERGE_RESOLUTION|>--- conflicted
+++ resolved
@@ -78,44 +78,22 @@
   def "A FixedFeedInInputFactory should throw an exception on invalid or incomplete data fields"() {
     given:
     def inputFactory = new FixedFeedInInputFactory()
-<<<<<<< HEAD
-    Map<String, String> parameter = [
-      "uuid"       : "91ec3bcf-1777-4d38-af67-0bf7c9fa73c7",
-      "id"         : "TestID",
-      "srated"     : "3",
-      "cosphirated": "4"
-    ]
-    def inputClass = FixedFeedInInput
-    def nodeInput = Mock(NodeInput)
-    def emUnit = Mock(EmInput)
-
-    when:
-    Try<FixedFeedInInput, FactoryException> input =  inputFactory.get(new SystemParticipantEntityData(parameter, inputClass, nodeInput, emUnit))
-=======
     def actualFields = FixedFeedInInputFactory.newSet("uuid", "id", "s_rated", "cosphi_rated")
 
     when:
     Try<Void, FactoryException> input = inputFactory.validate(actualFields, FixedFeedInInput)
->>>>>>> 8eba8276
 
     then:
     input.failure
     input.exception.get().message == "The provided fields [cosphi_rated, id, s_rated, uuid] are invalid for instance of 'FixedFeedInInput'. \n" +
         "The following fields (without complex objects e.g. nodes, operators, ...) to be passed to a constructor of 'FixedFeedInInput' are possible (NOT case-sensitive!):\n" +
-<<<<<<< HEAD
-        "0: [cosphirated, id, qcharacteristics, srated, uuid]\n" +
-        "1: [cosphirated, id, operatesfrom, qcharacteristics, srated, uuid]\n" +
-        "2: [cosphirated, id, operatesuntil, qcharacteristics, srated, uuid]\n" +
-        "3: [cosphirated, id, operatesfrom, operatesuntil, qcharacteristics, srated, uuid]\n" +
-        "4: [cosphirated, em, id, qcharacteristics, srated, uuid]\n" +
-        "5: [cosphirated, em, id, operatesfrom, qcharacteristics, srated, uuid]\n" +
-        "6: [cosphirated, em, id, operatesuntil, qcharacteristics, srated, uuid]\n" +
-        "7: [cosphirated, em, id, operatesfrom, operatesuntil, qcharacteristics, srated, uuid]\n"
-=======
         "0: [cosPhiRated, id, qCharacteristics, sRated, uuid] or [cos_phi_rated, id, q_characteristics, s_rated, uuid]\n" +
         "1: [cosPhiRated, id, operatesFrom, qCharacteristics, sRated, uuid] or [cos_phi_rated, id, operates_from, q_characteristics, s_rated, uuid]\n" +
         "2: [cosPhiRated, id, operatesUntil, qCharacteristics, sRated, uuid] or [cos_phi_rated, id, operates_until, q_characteristics, s_rated, uuid]\n" +
-        "3: [cosPhiRated, id, operatesFrom, operatesUntil, qCharacteristics, sRated, uuid] or [cos_phi_rated, id, operates_from, operates_until, q_characteristics, s_rated, uuid]\n"
->>>>>>> 8eba8276
+        "3: [cosPhiRated, id, operatesFrom, operatesUntil, qCharacteristics, sRated, uuid] or [cos_phi_rated, id, operates_from, operates_until, q_characteristics, s_rated, uuid]\n" +
+        "4: [cosPhiRated, em, id, qCharacteristics, sRated, uuid] or [cos_phi_rated, em, id, q_characteristics, s_rated, uuid]\n" +
+        "5: [cosPhiRated, em, id, operatesFrom, qCharacteristics, sRated, uuid] or [cos_phi_rated, em, id, operates_from, q_characteristics, s_rated, uuid]\n" +
+        "6: [cosPhiRated, em, id, operatesUntil, qCharacteristics, sRated, uuid] or [cos_phi_rated, em, id, operates_until, q_characteristics, s_rated, uuid]\n" +
+        "7: [cosPhiRated, em, id, operatesFrom, operatesUntil, qCharacteristics, sRated, uuid] or [cos_phi_rated, em, id, operates_from, operates_until, q_characteristics, s_rated, uuid]\n"
   }
 }