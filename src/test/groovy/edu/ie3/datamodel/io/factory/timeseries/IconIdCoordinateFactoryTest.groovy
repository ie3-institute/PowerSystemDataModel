--- conflicted
+++ resolved
@@ -58,11 +58,7 @@
 
     then:
     actual.failure
-<<<<<<< HEAD
-    actual.exception().message.startsWith("The provided fields [coordinatetype, id, latitude] with data \n{coordinatetype -> " +
-=======
     actual.exception().cause.message.startsWith("The provided fields [coordinatetype, id, latitude] with data \n{coordinatetype -> " +
->>>>>>> 8192a49f
         "ICON,\nid -> 477295,\nlatitude -> 52.312} are invalid for instance of Pair. ")
   }
 
