--- conflicted
+++ resolved
@@ -5,12 +5,9 @@
  */
 package edu.ie3.datamodel.io.factory.input.participant
 
-<<<<<<< HEAD
 import edu.ie3.datamodel.io.factory.input.UntypedSingleNodeEntityData
-=======
 import static edu.ie3.util.quantities.PowerSystemUnits.PU
 
->>>>>>> 15e1cdfe
 import edu.ie3.datamodel.models.BdewLoadProfile
 import edu.ie3.datamodel.models.OperationTime
 import edu.ie3.datamodel.models.StandardUnits
@@ -25,66 +22,55 @@
 import javax.measure.quantity.Dimensionless
 
 class LoadInputFactoryTest extends Specification implements FactoryTestHelper {
-	def "A LoadInputFactory should contain exactly the expected class for parsing"() {
-		given:
-		def inputFactory = new LoadInputFactory()
-		def expectedClasses = [LoadInput]
+    def "A LoadInputFactory should contain exactly the expected class for parsing"() {
+        given:
+        def inputFactory = new LoadInputFactory()
+        def expectedClasses = [LoadInput]
 
-		expect:
-		inputFactory.classes() == Arrays.asList(expectedClasses.toArray())
-	}
+        expect:
+        inputFactory.classes() == Arrays.asList(expectedClasses.toArray())
+    }
 
-	def "A LoadInputFactory should parse a valid LoadInput correctly"() {
-		given: "a system participant input type factory and model data"
-		def inputFactory = new LoadInputFactory()
-		Map<String, String> parameter = [
-<<<<<<< HEAD
-			"uuid"               : "91ec3bcf-1777-4d38-af67-0bf7c9fa73c7",
-			"id"                 : "TestID",
-			"qcharacteristics"   : "cosphi_fixed:1",
-			"standardloadprofile": "G-4",
-			"dsm"                : "true",
-			"econsannual"        : "3",
-			"srated"             : "4",
-			"cosphirated"        : "5"
-=======
-			"uuid"            : "91ec3bcf-1777-4d38-af67-0bf7c9fa73c7",
-			"id"              : "TestID",
-			"qcharacteristics": "cosPhiFixed:{(0.0,1.0)}",
-			"slp"             : "G-4",
-			"dsm"             : "true",
-			"econsannual"     : "3",
-			"srated"          : "4",
-			"cosphi"          : "5"
->>>>>>> 15e1cdfe
-		]
-		def inputClass = LoadInput
-		def nodeInput = Mock(NodeInput)
+    def "A LoadInputFactory should parse a valid LoadInput correctly"() {
+        given: "a system participant input type factory and model data"
+        def inputFactory = new LoadInputFactory()
+        Map<String, String> parameter = [
+                "uuid"               : "91ec3bcf-1777-4d38-af67-0bf7c9fa73c7",
+                "id"                 : "TestID",
+                "qcharacteristics"   : "cosPhiFixed:{(0.0,1.0)}",
+                "standardloadprofile": "G-4",
+                "dsm"                : "true",
+                "econsannual"        : "3",
+                "srated"             : "4",
+                "cosphirated"        : "5"
+        ]
+        def inputClass = LoadInput
+        def nodeInput = Mock(NodeInput)
 
-		when:
-		Optional<LoadInput> input = inputFactory.getEntity(
-				new UntypedSingleNodeEntityData(parameter, inputClass, nodeInput))
+        when:
+        Optional<LoadInput> input = inputFactory.getEntity(
+                new UntypedSingleNodeEntityData(parameter, inputClass, nodeInput))
 
-		then:
-		input.present
-		input.get().getClass() == inputClass
-		((LoadInput) input.get()).with {
-			assert uuid == UUID.fromString(parameter["uuid"])
-			assert operationTime == OperationTime.notLimited()
-			assert operator == OperatorInput.NO_OPERATOR_ASSIGNED
-			assert id == parameter["id"]
-			assert node == nodeInput
-			assert qCharacteristics.with {
-				assert uuid != null
-				assert points == Collections.unmodifiableSortedSet([
-					new CharacteristicPoint<Dimensionless, Dimensionless>(Quantities.getQuantity(0d, PU), Quantities.getQuantity(1d, PU))
-				] as TreeSet)
-			}
-			assert standardLoadProfile == BdewLoadProfile.G4
-			assert dsm
-			assert eConsAnnual == getQuant(parameter["econsannual"], StandardUnits.ENERGY_IN)
-			assert sRated == getQuant(parameter["srated"], StandardUnits.S_RATED)
-			assert cosphiRated == Double.parseDouble(parameter["cosphirated"])
-		}
-	}
+        then:
+        input.present
+        input.get().getClass() == inputClass
+        ((LoadInput) input.get()).with {
+            assert uuid == UUID.fromString(parameter["uuid"])
+            assert operationTime == OperationTime.notLimited()
+            assert operator == OperatorInput.NO_OPERATOR_ASSIGNED
+            assert id == parameter["id"]
+            assert node == nodeInput
+            assert qCharacteristics.with {
+                assert uuid != null
+                assert points == Collections.unmodifiableSortedSet([
+                        new CharacteristicPoint<Dimensionless, Dimensionless>(Quantities.getQuantity(0d, PU), Quantities.getQuantity(1d, PU))
+                ] as TreeSet)
+            }
+            assert standardLoadProfile == BdewLoadProfile.G4
+            assert dsm
+            assert eConsAnnual == getQuant(parameter["econsannual"], StandardUnits.ENERGY_IN)
+            assert sRated == getQuant(parameter["srated"], StandardUnits.S_RATED)
+            assert cosphiRated == Double.parseDouble(parameter["cosphirated"])
+        }
+    }
 }