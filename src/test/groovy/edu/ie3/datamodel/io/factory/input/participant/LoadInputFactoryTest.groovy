--- conflicted
+++ resolved
@@ -51,11 +51,7 @@
       "srated"             : "4",
       "cosphirated"        : "5"
     ]
-<<<<<<< HEAD
-    Try<LoadInput> input = inputFactory.get(
-=======
     Try<LoadInput, FactoryException> input = inputFactory.get(
->>>>>>> 8192a49f
         new NodeAssetInputEntityData(parameter, inputClass, nodeInput))
 
     then:
