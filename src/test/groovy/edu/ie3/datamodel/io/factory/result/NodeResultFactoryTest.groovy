/*
 * © 2020. TU Dortmund University,
 * Institute of Energy Systems, Energy Efficiency and Energy Economics,
 * Research group Distribution grid planning and operation
 */
package edu.ie3.datamodel.io.factory.result

import edu.ie3.datamodel.exceptions.FactoryException
import edu.ie3.datamodel.io.factory.SimpleEntityData
import edu.ie3.datamodel.models.StandardUnits
import edu.ie3.datamodel.models.result.NodeResult
import edu.ie3.test.helper.FactoryTestHelper
import spock.lang.Specification

class NodeResultFactoryTest extends Specification implements FactoryTestHelper {

	def "A NodeResultFactory should contain all expected classes for parsing"() {
		given:
		def resultFactory = new NodeResultFactory()
		def expectedClasses = [NodeResult]

		expect:
		resultFactory.supportedClasses == Arrays.asList(expectedClasses.toArray())
	}

	def "A NodeResultFactory should parse a WecResult correctly"() {
		given: "a system participant factory and model data"
		def resultFactory = new NodeResultFactory()
		Map<String, String> parameter = [
			"time"      : "2020-01-30 17:26:44",
			"inputModel": "91ec3bcf-1897-4d38-af67-0bf7c9fa73c7",
			"vmag"      : "2",
			"vang"      : "2"
		]

		when:
		Optional<? extends NodeResult> result = resultFactory.get(new SimpleEntityData(parameter, NodeResult))

		then:
		result.present
		result.get().getClass() == NodeResult
		((NodeResult) result.get()).with {
			assert vMag == getQuant(parameter["vmag"], StandardUnits.VOLTAGE_MAGNITUDE)
			assert vAng == getQuant(parameter["vang"], StandardUnits.VOLTAGE_ANGLE)
			assert time == TIME_UTIL.toZonedDateTime(parameter["time"])
			assert inputModel == UUID.fromString(parameter["inputModel"])
		}
	}

	def "A NodeResultFactory should throw an exception on invalid or incomplete data"() {
		given: "a system participant factory and model data"
		def resultFactory = new NodeResultFactory()
		Map<String, String> parameter = [
			"time"      : "2020-01-30 17:26:44",
			"inputModel": "91ec3bcf-1897-4d38-af67-0bf7c9fa73c7",
			"vmag"      : "2"
		]

		when:
		resultFactory.get(new SimpleEntityData(parameter, NodeResult))

		then:
		FactoryException ex = thrown()
		ex.message == "The provided fields [inputModel, time, vmag] with data \n" +
				"{inputModel -> 91ec3bcf-1897-4d38-af67-0bf7c9fa73c7,\n" +
				"time -> 2020-01-30 17:26:44,\n" +
				"vmag -> 2} are invalid for instance of NodeResult. \n" +
				"The following fields (without complex objects e.g. nodes) to be passed to a constructor of 'NodeResult' are possible (NOT case-sensitive!):\n" +
<<<<<<< HEAD
				"0: [inputModel, timestamp, vang, vmag]\n" +
				"1: [inputModel, timestamp, uuid, vang, vmag]\n"
=======
				"0: [inputModel, time, vang, vmag]\n" +
				"1: [inputModel, time, uuid, vang, vmag]\n"
>>>>>>> 5ab61668
	}
}<|MERGE_RESOLUTION|>--- conflicted
+++ resolved
@@ -66,12 +66,7 @@
 				"time -> 2020-01-30 17:26:44,\n" +
 				"vmag -> 2} are invalid for instance of NodeResult. \n" +
 				"The following fields (without complex objects e.g. nodes) to be passed to a constructor of 'NodeResult' are possible (NOT case-sensitive!):\n" +
-<<<<<<< HEAD
-				"0: [inputModel, timestamp, vang, vmag]\n" +
-				"1: [inputModel, timestamp, uuid, vang, vmag]\n"
-=======
 				"0: [inputModel, time, vang, vmag]\n" +
 				"1: [inputModel, time, uuid, vang, vmag]\n"
->>>>>>> 5ab61668
 	}
 }