/*
 * © 2021. TU Dortmund University,
 * Institute of Energy Systems, Energy Efficiency and Energy Economics,
 * Research group Distribution grid planning and operation
 */
package edu.ie3.datamodel.io.factory.typeinput

import static edu.ie3.util.quantities.PowerSystemUnits.METRE_PER_SECOND
import static edu.ie3.util.quantities.PowerSystemUnits.PU

import edu.ie3.datamodel.exceptions.FactoryException
import edu.ie3.datamodel.io.factory.EntityData
import edu.ie3.datamodel.models.StandardUnits
import edu.ie3.datamodel.models.input.system.characteristic.CharacteristicPoint
import edu.ie3.datamodel.models.input.system.type.*
import edu.ie3.datamodel.utils.Try
import edu.ie3.test.helper.FactoryTestHelper
import spock.lang.Specification
import tech.units.indriya.quantity.Quantities

import javax.measure.quantity.Dimensionless
import javax.measure.quantity.Speed

class SystemParticipantTypeInputFactoryTest extends Specification implements FactoryTestHelper {

  def "A SystemParticipantTypeInputFactory should contain all expected classes for parsing"() {
    given:
    def typeInputFactory = new SystemParticipantTypeInputFactory()
    def expectedClasses = [
      EvTypeInput,
      HpTypeInput,
      BmTypeInput,
      WecTypeInput,
      ChpTypeInput,
      StorageTypeInput
    ]

    expect:
    typeInputFactory.supportedClasses == Arrays.asList(expectedClasses.toArray())
  }

  def "A SystemParticipantTypeInputFactory should parse a valid EvTypeInput correctly"() {
    given: "a system participant input type factory and model data"
    def typeInputFactory = new SystemParticipantTypeInputFactory()
    Map<String, String> parameter = [
      "uuid":	    "91ec3bcf-1777-4d38-af67-0bf7c9fa73c7",
      "id":	    "blablub",
      "capex":    "3",
      "opex":	    "4",
      "srated":   "5",
      "cosPhiRated":	"6",

      "estorage":	"7",
      "econs":	"8",
      "srateddc":	"9",
    ]
    def typeInputClass = EvTypeInput

    when:
    Try<? extends SystemParticipantTypeInput, FactoryException> typeInput = typeInputFactory.get(new EntityData(parameter, typeInputClass))

    then:
    typeInput.success
    typeInput.data.get().getClass() == typeInputClass

    ((EvTypeInput) typeInput.data.get()).with {
      assert uuid == UUID.fromString(parameter["uuid"])
      assert id == parameter["id"]
      assert capex == getQuant(parameter["capex"], StandardUnits.CAPEX)
      assert opex == getQuant(parameter["opex"], StandardUnits.ENERGY_PRICE)
      assert sRated == getQuant(parameter["srated"], StandardUnits.S_RATED)
      assert cosPhiRated == Double.parseDouble(parameter["cosPhiRated"])

      assert eStorage == getQuant(parameter["estorage"], StandardUnits.ENERGY_IN)
      assert eCons == getQuant(parameter["econs"], StandardUnits.ENERGY_PER_DISTANCE)
      assert sRatedDC == getQuant(parameter["srateddc"], StandardUnits.ACTIVE_POWER_IN)
    }
  }

  def "A SystemParticipantTypeInputFactory should parse a valid HpTypeInput correctly"() {
    given: "a system participant input type factory and model data"
    def typeInputFactory = new SystemParticipantTypeInputFactory()
    Map<String, String> parameter = [
      "uuid":	    "91ec3bcf-1777-4d38-af67-0bf7c9fa73c7",
      "id":	    "blablub",
      "capex":    "3",
      "opex":	    "4",
      "srated":   "5",
      "cosPhiRated":	"6",

      "pthermal":	"7",
    ]
    def typeInputClass = HpTypeInput

    when:
    Try<? extends SystemParticipantTypeInput, FactoryException> typeInput = typeInputFactory.get(new EntityData(parameter, typeInputClass))

    then:
    typeInput.success
    typeInput.data.get().getClass() == typeInputClass

    ((HpTypeInput) typeInput.data.get()).with {
      assert uuid == UUID.fromString(parameter["uuid"])
      assert id == parameter["id"]
      assert capex == getQuant(parameter["capex"], StandardUnits.CAPEX)
      assert opex == getQuant(parameter["opex"], StandardUnits.ENERGY_PRICE)
      assert sRated == getQuant(parameter["srated"], StandardUnits.S_RATED)
      assert cosPhiRated == Double.parseDouble(parameter["cosPhiRated"])

      assert pThermal == getQuant(parameter["pthermal"], StandardUnits.ACTIVE_POWER_IN)
    }
  }

  def "A SystemParticipantTypeInputFactory should parse a valid BmTypeInput correctly"() {
    given: "a system participant input type factory and model data"
    def typeInputFactory = new SystemParticipantTypeInputFactory()
    Map<String, String> parameter = [
      "uuid":	        "91ec3bcf-1777-4d38-af67-0bf7c9fa73c7",
      "id":	        "blablub",
      "capex":        "3",
      "opex":	        "4",
      "srated":       "5",
      "cosPhiRated":	    "6",
      "activepowergradient":	"7",
      "etaconv":      "8"
    ]
    def typeInputClass = BmTypeInput

    when:
    Try<? extends SystemParticipantTypeInput, FactoryException> typeInput = typeInputFactory.get(new EntityData(parameter, typeInputClass))

    then:
    typeInput.success
    typeInput.data.get().getClass() == typeInputClass

    ((BmTypeInput) typeInput.data.get()).with {
      assert uuid == UUID.fromString(parameter["uuid"])
      assert id == parameter["id"]
      assert capex == getQuant(parameter["capex"], StandardUnits.CAPEX)
      assert opex == getQuant(parameter["opex"], StandardUnits.ENERGY_PRICE)
      assert sRated == getQuant(parameter["srated"], StandardUnits.S_RATED)
      assert cosPhiRated == Double.parseDouble(parameter["cosPhiRated"])

      assert activePowerGradient == getQuant(parameter["activepowergradient"], StandardUnits.ACTIVE_POWER_GRADIENT)
      assert etaConv == getQuant(parameter["etaconv"], StandardUnits.EFFICIENCY)
    }
  }

  def "A SystemParticipantTypeInputFactory should parse a valid WecTypeInput correctly"() {
    given: "a system participant input type factory and model data"
    def typeInputFactory = new SystemParticipantTypeInputFactory()
    Map<String, String> parameter = [
      "uuid":	        "91ec3bcf-1777-4d38-af67-0bf7c9fa73c7",
      "id":	        "blablub",
      "capex":        "3",
      "opex":	        "4",
      "srated":       "5",
      "cosPhiRated":	    "6",

      "cpCharacteristic": "cP:{(10.00,0.05),(15.00,0.10),(20.00,0.20)}",
      "etaconv":  	"7",
      "rotorarea":    "8",
      "hubheight":    "9"
    ]
    def typeInputClass = WecTypeInput

    when:
    Try<? extends SystemParticipantTypeInput, FactoryException> typeInput = typeInputFactory.get(new EntityData(parameter, typeInputClass))

    then:
    typeInput.success
    typeInput.data.get().getClass() == typeInputClass

    ((WecTypeInput) typeInput.data.get()).with {
      assert uuid == UUID.fromString(parameter["uuid"])
      assert id == parameter["id"]
      assert capex == getQuant(parameter["capex"], StandardUnits.CAPEX)
      assert opex == getQuant(parameter["opex"], StandardUnits.ENERGY_PRICE)
      assert sRated == getQuant(parameter["srated"], StandardUnits.S_RATED)
      assert cosPhiRated == Double.parseDouble(parameter["cosPhiRated"])

      cpCharacteristic.with {
        assert uuid != null
        assert points == Collections.unmodifiableSortedSet([
          new CharacteristicPoint<Speed, Dimensionless>(Quantities.getQuantity(10d, METRE_PER_SECOND), Quantities.getQuantity(0.05, PU)),
          new CharacteristicPoint<Speed, Dimensionless>(Quantities.getQuantity(15d, METRE_PER_SECOND), Quantities.getQuantity(0.1, PU)),
          new CharacteristicPoint<Speed, Dimensionless>(Quantities.getQuantity(20d, METRE_PER_SECOND), Quantities.getQuantity(0.2, PU))
        ] as TreeSet)
      }
      assert etaConv == getQuant(parameter["etaconv"], StandardUnits.EFFICIENCY)
      assert rotorArea == getQuant(parameter["rotorarea"], StandardUnits.ROTOR_AREA)
      assert hubHeight == getQuant(parameter["hubheight"], StandardUnits.HUB_HEIGHT)
    }
  }

  def "A SystemParticipantTypeInputFactory should parse a valid ChpTypeInput correctly"() {
    given: "a system participant input type factory and model data"
    def typeInputFactory = new SystemParticipantTypeInputFactory()
    Map<String, String> parameter = [
      "uuid":	                "91ec3bcf-1777-4d38-af67-0bf7c9fa73c7",
      "id":	                "blablub",
      "capex":                "3",
      "opex":	                "4",
      "srated":               "5",
      "cosPhiRated":	            "6",

      "etael":	            "7",
      "etathermal":           "8",
      "pthermal":	            "9",
      "pown":	                "10"
    ]
    def typeInputClass = ChpTypeInput

    when:
    Try<? extends SystemParticipantTypeInput, FactoryException> typeInput = typeInputFactory.get(new EntityData(parameter, typeInputClass))

    then:
    typeInput.success
    typeInput.data.get().getClass() == typeInputClass

    ((ChpTypeInput) typeInput.data.get()).with {
      assert uuid == UUID.fromString(parameter["uuid"])
      assert id == parameter["id"]
      assert capex == getQuant(parameter["capex"], StandardUnits.CAPEX)
      assert opex == getQuant(parameter["opex"], StandardUnits.ENERGY_PRICE)
      assert sRated == getQuant(parameter["srated"], StandardUnits.S_RATED)
      assert cosPhiRated == Double.parseDouble(parameter["cosPhiRated"])

      assert etaEl == getQuant(parameter["etael"], StandardUnits.EFFICIENCY)
      assert etaThermal == getQuant(parameter["etathermal"], StandardUnits.EFFICIENCY)
      assert pThermal == getQuant(parameter["pthermal"], StandardUnits.ACTIVE_POWER_IN)
      assert pOwn == getQuant(parameter["pown"], StandardUnits.ACTIVE_POWER_IN)
    }
  }

  def "A SystemParticipantTypeInputFactory should parse a valid StorageTypeInput correctly"() {
    given: "a system participant input type factory and model data"
    def typeInputFactory = new SystemParticipantTypeInputFactory()
    Map<String, String> parameter = [
      "uuid"                  : "91ec3bcf-1777-4d38-af67-0bf7c9fa73c7",
      "id"                    : "blablub",
      "capex"                 : "3",
      "opex"                  : "4",
      "srated"                : "5",
      "cosPhiRated"                : "6",

      "estorage"              : "6",
      "pmax"                  : "8",
      "activepowergradient"   : "1",
      "eta"                   : "9"
    ]
    def typeInputClass = StorageTypeInput

    when:
    Try<? extends SystemParticipantTypeInput, FactoryException> typeInput = typeInputFactory.get(new EntityData(parameter, typeInputClass))

    then:
    typeInput.success
    typeInput.data.get().getClass() == typeInputClass

    ((StorageTypeInput) typeInput.data.get()).with {
      assert uuid == UUID.fromString(parameter["uuid"])
      assert id == parameter["id"]
      assert capex == getQuant(parameter["capex"], StandardUnits.CAPEX)
      assert opex == getQuant(parameter["opex"], StandardUnits.ENERGY_PRICE)
      assert sRated == getQuant(parameter["srated"], StandardUnits.S_RATED)
      assert cosPhiRated == Double.parseDouble(parameter["cosPhiRated"])

      assert eStorage == getQuant(parameter["estorage"], StandardUnits.ENERGY_IN)
      assert pMax == getQuant(parameter["pmax"], StandardUnits.ACTIVE_POWER_IN)
      assert activePowerGradient == getQuant(parameter["activepowergradient"], StandardUnits.ACTIVE_POWER_GRADIENT)
      assert eta == getQuant(parameter["eta"], StandardUnits.EFFICIENCY)
    }
  }

  def "A SystemParticipantTypeInputFactory should throw an exception on invalid or incomplete data"() {
    given: "a system participant factory and model data"
    def typeInputFactory = new SystemParticipantTypeInputFactory()
<<<<<<< HEAD
    Map<String, String> parameter = [
      "uuid":	        "91ec3bcf-1777-4d38-af67-0bf7c9fa73c7",
      "id":	        "blablub",
      "capex":        "3",
      "opex":	        "4",
      "srated":       "5",
      "cosPhiRated":	    "6",
      "estorage":	    "6",
      "pmin":	        "7",
      "pmax":	        "8",
      "eta":	        "9"
    ]
=======
    def actualFields = SystemParticipantTypeInputFactory.newSet("uuid", "id", "capex", "opex", "srated", "cosPhiRated", "estorage", "pmin", "pmax", "eta", "dod", "lifetime",)
>>>>>>> c56597cf

    when:
    def input = typeInputFactory.validate(actualFields, StorageTypeInput)

    then:
    input.failure
<<<<<<< HEAD
    input.exception.get().cause.message == "The provided fields [capex, cosPhiRated, estorage, eta, id, opex, pmax, pmin, srated, uuid] with data \n" +
        "{capex -> 3,\n" +
        "cosPhiRated -> 6,\n" +
        "estorage -> 6,\n" +
        "eta -> 9,\n" +
        "id -> blablub,\n" +
        "opex -> 4,\n" +
        "pmax -> 8,\n" +
        "pmin -> 7,\n" +
        "srated -> 5,\n" +
        "uuid -> 91ec3bcf-1777-4d38-af67-0bf7c9fa73c7} are invalid for instance of StorageTypeInput. \n" +
        "The following fields (without complex objects e.g. nodes, operators, ...) to be passed to a constructor of 'StorageTypeInput' are possible (NOT case-sensitive!):\n" +
        "0: [activepowergradient, capex, cosphirated, estorage, eta, id, opex, pmax, srated, uuid]\n"
=======
    input.exception.get().message == "The provided fields [capex, cosPhiRated, dod, estorage, eta, id, lifetime, opex, pmax, pmin, srated, uuid] are invalid for instance of 'StorageTypeInput'. \n" +
        "The following fields (without complex objects e.g. nodes, operators, ...) to be passed to a constructor of 'StorageTypeInput' are possible (NOT case-sensitive!):\n" +
        "0: [activePowerGradient, capex, cosPhiRated, dod, eStorage, eta, id, lifeCycle, lifeTime, opex, pMax, sRated, uuid] or [active_power_gradient, capex, cos_phi_rated, dod, e_storage, eta, id, life_cycle, life_time, opex, p_max, s_rated, uuid]\n"
>>>>>>> c56597cf
  }
}<|MERGE_RESOLUTION|>--- conflicted
+++ resolved
@@ -276,46 +276,15 @@
   def "A SystemParticipantTypeInputFactory should throw an exception on invalid or incomplete data"() {
     given: "a system participant factory and model data"
     def typeInputFactory = new SystemParticipantTypeInputFactory()
-<<<<<<< HEAD
-    Map<String, String> parameter = [
-      "uuid":	        "91ec3bcf-1777-4d38-af67-0bf7c9fa73c7",
-      "id":	        "blablub",
-      "capex":        "3",
-      "opex":	        "4",
-      "srated":       "5",
-      "cosPhiRated":	    "6",
-      "estorage":	    "6",
-      "pmin":	        "7",
-      "pmax":	        "8",
-      "eta":	        "9"
-    ]
-=======
-    def actualFields = SystemParticipantTypeInputFactory.newSet("uuid", "id", "capex", "opex", "srated", "cosPhiRated", "estorage", "pmin", "pmax", "eta", "dod", "lifetime",)
->>>>>>> c56597cf
+    def actualFields = SystemParticipantTypeInputFactory.newSet("uuid", "id", "capex", "opex", "srated", "cosPhiRated", "estorage", "pmin", "pmax", "eta",)
 
     when:
     def input = typeInputFactory.validate(actualFields, StorageTypeInput)
 
     then:
     input.failure
-<<<<<<< HEAD
-    input.exception.get().cause.message == "The provided fields [capex, cosPhiRated, estorage, eta, id, opex, pmax, pmin, srated, uuid] with data \n" +
-        "{capex -> 3,\n" +
-        "cosPhiRated -> 6,\n" +
-        "estorage -> 6,\n" +
-        "eta -> 9,\n" +
-        "id -> blablub,\n" +
-        "opex -> 4,\n" +
-        "pmax -> 8,\n" +
-        "pmin -> 7,\n" +
-        "srated -> 5,\n" +
-        "uuid -> 91ec3bcf-1777-4d38-af67-0bf7c9fa73c7} are invalid for instance of StorageTypeInput. \n" +
-        "The following fields (without complex objects e.g. nodes, operators, ...) to be passed to a constructor of 'StorageTypeInput' are possible (NOT case-sensitive!):\n" +
-        "0: [activepowergradient, capex, cosphirated, estorage, eta, id, opex, pmax, srated, uuid]\n"
-=======
     input.exception.get().message == "The provided fields [capex, cosPhiRated, dod, estorage, eta, id, lifetime, opex, pmax, pmin, srated, uuid] are invalid for instance of 'StorageTypeInput'. \n" +
         "The following fields (without complex objects e.g. nodes, operators, ...) to be passed to a constructor of 'StorageTypeInput' are possible (NOT case-sensitive!):\n" +
-        "0: [activePowerGradient, capex, cosPhiRated, dod, eStorage, eta, id, lifeCycle, lifeTime, opex, pMax, sRated, uuid] or [active_power_gradient, capex, cos_phi_rated, dod, e_storage, eta, id, life_cycle, life_time, opex, p_max, s_rated, uuid]\n"
->>>>>>> c56597cf
+        "0: [activePowerGradient, capex, cosPhiRated, eStorage, eta, id, opex, pMax, sRated, uuid] or [active_power_gradient, capex, cos_phi_rated, dod, e_storage, eta, id, life_cycle, life_time, opex, p_max, s_rated, uuid]\n"
   }
 }