/*
 * © 2021. TU Dortmund University,
 * Institute of Energy Systems, Energy Efficiency and Energy Economics,
 * Research group Distribution grid planning and operation
 */
package edu.ie3.datamodel.io.factory.typeinput

<<<<<<< HEAD
import edu.ie3.datamodel.exceptions.FactoryException
import edu.ie3.datamodel.io.factory.FactoryData
=======
>>>>>>> 6c1828db
import edu.ie3.datamodel.io.factory.SimpleEntityData
import edu.ie3.datamodel.models.StandardUnits
import edu.ie3.datamodel.models.input.system.characteristic.CharacteristicPoint
import edu.ie3.datamodel.models.input.system.type.*
<<<<<<< HEAD
import edu.ie3.datamodel.utils.options.Try
=======
import edu.ie3.datamodel.utils.Try
>>>>>>> 6c1828db
import edu.ie3.test.helper.FactoryTestHelper
import spock.lang.Specification
import tech.units.indriya.quantity.Quantities

import javax.measure.quantity.Dimensionless
import javax.measure.quantity.Speed

import static edu.ie3.util.quantities.PowerSystemUnits.METRE_PER_SECOND
import static edu.ie3.util.quantities.PowerSystemUnits.PU

class SystemParticipantTypeInputFactoryTest extends Specification implements FactoryTestHelper {

  def "A SystemParticipantTypeInputFactory should contain all expected classes for parsing"() {
    given:
    def typeInputFactory = new SystemParticipantTypeInputFactory()
    def expectedClasses = [
      EvTypeInput,
      HpTypeInput,
      BmTypeInput,
      WecTypeInput,
      ChpTypeInput,
      StorageTypeInput
    ]

    expect:
    typeInputFactory.supportedClasses == Arrays.asList(expectedClasses.toArray())
  }

  def "A SystemParticipantTypeInputFactory should parse a valid EvTypeInput correctly"() {
    given: "a system participant input type factory and model data"
    def typeInputFactory = new SystemParticipantTypeInputFactory()
    Map<String, String> parameter = [
      "uuid":	    "91ec3bcf-1777-4d38-af67-0bf7c9fa73c7",
      "id":	    "blablub",
      "capex":    "3",
      "opex":	    "4",
      "srated":   "5",
      "cosPhiRated":	"6",

      "estorage":	"7",
      "econs":	"8",
    ]
    def typeInputClass = EvTypeInput

    when:
<<<<<<< HEAD
    Try<? extends SystemParticipantTypeInput, FactoryException> typeInput = typeInputFactory.get(new SimpleEntityData(new FactoryData.MapWithRowIndex("-1", parameter), typeInputClass))

    then:
    typeInput.success
    typeInput.data.getClass() == typeInputClass

    ((EvTypeInput) typeInput.data).with {
=======
    Try<? extends SystemParticipantTypeInput> typeInput = typeInputFactory.get(new SimpleEntityData(parameter, typeInputClass))

    then:
    typeInput.success
    typeInput.data().getClass() == typeInputClass

    ((EvTypeInput) typeInput.data()).with {
>>>>>>> 6c1828db
      assert uuid == UUID.fromString(parameter["uuid"])
      assert id == parameter["id"]
      assert capex == getQuant(parameter["capex"], StandardUnits.CAPEX)
      assert opex == getQuant(parameter["opex"], StandardUnits.ENERGY_PRICE)
      assert sRated == getQuant(parameter["srated"], StandardUnits.S_RATED)
      assert cosPhiRated == Double.parseDouble(parameter["cosPhiRated"])

      assert eStorage == getQuant(parameter["estorage"], StandardUnits.ENERGY_IN)
      assert eCons == getQuant(parameter["econs"], StandardUnits.ENERGY_PER_DISTANCE)
    }
  }

  def "A SystemParticipantTypeInputFactory should parse a valid HpTypeInput correctly"() {
    given: "a system participant input type factory and model data"
    def typeInputFactory = new SystemParticipantTypeInputFactory()
    Map<String, String> parameter = [
      "uuid":	    "91ec3bcf-1777-4d38-af67-0bf7c9fa73c7",
      "id":	    "blablub",
      "capex":    "3",
      "opex":	    "4",
      "srated":   "5",
      "cosPhiRated":	"6",

      "pthermal":	"7",
    ]
    def typeInputClass = HpTypeInput

    when:
<<<<<<< HEAD
    Try<? extends SystemParticipantTypeInput, FactoryException> typeInput = typeInputFactory.get(new SimpleEntityData(new FactoryData.MapWithRowIndex("-1", parameter), typeInputClass))

    then:
    typeInput.success
    typeInput.data.getClass() == typeInputClass

    ((HpTypeInput) typeInput.data).with {
=======
    Try<? extends SystemParticipantTypeInput> typeInput = typeInputFactory.get(new SimpleEntityData(parameter, typeInputClass))

    then:
    typeInput.success
    typeInput.data().getClass() == typeInputClass

    ((HpTypeInput) typeInput.data()).with {
>>>>>>> 6c1828db
      assert uuid == UUID.fromString(parameter["uuid"])
      assert id == parameter["id"]
      assert capex == getQuant(parameter["capex"], StandardUnits.CAPEX)
      assert opex == getQuant(parameter["opex"], StandardUnits.ENERGY_PRICE)
      assert sRated == getQuant(parameter["srated"], StandardUnits.S_RATED)
      assert cosPhiRated == Double.parseDouble(parameter["cosPhiRated"])

      assert pThermal == getQuant(parameter["pthermal"], StandardUnits.ACTIVE_POWER_IN)
    }
  }

  def "A SystemParticipantTypeInputFactory should parse a valid BmTypeInput correctly"() {
    given: "a system participant input type factory and model data"
    def typeInputFactory = new SystemParticipantTypeInputFactory()
    Map<String, String> parameter = [
      "uuid":	        "91ec3bcf-1777-4d38-af67-0bf7c9fa73c7",
      "id":	        "blablub",
      "capex":        "3",
      "opex":	        "4",
      "srated":       "5",
      "cosPhiRated":	    "6",
      "activepowergradient":	"7",
      "etaconv":      "8"
    ]
    def typeInputClass = BmTypeInput

    when:
<<<<<<< HEAD
    Try<? extends SystemParticipantTypeInput, FactoryException> typeInput = typeInputFactory.get(new SimpleEntityData(new FactoryData.MapWithRowIndex("-1", parameter), typeInputClass))

    then:
    typeInput.success
    typeInput.data.getClass() == typeInputClass

    ((BmTypeInput) typeInput.data).with {
=======
    Try<? extends SystemParticipantTypeInput> typeInput = typeInputFactory.get(new SimpleEntityData(parameter, typeInputClass))

    then:
    typeInput.success
    typeInput.data().getClass() == typeInputClass

    ((BmTypeInput) typeInput.data()).with {
>>>>>>> 6c1828db
      assert uuid == UUID.fromString(parameter["uuid"])
      assert id == parameter["id"]
      assert capex == getQuant(parameter["capex"], StandardUnits.CAPEX)
      assert opex == getQuant(parameter["opex"], StandardUnits.ENERGY_PRICE)
      assert sRated == getQuant(parameter["srated"], StandardUnits.S_RATED)
      assert cosPhiRated == Double.parseDouble(parameter["cosPhiRated"])

      assert activePowerGradient == getQuant(parameter["activepowergradient"], StandardUnits.ACTIVE_POWER_GRADIENT)
      assert etaConv == getQuant(parameter["etaconv"], StandardUnits.EFFICIENCY)
    }
  }

  def "A SystemParticipantTypeInputFactory should parse a valid WecTypeInput correctly"() {
    given: "a system participant input type factory and model data"
    def typeInputFactory = new SystemParticipantTypeInputFactory()
    Map<String, String> parameter = [
      "uuid":	        "91ec3bcf-1777-4d38-af67-0bf7c9fa73c7",
      "id":	        "blablub",
      "capex":        "3",
      "opex":	        "4",
      "srated":       "5",
      "cosPhiRated":	    "6",

      "cpCharacteristic": "cP:{(10.00,0.05),(15.00,0.10),(20.00,0.20)}",
      "etaconv":  	"7",
      "rotorarea":    "8",
      "hubheight":    "9"
    ]
    def typeInputClass = WecTypeInput

    when:
<<<<<<< HEAD
    Try<? extends SystemParticipantTypeInput, FactoryException> typeInput = typeInputFactory.get(new SimpleEntityData(new FactoryData.MapWithRowIndex("-1", parameter), typeInputClass))

    then:
    typeInput.success
    typeInput.data.getClass() == typeInputClass

    ((WecTypeInput) typeInput.data).with {
=======
    Try<? extends SystemParticipantTypeInput> typeInput = typeInputFactory.get(new SimpleEntityData(parameter, typeInputClass))

    then:
    typeInput.success
    typeInput.data().getClass() == typeInputClass

    ((WecTypeInput) typeInput.data()).with {
>>>>>>> 6c1828db
      assert uuid == UUID.fromString(parameter["uuid"])
      assert id == parameter["id"]
      assert capex == getQuant(parameter["capex"], StandardUnits.CAPEX)
      assert opex == getQuant(parameter["opex"], StandardUnits.ENERGY_PRICE)
      assert sRated == getQuant(parameter["srated"], StandardUnits.S_RATED)
      assert cosPhiRated == Double.parseDouble(parameter["cosPhiRated"])

      cpCharacteristic.with {
        assert uuid != null
        assert points == Collections.unmodifiableSortedSet([
          new CharacteristicPoint<Speed, Dimensionless>(Quantities.getQuantity(10d, METRE_PER_SECOND), Quantities.getQuantity(0.05, PU)),
          new CharacteristicPoint<Speed, Dimensionless>(Quantities.getQuantity(15d, METRE_PER_SECOND), Quantities.getQuantity(0.1, PU)),
          new CharacteristicPoint<Speed, Dimensionless>(Quantities.getQuantity(20d, METRE_PER_SECOND), Quantities.getQuantity(0.2, PU))
        ] as TreeSet)
      }
      assert etaConv == getQuant(parameter["etaconv"], StandardUnits.EFFICIENCY)
      assert rotorArea == getQuant(parameter["rotorarea"], StandardUnits.ROTOR_AREA)
      assert hubHeight == getQuant(parameter["hubheight"], StandardUnits.HUB_HEIGHT)
    }
  }

  def "A SystemParticipantTypeInputFactory should parse a valid ChpTypeInput correctly"() {
    given: "a system participant input type factory and model data"
    def typeInputFactory = new SystemParticipantTypeInputFactory()
    Map<String, String> parameter = [
      "uuid":	                "91ec3bcf-1777-4d38-af67-0bf7c9fa73c7",
      "id":	                "blablub",
      "capex":                "3",
      "opex":	                "4",
      "srated":               "5",
      "cosPhiRated":	            "6",

      "etael":	            "7",
      "etathermal":           "8",
      "pthermal":	            "9",
      "pown":	                "10"
    ]
    def typeInputClass = ChpTypeInput

    when:
<<<<<<< HEAD
    Try<? extends SystemParticipantTypeInput, FactoryException> typeInput = typeInputFactory.get(new SimpleEntityData(new FactoryData.MapWithRowIndex("-1", parameter), typeInputClass))

    then:
    typeInput.success
    typeInput.data.getClass() == typeInputClass

    ((ChpTypeInput) typeInput.data).with {
=======
    Try<? extends SystemParticipantTypeInput> typeInput = typeInputFactory.get(new SimpleEntityData(parameter, typeInputClass))

    then:
    typeInput.success
    typeInput.data().getClass() == typeInputClass

    ((ChpTypeInput) typeInput.data()).with {
>>>>>>> 6c1828db
      assert uuid == UUID.fromString(parameter["uuid"])
      assert id == parameter["id"]
      assert capex == getQuant(parameter["capex"], StandardUnits.CAPEX)
      assert opex == getQuant(parameter["opex"], StandardUnits.ENERGY_PRICE)
      assert sRated == getQuant(parameter["srated"], StandardUnits.S_RATED)
      assert cosPhiRated == Double.parseDouble(parameter["cosPhiRated"])

      assert etaEl == getQuant(parameter["etael"], StandardUnits.EFFICIENCY)
      assert etaThermal == getQuant(parameter["etathermal"], StandardUnits.EFFICIENCY)
      assert pThermal == getQuant(parameter["pthermal"], StandardUnits.ACTIVE_POWER_IN)
      assert pOwn == getQuant(parameter["pown"], StandardUnits.ACTIVE_POWER_IN)
    }
  }

  def "A SystemParticipantTypeInputFactory should parse a valid StorageTypeInput correctly"() {
    given: "a system participant input type factory and model data"
    def typeInputFactory = new SystemParticipantTypeInputFactory()
    Map<String, String> parameter = [
      "uuid"                  : "91ec3bcf-1777-4d38-af67-0bf7c9fa73c7",
      "id"                    : "blablub",
      "capex"                 : "3",
      "opex"                  : "4",
      "srated"                : "5",
      "cosPhiRated"                : "6",

      "estorage"              : "6",
      "pmax"                  : "8",
      "activepowergradient"   : "1",
      "eta"                   : "9",
      "dod"                   : "10",
      "lifetime"              : "11",
      "lifecycle"             : "12"
    ]
    def typeInputClass = StorageTypeInput

    when:
<<<<<<< HEAD
    Try<? extends SystemParticipantTypeInput, FactoryException> typeInput = typeInputFactory.get(new SimpleEntityData(new FactoryData.MapWithRowIndex("-1", parameter), typeInputClass))

    then:
    typeInput.success
    typeInput.data.getClass() == typeInputClass

    ((StorageTypeInput) typeInput.data).with {
=======
    Try<? extends SystemParticipantTypeInput> typeInput = typeInputFactory.get(new SimpleEntityData(parameter, typeInputClass))

    then:
    typeInput.success
    typeInput.data().getClass() == typeInputClass

    ((StorageTypeInput) typeInput.data()).with {
>>>>>>> 6c1828db
      assert uuid == UUID.fromString(parameter["uuid"])
      assert id == parameter["id"]
      assert capex == getQuant(parameter["capex"], StandardUnits.CAPEX)
      assert opex == getQuant(parameter["opex"], StandardUnits.ENERGY_PRICE)
      assert sRated == getQuant(parameter["srated"], StandardUnits.S_RATED)
      assert cosPhiRated == Double.parseDouble(parameter["cosPhiRated"])

      assert eStorage == getQuant(parameter["estorage"], StandardUnits.ENERGY_IN)
      assert pMax == getQuant(parameter["pmax"], StandardUnits.ACTIVE_POWER_IN)
      assert activePowerGradient == getQuant(parameter["activepowergradient"], StandardUnits.ACTIVE_POWER_GRADIENT)
      assert eta == getQuant(parameter["eta"], StandardUnits.EFFICIENCY)
      assert dod == getQuant(parameter["dod"], StandardUnits.DOD)
      assert lifeTime == getQuant(parameter["lifetime"], StandardUnits.LIFE_TIME)
      assert lifeCycle == Integer.parseInt(parameter["lifecycle"])
    }
  }

  def "A SystemParticipantTypeInputFactory should throw an exception on invalid or incomplete data"() {
    given: "a system participant factory and model data"
    def typeInputFactory = new SystemParticipantTypeInputFactory()
    Map<String, String> parameter = [
      "uuid":	        "91ec3bcf-1777-4d38-af67-0bf7c9fa73c7",
      "id":	        "blablub",
      "capex":        "3",
      "opex":	        "4",
      "srated":       "5",
      "cosPhiRated":	    "6",
      "estorage":	    "6",
      "pmin":	        "7",
      "pmax":	        "8",
      "eta":	        "9",
      "dod":	        "10",
      "lifetime":	    "11"
    ]

    when:
<<<<<<< HEAD
    Try<SystemParticipantTypeInput, FactoryException> input = typeInputFactory.get(new SimpleEntityData(new FactoryData.MapWithRowIndex("-1", parameter), StorageTypeInput))

    then:
    input.failure
    input.exception.cause.message == "The provided fields [capex, cosPhiRated, dod, estorage, eta, id, lifetime, opex, pmax, pmin, srated, uuid] with data \n" +
=======
    Try<SystemParticipantTypeInput> input = typeInputFactory.get(new SimpleEntityData(parameter, StorageTypeInput))

    then:
    input.failure
    input.exception().message == "The provided fields [capex, cosPhiRated, dod, estorage, eta, id, lifetime, opex, pmax, pmin, srated, uuid] with data \n" +
>>>>>>> 6c1828db
        "{capex -> 3,\n" +
        "cosPhiRated -> 6,\n" +
        "dod -> 10,\n" +
        "estorage -> 6,\n" +
        "eta -> 9,\n" +
        "id -> blablub,\n" +
        "lifetime -> 11,\n" +
        "opex -> 4,\n" +
        "pmax -> 8,\n" +
        "pmin -> 7,\n" +
        "srated -> 5,\n" +
        "uuid -> 91ec3bcf-1777-4d38-af67-0bf7c9fa73c7} are invalid for instance of StorageTypeInput. \n" +
        "The following fields (without complex objects e.g. nodes, operators, ...) to be passed to a constructor of 'StorageTypeInput' are possible (NOT case-sensitive!):\n" +
        "0: [activepowergradient, capex, cosphirated, dod, estorage, eta, id, lifecycle, lifetime, opex, pmax, srated, uuid]\n"
  }
}<|MERGE_RESOLUTION|>--- conflicted
+++ resolved
@@ -5,20 +5,11 @@
  */
 package edu.ie3.datamodel.io.factory.typeinput
 
-<<<<<<< HEAD
-import edu.ie3.datamodel.exceptions.FactoryException
-import edu.ie3.datamodel.io.factory.FactoryData
-=======
->>>>>>> 6c1828db
 import edu.ie3.datamodel.io.factory.SimpleEntityData
 import edu.ie3.datamodel.models.StandardUnits
 import edu.ie3.datamodel.models.input.system.characteristic.CharacteristicPoint
 import edu.ie3.datamodel.models.input.system.type.*
-<<<<<<< HEAD
-import edu.ie3.datamodel.utils.options.Try
-=======
 import edu.ie3.datamodel.utils.Try
->>>>>>> 6c1828db
 import edu.ie3.test.helper.FactoryTestHelper
 import spock.lang.Specification
 import tech.units.indriya.quantity.Quantities
@@ -64,15 +55,6 @@
     def typeInputClass = EvTypeInput
 
     when:
-<<<<<<< HEAD
-    Try<? extends SystemParticipantTypeInput, FactoryException> typeInput = typeInputFactory.get(new SimpleEntityData(new FactoryData.MapWithRowIndex("-1", parameter), typeInputClass))
-
-    then:
-    typeInput.success
-    typeInput.data.getClass() == typeInputClass
-
-    ((EvTypeInput) typeInput.data).with {
-=======
     Try<? extends SystemParticipantTypeInput> typeInput = typeInputFactory.get(new SimpleEntityData(parameter, typeInputClass))
 
     then:
@@ -80,7 +62,6 @@
     typeInput.data().getClass() == typeInputClass
 
     ((EvTypeInput) typeInput.data()).with {
->>>>>>> 6c1828db
       assert uuid == UUID.fromString(parameter["uuid"])
       assert id == parameter["id"]
       assert capex == getQuant(parameter["capex"], StandardUnits.CAPEX)
@@ -109,15 +90,6 @@
     def typeInputClass = HpTypeInput
 
     when:
-<<<<<<< HEAD
-    Try<? extends SystemParticipantTypeInput, FactoryException> typeInput = typeInputFactory.get(new SimpleEntityData(new FactoryData.MapWithRowIndex("-1", parameter), typeInputClass))
-
-    then:
-    typeInput.success
-    typeInput.data.getClass() == typeInputClass
-
-    ((HpTypeInput) typeInput.data).with {
-=======
     Try<? extends SystemParticipantTypeInput> typeInput = typeInputFactory.get(new SimpleEntityData(parameter, typeInputClass))
 
     then:
@@ -125,7 +97,6 @@
     typeInput.data().getClass() == typeInputClass
 
     ((HpTypeInput) typeInput.data()).with {
->>>>>>> 6c1828db
       assert uuid == UUID.fromString(parameter["uuid"])
       assert id == parameter["id"]
       assert capex == getQuant(parameter["capex"], StandardUnits.CAPEX)
@@ -153,15 +124,6 @@
     def typeInputClass = BmTypeInput
 
     when:
-<<<<<<< HEAD
-    Try<? extends SystemParticipantTypeInput, FactoryException> typeInput = typeInputFactory.get(new SimpleEntityData(new FactoryData.MapWithRowIndex("-1", parameter), typeInputClass))
-
-    then:
-    typeInput.success
-    typeInput.data.getClass() == typeInputClass
-
-    ((BmTypeInput) typeInput.data).with {
-=======
     Try<? extends SystemParticipantTypeInput> typeInput = typeInputFactory.get(new SimpleEntityData(parameter, typeInputClass))
 
     then:
@@ -169,7 +131,6 @@
     typeInput.data().getClass() == typeInputClass
 
     ((BmTypeInput) typeInput.data()).with {
->>>>>>> 6c1828db
       assert uuid == UUID.fromString(parameter["uuid"])
       assert id == parameter["id"]
       assert capex == getQuant(parameter["capex"], StandardUnits.CAPEX)
@@ -201,15 +162,6 @@
     def typeInputClass = WecTypeInput
 
     when:
-<<<<<<< HEAD
-    Try<? extends SystemParticipantTypeInput, FactoryException> typeInput = typeInputFactory.get(new SimpleEntityData(new FactoryData.MapWithRowIndex("-1", parameter), typeInputClass))
-
-    then:
-    typeInput.success
-    typeInput.data.getClass() == typeInputClass
-
-    ((WecTypeInput) typeInput.data).with {
-=======
     Try<? extends SystemParticipantTypeInput> typeInput = typeInputFactory.get(new SimpleEntityData(parameter, typeInputClass))
 
     then:
@@ -217,7 +169,6 @@
     typeInput.data().getClass() == typeInputClass
 
     ((WecTypeInput) typeInput.data()).with {
->>>>>>> 6c1828db
       assert uuid == UUID.fromString(parameter["uuid"])
       assert id == parameter["id"]
       assert capex == getQuant(parameter["capex"], StandardUnits.CAPEX)
@@ -258,15 +209,6 @@
     def typeInputClass = ChpTypeInput
 
     when:
-<<<<<<< HEAD
-    Try<? extends SystemParticipantTypeInput, FactoryException> typeInput = typeInputFactory.get(new SimpleEntityData(new FactoryData.MapWithRowIndex("-1", parameter), typeInputClass))
-
-    then:
-    typeInput.success
-    typeInput.data.getClass() == typeInputClass
-
-    ((ChpTypeInput) typeInput.data).with {
-=======
     Try<? extends SystemParticipantTypeInput> typeInput = typeInputFactory.get(new SimpleEntityData(parameter, typeInputClass))
 
     then:
@@ -274,7 +216,6 @@
     typeInput.data().getClass() == typeInputClass
 
     ((ChpTypeInput) typeInput.data()).with {
->>>>>>> 6c1828db
       assert uuid == UUID.fromString(parameter["uuid"])
       assert id == parameter["id"]
       assert capex == getQuant(parameter["capex"], StandardUnits.CAPEX)
@@ -311,15 +252,6 @@
     def typeInputClass = StorageTypeInput
 
     when:
-<<<<<<< HEAD
-    Try<? extends SystemParticipantTypeInput, FactoryException> typeInput = typeInputFactory.get(new SimpleEntityData(new FactoryData.MapWithRowIndex("-1", parameter), typeInputClass))
-
-    then:
-    typeInput.success
-    typeInput.data.getClass() == typeInputClass
-
-    ((StorageTypeInput) typeInput.data).with {
-=======
     Try<? extends SystemParticipantTypeInput> typeInput = typeInputFactory.get(new SimpleEntityData(parameter, typeInputClass))
 
     then:
@@ -327,7 +259,6 @@
     typeInput.data().getClass() == typeInputClass
 
     ((StorageTypeInput) typeInput.data()).with {
->>>>>>> 6c1828db
       assert uuid == UUID.fromString(parameter["uuid"])
       assert id == parameter["id"]
       assert capex == getQuant(parameter["capex"], StandardUnits.CAPEX)
@@ -364,19 +295,11 @@
     ]
 
     when:
-<<<<<<< HEAD
-    Try<SystemParticipantTypeInput, FactoryException> input = typeInputFactory.get(new SimpleEntityData(new FactoryData.MapWithRowIndex("-1", parameter), StorageTypeInput))
-
-    then:
-    input.failure
-    input.exception.cause.message == "The provided fields [capex, cosPhiRated, dod, estorage, eta, id, lifetime, opex, pmax, pmin, srated, uuid] with data \n" +
-=======
     Try<SystemParticipantTypeInput> input = typeInputFactory.get(new SimpleEntityData(parameter, StorageTypeInput))
 
     then:
     input.failure
     input.exception().message == "The provided fields [capex, cosPhiRated, dod, estorage, eta, id, lifetime, opex, pmax, pmin, srated, uuid] with data \n" +
->>>>>>> 6c1828db
         "{capex -> 3,\n" +
         "cosPhiRated -> 6,\n" +
         "dod -> 10,\n" +
