/*
 * © 2021. TU Dortmund University,
 * Institute of Energy Systems, Energy Efficiency and Energy Economics,
 * Research group Distribution grid planning and operation
 */
package edu.ie3.datamodel.io.factory.typeinput

import edu.ie3.datamodel.io.factory.SimpleEntityData
import edu.ie3.datamodel.models.StandardUnits
import edu.ie3.datamodel.models.input.system.characteristic.CharacteristicPoint
import edu.ie3.datamodel.models.input.system.type.*
import edu.ie3.datamodel.utils.Try
import edu.ie3.test.helper.FactoryTestHelper
import spock.lang.Specification
import tech.units.indriya.quantity.Quantities

import javax.measure.quantity.Dimensionless
import javax.measure.quantity.Speed

import static edu.ie3.util.quantities.PowerSystemUnits.METRE_PER_SECOND
import static edu.ie3.util.quantities.PowerSystemUnits.PU

class SystemParticipantTypeInputFactoryTest extends Specification implements FactoryTestHelper {

  def "A SystemParticipantTypeInputFactory should contain all expected classes for parsing"() {
    given:
    def typeInputFactory = new SystemParticipantTypeInputFactory()
    def expectedClasses = [
      EvTypeInput,
      HpTypeInput,
      BmTypeInput,
      WecTypeInput,
      ChpTypeInput,
      StorageTypeInput
    ]

    expect:
    typeInputFactory.supportedClasses == Arrays.asList(expectedClasses.toArray())
  }

  def "A SystemParticipantTypeInputFactory should parse a valid EvTypeInput correctly"() {
    given: "a system participant input type factory and model data"
    def typeInputFactory = new SystemParticipantTypeInputFactory()
    Map<String, String> parameter = [
      "uuid":	    "91ec3bcf-1777-4d38-af67-0bf7c9fa73c7",
      "id":	    "blablub",
      "capex":    "3",
      "opex":	    "4",
      "srated":   "5",
      "cosPhiRated":	"6",

      "estorage":	"7",
      "econs":	"8",
    ]
    def typeInputClass = EvTypeInput

    when:
<<<<<<< HEAD
    Try<? extends SystemParticipantTypeInput> typeInput = typeInputFactory.get(new SimpleEntityData(parameter, typeInputClass))
=======
    Try<? extends SystemParticipantTypeInput, FactoryException> typeInput = typeInputFactory.get(new SimpleEntityData(parameter, typeInputClass))
>>>>>>> 8192a49f

    then:
    typeInput.success
    typeInput.data().getClass() == typeInputClass

    ((EvTypeInput) typeInput.data()).with {
      assert uuid == UUID.fromString(parameter["uuid"])
      assert id == parameter["id"]
      assert capex == getQuant(parameter["capex"], StandardUnits.CAPEX)
      assert opex == getQuant(parameter["opex"], StandardUnits.ENERGY_PRICE)
      assert sRated == getQuant(parameter["srated"], StandardUnits.S_RATED)
      assert cosPhiRated == Double.parseDouble(parameter["cosPhiRated"])

      assert eStorage == getQuant(parameter["estorage"], StandardUnits.ENERGY_IN)
      assert eCons == getQuant(parameter["econs"], StandardUnits.ENERGY_PER_DISTANCE)
    }
  }

  def "A SystemParticipantTypeInputFactory should parse a valid HpTypeInput correctly"() {
    given: "a system participant input type factory and model data"
    def typeInputFactory = new SystemParticipantTypeInputFactory()
    Map<String, String> parameter = [
      "uuid":	    "91ec3bcf-1777-4d38-af67-0bf7c9fa73c7",
      "id":	    "blablub",
      "capex":    "3",
      "opex":	    "4",
      "srated":   "5",
      "cosPhiRated":	"6",

      "pthermal":	"7",
    ]
    def typeInputClass = HpTypeInput

    when:
<<<<<<< HEAD
    Try<? extends SystemParticipantTypeInput> typeInput = typeInputFactory.get(new SimpleEntityData(parameter, typeInputClass))
=======
    Try<? extends SystemParticipantTypeInput, FactoryException> typeInput = typeInputFactory.get(new SimpleEntityData(parameter, typeInputClass))
>>>>>>> 8192a49f

    then:
    typeInput.success
    typeInput.data().getClass() == typeInputClass

    ((HpTypeInput) typeInput.data()).with {
      assert uuid == UUID.fromString(parameter["uuid"])
      assert id == parameter["id"]
      assert capex == getQuant(parameter["capex"], StandardUnits.CAPEX)
      assert opex == getQuant(parameter["opex"], StandardUnits.ENERGY_PRICE)
      assert sRated == getQuant(parameter["srated"], StandardUnits.S_RATED)
      assert cosPhiRated == Double.parseDouble(parameter["cosPhiRated"])

      assert pThermal == getQuant(parameter["pthermal"], StandardUnits.ACTIVE_POWER_IN)
    }
  }

  def "A SystemParticipantTypeInputFactory should parse a valid BmTypeInput correctly"() {
    given: "a system participant input type factory and model data"
    def typeInputFactory = new SystemParticipantTypeInputFactory()
    Map<String, String> parameter = [
      "uuid":	        "91ec3bcf-1777-4d38-af67-0bf7c9fa73c7",
      "id":	        "blablub",
      "capex":        "3",
      "opex":	        "4",
      "srated":       "5",
      "cosPhiRated":	    "6",
      "activepowergradient":	"7",
      "etaconv":      "8"
    ]
    def typeInputClass = BmTypeInput

    when:
<<<<<<< HEAD
    Try<? extends SystemParticipantTypeInput> typeInput = typeInputFactory.get(new SimpleEntityData(parameter, typeInputClass))
=======
    Try<? extends SystemParticipantTypeInput, FactoryException> typeInput = typeInputFactory.get(new SimpleEntityData(parameter, typeInputClass))
>>>>>>> 8192a49f

    then:
    typeInput.success
    typeInput.data().getClass() == typeInputClass

    ((BmTypeInput) typeInput.data()).with {
      assert uuid == UUID.fromString(parameter["uuid"])
      assert id == parameter["id"]
      assert capex == getQuant(parameter["capex"], StandardUnits.CAPEX)
      assert opex == getQuant(parameter["opex"], StandardUnits.ENERGY_PRICE)
      assert sRated == getQuant(parameter["srated"], StandardUnits.S_RATED)
      assert cosPhiRated == Double.parseDouble(parameter["cosPhiRated"])

      assert activePowerGradient == getQuant(parameter["activepowergradient"], StandardUnits.ACTIVE_POWER_GRADIENT)
      assert etaConv == getQuant(parameter["etaconv"], StandardUnits.EFFICIENCY)
    }
  }

  def "A SystemParticipantTypeInputFactory should parse a valid WecTypeInput correctly"() {
    given: "a system participant input type factory and model data"
    def typeInputFactory = new SystemParticipantTypeInputFactory()
    Map<String, String> parameter = [
      "uuid":	        "91ec3bcf-1777-4d38-af67-0bf7c9fa73c7",
      "id":	        "blablub",
      "capex":        "3",
      "opex":	        "4",
      "srated":       "5",
      "cosPhiRated":	    "6",

      "cpCharacteristic": "cP:{(10.00,0.05),(15.00,0.10),(20.00,0.20)}",
      "etaconv":  	"7",
      "rotorarea":    "8",
      "hubheight":    "9"
    ]
    def typeInputClass = WecTypeInput

    when:
<<<<<<< HEAD
    Try<? extends SystemParticipantTypeInput> typeInput = typeInputFactory.get(new SimpleEntityData(parameter, typeInputClass))
=======
    Try<? extends SystemParticipantTypeInput, FactoryException> typeInput = typeInputFactory.get(new SimpleEntityData(parameter, typeInputClass))
>>>>>>> 8192a49f

    then:
    typeInput.success
    typeInput.data().getClass() == typeInputClass

    ((WecTypeInput) typeInput.data()).with {
      assert uuid == UUID.fromString(parameter["uuid"])
      assert id == parameter["id"]
      assert capex == getQuant(parameter["capex"], StandardUnits.CAPEX)
      assert opex == getQuant(parameter["opex"], StandardUnits.ENERGY_PRICE)
      assert sRated == getQuant(parameter["srated"], StandardUnits.S_RATED)
      assert cosPhiRated == Double.parseDouble(parameter["cosPhiRated"])

      cpCharacteristic.with {
        assert uuid != null
        assert points == Collections.unmodifiableSortedSet([
          new CharacteristicPoint<Speed, Dimensionless>(Quantities.getQuantity(10d, METRE_PER_SECOND), Quantities.getQuantity(0.05, PU)),
          new CharacteristicPoint<Speed, Dimensionless>(Quantities.getQuantity(15d, METRE_PER_SECOND), Quantities.getQuantity(0.1, PU)),
          new CharacteristicPoint<Speed, Dimensionless>(Quantities.getQuantity(20d, METRE_PER_SECOND), Quantities.getQuantity(0.2, PU))
        ] as TreeSet)
      }
      assert etaConv == getQuant(parameter["etaconv"], StandardUnits.EFFICIENCY)
      assert rotorArea == getQuant(parameter["rotorarea"], StandardUnits.ROTOR_AREA)
      assert hubHeight == getQuant(parameter["hubheight"], StandardUnits.HUB_HEIGHT)
    }
  }

  def "A SystemParticipantTypeInputFactory should parse a valid ChpTypeInput correctly"() {
    given: "a system participant input type factory and model data"
    def typeInputFactory = new SystemParticipantTypeInputFactory()
    Map<String, String> parameter = [
      "uuid":	                "91ec3bcf-1777-4d38-af67-0bf7c9fa73c7",
      "id":	                "blablub",
      "capex":                "3",
      "opex":	                "4",
      "srated":               "5",
      "cosPhiRated":	            "6",

      "etael":	            "7",
      "etathermal":           "8",
      "pthermal":	            "9",
      "pown":	                "10"
    ]
    def typeInputClass = ChpTypeInput

    when:
<<<<<<< HEAD
    Try<? extends SystemParticipantTypeInput> typeInput = typeInputFactory.get(new SimpleEntityData(parameter, typeInputClass))
=======
    Try<? extends SystemParticipantTypeInput, FactoryException> typeInput = typeInputFactory.get(new SimpleEntityData(parameter, typeInputClass))
>>>>>>> 8192a49f

    then:
    typeInput.success
    typeInput.data().getClass() == typeInputClass

    ((ChpTypeInput) typeInput.data()).with {
      assert uuid == UUID.fromString(parameter["uuid"])
      assert id == parameter["id"]
      assert capex == getQuant(parameter["capex"], StandardUnits.CAPEX)
      assert opex == getQuant(parameter["opex"], StandardUnits.ENERGY_PRICE)
      assert sRated == getQuant(parameter["srated"], StandardUnits.S_RATED)
      assert cosPhiRated == Double.parseDouble(parameter["cosPhiRated"])

      assert etaEl == getQuant(parameter["etael"], StandardUnits.EFFICIENCY)
      assert etaThermal == getQuant(parameter["etathermal"], StandardUnits.EFFICIENCY)
      assert pThermal == getQuant(parameter["pthermal"], StandardUnits.ACTIVE_POWER_IN)
      assert pOwn == getQuant(parameter["pown"], StandardUnits.ACTIVE_POWER_IN)
    }
  }

  def "A SystemParticipantTypeInputFactory should parse a valid StorageTypeInput correctly"() {
    given: "a system participant input type factory and model data"
    def typeInputFactory = new SystemParticipantTypeInputFactory()
    Map<String, String> parameter = [
      "uuid"                  : "91ec3bcf-1777-4d38-af67-0bf7c9fa73c7",
      "id"                    : "blablub",
      "capex"                 : "3",
      "opex"                  : "4",
      "srated"                : "5",
      "cosPhiRated"                : "6",

      "estorage"              : "6",
      "pmax"                  : "8",
      "activepowergradient"   : "1",
      "eta"                   : "9",
      "dod"                   : "10",
      "lifetime"              : "11",
      "lifecycle"             : "12"
    ]
    def typeInputClass = StorageTypeInput

    when:
<<<<<<< HEAD
    Try<? extends SystemParticipantTypeInput> typeInput = typeInputFactory.get(new SimpleEntityData(parameter, typeInputClass))
=======
    Try<? extends SystemParticipantTypeInput, FactoryException> typeInput = typeInputFactory.get(new SimpleEntityData(parameter, typeInputClass))
>>>>>>> 8192a49f

    then:
    typeInput.success
    typeInput.data().getClass() == typeInputClass

    ((StorageTypeInput) typeInput.data()).with {
      assert uuid == UUID.fromString(parameter["uuid"])
      assert id == parameter["id"]
      assert capex == getQuant(parameter["capex"], StandardUnits.CAPEX)
      assert opex == getQuant(parameter["opex"], StandardUnits.ENERGY_PRICE)
      assert sRated == getQuant(parameter["srated"], StandardUnits.S_RATED)
      assert cosPhiRated == Double.parseDouble(parameter["cosPhiRated"])

      assert eStorage == getQuant(parameter["estorage"], StandardUnits.ENERGY_IN)
      assert pMax == getQuant(parameter["pmax"], StandardUnits.ACTIVE_POWER_IN)
      assert activePowerGradient == getQuant(parameter["activepowergradient"], StandardUnits.ACTIVE_POWER_GRADIENT)
      assert eta == getQuant(parameter["eta"], StandardUnits.EFFICIENCY)
      assert dod == getQuant(parameter["dod"], StandardUnits.DOD)
      assert lifeTime == getQuant(parameter["lifetime"], StandardUnits.LIFE_TIME)
      assert lifeCycle == Integer.parseInt(parameter["lifecycle"])
    }
  }

  def "A SystemParticipantTypeInputFactory should throw an exception on invalid or incomplete data"() {
    given: "a system participant factory and model data"
    def typeInputFactory = new SystemParticipantTypeInputFactory()
    Map<String, String> parameter = [
      "uuid":	        "91ec3bcf-1777-4d38-af67-0bf7c9fa73c7",
      "id":	        "blablub",
      "capex":        "3",
      "opex":	        "4",
      "srated":       "5",
      "cosPhiRated":	    "6",
      "estorage":	    "6",
      "pmin":	        "7",
      "pmax":	        "8",
      "eta":	        "9",
      "dod":	        "10",
      "lifetime":	    "11"
    ]

    when:
<<<<<<< HEAD
    Try<SystemParticipantTypeInput> input = typeInputFactory.get(new SimpleEntityData(parameter, StorageTypeInput))

    then:
    input.failure
    input.exception().message == "The provided fields [capex, cosPhiRated, dod, estorage, eta, id, lifetime, opex, pmax, pmin, srated, uuid] with data \n" +
=======
    Try<SystemParticipantTypeInput, FactoryException> input = typeInputFactory.get(new SimpleEntityData(parameter, StorageTypeInput))

    then:
    input.failure
    input.exception().cause.message == "The provided fields [capex, cosPhiRated, dod, estorage, eta, id, lifetime, opex, pmax, pmin, srated, uuid] with data \n" +
>>>>>>> 8192a49f
        "{capex -> 3,\n" +
        "cosPhiRated -> 6,\n" +
        "dod -> 10,\n" +
        "estorage -> 6,\n" +
        "eta -> 9,\n" +
        "id -> blablub,\n" +
        "lifetime -> 11,\n" +
        "opex -> 4,\n" +
        "pmax -> 8,\n" +
        "pmin -> 7,\n" +
        "srated -> 5,\n" +
        "uuid -> 91ec3bcf-1777-4d38-af67-0bf7c9fa73c7} are invalid for instance of StorageTypeInput. \n" +
        "The following fields (without complex objects e.g. nodes, operators, ...) to be passed to a constructor of 'StorageTypeInput' are possible (NOT case-sensitive!):\n" +
        "0: [activepowergradient, capex, cosphirated, dod, estorage, eta, id, lifecycle, lifetime, opex, pmax, srated, uuid]\n"
  }
}<|MERGE_RESOLUTION|>--- conflicted
+++ resolved
@@ -5,6 +5,7 @@
  */
 package edu.ie3.datamodel.io.factory.typeinput
 
+import edu.ie3.datamodel.exceptions.FactoryException
 import edu.ie3.datamodel.io.factory.SimpleEntityData
 import edu.ie3.datamodel.models.StandardUnits
 import edu.ie3.datamodel.models.input.system.characteristic.CharacteristicPoint
@@ -55,11 +56,7 @@
     def typeInputClass = EvTypeInput
 
     when:
-<<<<<<< HEAD
-    Try<? extends SystemParticipantTypeInput> typeInput = typeInputFactory.get(new SimpleEntityData(parameter, typeInputClass))
-=======
-    Try<? extends SystemParticipantTypeInput, FactoryException> typeInput = typeInputFactory.get(new SimpleEntityData(parameter, typeInputClass))
->>>>>>> 8192a49f
+    Try<? extends SystemParticipantTypeInput, FactoryException> typeInput = typeInputFactory.get(new SimpleEntityData(parameter, typeInputClass))
 
     then:
     typeInput.success
@@ -94,11 +91,7 @@
     def typeInputClass = HpTypeInput
 
     when:
-<<<<<<< HEAD
-    Try<? extends SystemParticipantTypeInput> typeInput = typeInputFactory.get(new SimpleEntityData(parameter, typeInputClass))
-=======
-    Try<? extends SystemParticipantTypeInput, FactoryException> typeInput = typeInputFactory.get(new SimpleEntityData(parameter, typeInputClass))
->>>>>>> 8192a49f
+    Try<? extends SystemParticipantTypeInput, FactoryException> typeInput = typeInputFactory.get(new SimpleEntityData(parameter, typeInputClass))
 
     then:
     typeInput.success
@@ -132,11 +125,7 @@
     def typeInputClass = BmTypeInput
 
     when:
-<<<<<<< HEAD
-    Try<? extends SystemParticipantTypeInput> typeInput = typeInputFactory.get(new SimpleEntityData(parameter, typeInputClass))
-=======
-    Try<? extends SystemParticipantTypeInput, FactoryException> typeInput = typeInputFactory.get(new SimpleEntityData(parameter, typeInputClass))
->>>>>>> 8192a49f
+    Try<? extends SystemParticipantTypeInput, FactoryException> typeInput = typeInputFactory.get(new SimpleEntityData(parameter, typeInputClass))
 
     then:
     typeInput.success
@@ -174,11 +163,7 @@
     def typeInputClass = WecTypeInput
 
     when:
-<<<<<<< HEAD
-    Try<? extends SystemParticipantTypeInput> typeInput = typeInputFactory.get(new SimpleEntityData(parameter, typeInputClass))
-=======
-    Try<? extends SystemParticipantTypeInput, FactoryException> typeInput = typeInputFactory.get(new SimpleEntityData(parameter, typeInputClass))
->>>>>>> 8192a49f
+    Try<? extends SystemParticipantTypeInput, FactoryException> typeInput = typeInputFactory.get(new SimpleEntityData(parameter, typeInputClass))
 
     then:
     typeInput.success
@@ -225,11 +210,7 @@
     def typeInputClass = ChpTypeInput
 
     when:
-<<<<<<< HEAD
-    Try<? extends SystemParticipantTypeInput> typeInput = typeInputFactory.get(new SimpleEntityData(parameter, typeInputClass))
-=======
-    Try<? extends SystemParticipantTypeInput, FactoryException> typeInput = typeInputFactory.get(new SimpleEntityData(parameter, typeInputClass))
->>>>>>> 8192a49f
+    Try<? extends SystemParticipantTypeInput, FactoryException> typeInput = typeInputFactory.get(new SimpleEntityData(parameter, typeInputClass))
 
     then:
     typeInput.success
@@ -272,11 +253,7 @@
     def typeInputClass = StorageTypeInput
 
     when:
-<<<<<<< HEAD
-    Try<? extends SystemParticipantTypeInput> typeInput = typeInputFactory.get(new SimpleEntityData(parameter, typeInputClass))
-=======
-    Try<? extends SystemParticipantTypeInput, FactoryException> typeInput = typeInputFactory.get(new SimpleEntityData(parameter, typeInputClass))
->>>>>>> 8192a49f
+    Try<? extends SystemParticipantTypeInput, FactoryException> typeInput = typeInputFactory.get(new SimpleEntityData(parameter, typeInputClass))
 
     then:
     typeInput.success
@@ -319,19 +296,11 @@
     ]
 
     when:
-<<<<<<< HEAD
-    Try<SystemParticipantTypeInput> input = typeInputFactory.get(new SimpleEntityData(parameter, StorageTypeInput))
-
-    then:
-    input.failure
-    input.exception().message == "The provided fields [capex, cosPhiRated, dod, estorage, eta, id, lifetime, opex, pmax, pmin, srated, uuid] with data \n" +
-=======
     Try<SystemParticipantTypeInput, FactoryException> input = typeInputFactory.get(new SimpleEntityData(parameter, StorageTypeInput))
 
     then:
     input.failure
     input.exception().cause.message == "The provided fields [capex, cosPhiRated, dod, estorage, eta, id, lifetime, opex, pmax, pmin, srated, uuid] with data \n" +
->>>>>>> 8192a49f
         "{capex -> 3,\n" +
         "cosPhiRated -> 6,\n" +
         "dod -> 10,\n" +
