/*
 * © 2020. TU Dortmund University,
 * Institute of Energy Systems, Energy Efficiency and Energy Economics,
 * Research group Distribution grid planning and operation
 */
package edu.ie3.datamodel.io.factory.typeinput

import edu.ie3.datamodel.exceptions.FactoryException
import edu.ie3.test.helper.FactoryTestHelper
import edu.ie3.datamodel.io.factory.SimpleEntityData
import edu.ie3.datamodel.models.StandardUnits
import edu.ie3.datamodel.models.input.system.type.*
import spock.lang.Specification

class SystemParticipantTypeInputFactoryTest extends Specification implements FactoryTestHelper {

<<<<<<< HEAD
    def "A SystemParticipantTypeInputFactory should contain all expected classes for parsing"() {
        given:
        def typeInputFactory = new SystemParticipantTypeInputFactory()
        def expectedClasses = [EvTypeInput, HpTypeInput, BmTypeInput, WecTypeInput, ChpTypeInput, StorageTypeInput]

        expect:
        typeInputFactory.classes() == Arrays.asList(expectedClasses.toArray())
    }

    def "A SystemParticipantTypeInputFactory should parse a valid EvTypeInput correctly"() {
        given: "a system participant input type factory and model data"
        def typeInputFactory = new SystemParticipantTypeInputFactory()
        Map<String, String> parameter = [
            "uuid":	    "91ec3bcf-1777-4d38-af67-0bf7c9fa73c7",
            "id":	    "blablub",
            "capex":    "3",
            "opex":	    "4",
            "srated":   "5",
            "cosphi":	"6",

            "estorage":	"7",
            "econs":	"8",
        ]
        def typeInputClass = EvTypeInput

        when:
        Optional<? extends SystemParticipantTypeInput> typeInput = typeInputFactory.getEntity(new SimpleEntityData(parameter, typeInputClass))

        then:
        typeInput.present
        typeInput.get().getClass() == typeInputClass

        ((EvTypeInput) typeInput.get()).with {
            assert uuid == UUID.fromString(parameter["uuid"])
            assert id == parameter["id"]
            assert capex == getQuant(parameter["capex"], StandardUnits.CAPEX)
            assert opex == getQuant(parameter["opex"], StandardUnits.ENERGY_PRICE)
            assert sRated == getQuant(parameter["srated"], StandardUnits.S_RATED)
            assert cosphiRated == Double.parseDouble(parameter["cosphi"])

            assert eStorage == getQuant(parameter["estorage"], StandardUnits.ENERGY_IN)
            assert eCons == getQuant(parameter["econs"], StandardUnits.ENERGY_PER_DISTANCE)
        }
    }

    def "A SystemParticipantTypeInputFactory should parse a valid HpTypeInput correctly"() {
        given: "a system participant input type factory and model data"
        def typeInputFactory = new SystemParticipantTypeInputFactory()
        Map<String, String> parameter = [
            "uuid":	    "91ec3bcf-1777-4d38-af67-0bf7c9fa73c7",
            "id":	    "blablub",
            "capex":    "3",
            "opex":	    "4",
            "srated":   "5",
            "cosphi":	"6",

            "pthermal":	"7",
        ]
        def typeInputClass = HpTypeInput

        when:
        Optional<? extends SystemParticipantTypeInput> typeInput = typeInputFactory.getEntity(new SimpleEntityData(parameter, typeInputClass))

        then:
        typeInput.present
        typeInput.get().getClass() == typeInputClass

        ((HpTypeInput) typeInput.get()).with {
            assert uuid == UUID.fromString(parameter["uuid"])
            assert id == parameter["id"]
            assert capex == getQuant(parameter["capex"], StandardUnits.CAPEX)
            assert opex == getQuant(parameter["opex"], StandardUnits.ENERGY_PRICE)
            assert sRated == getQuant(parameter["srated"], StandardUnits.S_RATED)
            assert cosphiRated == Double.parseDouble(parameter["cosphi"])

            assert pThermal == getQuant(parameter["pthermal"], StandardUnits.ACTIVE_POWER_IN)
        }
    }

    def "A SystemParticipantTypeInputFactory should parse a valid BmTypeInput correctly"() {
        given: "a system participant input type factory and model data"
        def typeInputFactory = new SystemParticipantTypeInputFactory()
        Map<String, String> parameter = [
            "uuid":	        "91ec3bcf-1777-4d38-af67-0bf7c9fa73c7",
            "id":	        "blablub",
            "capex":        "3",
            "opex":	        "4",
            "srated":       "5",
            "cosphi":	    "6",
            "activepowergradient":	"7",
            "etaconv":      "8"
        ]
        def typeInputClass = BmTypeInput

        when:
        Optional<? extends SystemParticipantTypeInput> typeInput = typeInputFactory.getEntity(new SimpleEntityData(parameter, typeInputClass))

        then:
        typeInput.present
        typeInput.get().getClass() == typeInputClass

        ((BmTypeInput) typeInput.get()).with {
            assert uuid == UUID.fromString(parameter["uuid"])
            assert id == parameter["id"]
            assert capex == getQuant(parameter["capex"], StandardUnits.CAPEX)
            assert opex == getQuant(parameter["opex"], StandardUnits.ENERGY_PRICE)
            assert sRated == getQuant(parameter["srated"], StandardUnits.S_RATED)
            assert cosphiRated == Double.parseDouble(parameter["cosphi"])

            assert activePowerGradient == getQuant(parameter["activepowergradient"], StandardUnits.ACTIVE_POWER_GRADIENT)
            assert etaConv == getQuant(parameter["etaconv"], StandardUnits.EFFICIENCY)
        }
    }

    def "A SystemParticipantTypeInputFactory should parse a valid WecTypeInput correctly"() {
        given: "a system participant input type factory and model data"
        def typeInputFactory = new SystemParticipantTypeInputFactory()
        Map<String, String> parameter = [
            "uuid":	        "91ec3bcf-1777-4d38-af67-0bf7c9fa73c7",
            "id":	        "blablub",
            "capex":        "3",
            "opex":	        "4",
            "srated":       "5",
            "cosphi":	    "6",

            "etaconv":  	"7",
            "rotorarea":    "8",
            "hubheight":    "9"
        ]
        def typeInputClass = WecTypeInput

        when:
        Optional<? extends SystemParticipantTypeInput> typeInput = typeInputFactory.getEntity(new SimpleEntityData(parameter, typeInputClass))

        then:
        typeInput.present
        typeInput.get().getClass() == typeInputClass

        ((WecTypeInput) typeInput.get()).with {
            assert uuid == UUID.fromString(parameter["uuid"])
            assert id == parameter["id"]
            assert capex == getQuant(parameter["capex"], StandardUnits.CAPEX)
            assert opex == getQuant(parameter["opex"], StandardUnits.ENERGY_PRICE)
            assert sRated == getQuant(parameter["srated"], StandardUnits.S_RATED)
            assert cosphiRated == Double.parseDouble(parameter["cosphi"])

            assert etaConv == getQuant(parameter["etaconv"], StandardUnits.EFFICIENCY)
            assert rotorArea == getQuant(parameter["rotorarea"], StandardUnits.ROTOR_AREA)
            assert hubHeight == getQuant(parameter["hubheight"], StandardUnits.HUB_HEIGHT)
        }
    }

    def "A SystemParticipantTypeInputFactory should parse a valid ChpTypeInput correctly"() {
        given: "a system participant input type factory and model data"
        def typeInputFactory = new SystemParticipantTypeInputFactory()
        Map<String, String> parameter = [
            "uuid":	                "91ec3bcf-1777-4d38-af67-0bf7c9fa73c7",
            "id":	                "blablub",
            "capex":                "3",
            "opex":	                "4",
            "srated":               "5",
            "cosphi":	            "6",

            "etael":	            "7",
            "etathermal":           "8",
            "pthermal":	            "9",
            "pown":	                "10"
        ]
        def typeInputClass = ChpTypeInput

        when:
        Optional<? extends SystemParticipantTypeInput> typeInput = typeInputFactory.getEntity(new SimpleEntityData(parameter, typeInputClass))

        then:
        typeInput.present
        typeInput.get().getClass() == typeInputClass

        ((ChpTypeInput) typeInput.get()).with {
            assert uuid == UUID.fromString(parameter["uuid"])
            assert id == parameter["id"]
            assert capex == getQuant(parameter["capex"], StandardUnits.CAPEX)
            assert opex == getQuant(parameter["opex"], StandardUnits.ENERGY_PRICE)
            assert sRated == getQuant(parameter["srated"], StandardUnits.S_RATED)
            assert cosphiRated == Double.parseDouble(parameter["cosphi"])

            assert etaEl == getQuant(parameter["etael"], StandardUnits.EFFICIENCY)
            assert etaThermal == getQuant(parameter["etathermal"], StandardUnits.EFFICIENCY)
            assert pThermal == getQuant(parameter["pthermal"], StandardUnits.ACTIVE_POWER_IN)
            assert pOwn == getQuant(parameter["pown"], StandardUnits.ACTIVE_POWER_IN)
        }
    }

    def "A SystemParticipantTypeInputFactory should parse a valid StorageTypeInput correctly"() {
        given: "a system participant input type factory and model data"
        def typeInputFactory = new SystemParticipantTypeInputFactory()
        Map<String, String> parameter = [
            "uuid"                  : "91ec3bcf-1777-4d38-af67-0bf7c9fa73c7",
            "id"                    : "blablub",
            "capex"                 : "3",
            "opex"                  : "4",
            "srated"                : "5",
            "cosphi"                : "6",

            "estorage"              : "6",
            "pmax"                  : "8",
            "activepowergradient"   : "1",
            "eta"                   : "9",
            "dod"                   : "10",
            "lifetime"              : "11",
            "lifecycle"             : "12"
        ]
        def typeInputClass = StorageTypeInput

        when:
        Optional<? extends SystemParticipantTypeInput> typeInput = typeInputFactory.getEntity(new SimpleEntityData(parameter, typeInputClass))
        
        then:
        typeInput.present
        typeInput.get().getClass() == typeInputClass
        
        ((StorageTypeInput) typeInput.get()).with {
            assert uuid == UUID.fromString(parameter["uuid"])
            assert id == parameter["id"]
            assert capex == getQuant(parameter["capex"], StandardUnits.CAPEX)
            assert opex == getQuant(parameter["opex"], StandardUnits.ENERGY_PRICE)
            assert sRated == getQuant(parameter["srated"], StandardUnits.S_RATED)
            assert cosphiRated == Double.parseDouble(parameter["cosphi"])

            assert eStorage == getQuant(parameter["estorage"], StandardUnits.ENERGY_IN)
            assert pMax == getQuant(parameter["pmax"], StandardUnits.ACTIVE_POWER_IN)
            assert activePowerGradient == getQuant(parameter["activepowergradient"], StandardUnits.ACTIVE_POWER_GRADIENT)
            assert eta == getQuant(parameter["eta"], StandardUnits.EFFICIENCY)
            assert dod == getQuant(parameter["dod"], StandardUnits.DOD)
            assert lifeTime == getQuant(parameter["lifetime"], StandardUnits.LIFE_TIME)
            assert lifeCycle == Integer.parseInt(parameter["lifecycle"])
        }
    }

    def "A SystemParticipantTypeInputFactory should throw an exception on invalid or incomplete data"() {
        given: "a system participant factory and model data"
        def typeInputFactory = new SystemParticipantTypeInputFactory()
        Map<String, String> parameter = [
            "uuid":	        "91ec3bcf-1777-4d38-af67-0bf7c9fa73c7",
            "id":	        "blablub",
            "capex":        "3",
            "opex":	        "4",
            "srated":       "5",
            "cosphi":	    "6",

            "estorage":	    "6",
            "pmin":	        "7",
            "pmax":	        "8",
            "eta":	        "9",
            "dod":	        "10",
            "lifetime":	    "11"
        ]

        when:
        typeInputFactory.getEntity(new SimpleEntityData(parameter, StorageTypeInput))

        then:
        FactoryException ex = thrown()
        ex.message == "The provided fields [capex, cosphi, dod, estorage, eta, id, lifetime, opex, pmax, pmin, srated, uuid] with data {capex -> 3,cosphi -> 6,dod -> 10,estorage -> 6,eta -> 9,id -> blablub,lifetime -> 11,opex -> 4,pmax -> 8,pmin -> 7,srated -> 5,uuid -> 91ec3bcf-1777-4d38-af67-0bf7c9fa73c7} are invalid for instance of StorageTypeInput. \n" +
                "The following fields to be passed to a constructor of StorageTypeInput are possible:\n" +
                "0: [activepowergradient, capex, cosphi, dod, estorage, eta, id, lifecycle, lifetime, opex, pmax, srated, uuid]\n"
    }
=======
	def "A SystemParticipantTypeInputFactory should contain all expected classes for parsing"() {
		given:
		def typeInputFactory = new SystemParticipantTypeInputFactory()
		def expectedClasses = [
			EvTypeInput,
			HpTypeInput,
			BmTypeInput,
			WecTypeInput,
			ChpTypeInput,
			StorageTypeInput
		]

		expect:
		typeInputFactory.classes() == Arrays.asList(expectedClasses.toArray())
	}

	def "A SystemParticipantTypeInputFactory should parse a valid EvTypeInput correctly"() {
		given: "a system participant input type factory and model data"
		def typeInputFactory = new SystemParticipantTypeInputFactory()
		Map<String, String> parameter = [
			"uuid":	    "91ec3bcf-1777-4d38-af67-0bf7c9fa73c7",
			"id":	    "blablub",
			"capex":    "3",
			"opex":	    "4",
			"srated":   "5",
			"cosphi":	"6",

			"estorage":	"7",
			"econs":	"8",
		]
		def typeInputClass = EvTypeInput

		when:
		Optional<? extends SystemParticipantTypeInput> typeInput = typeInputFactory.getEntity(new SimpleEntityData(parameter, typeInputClass))

		then:
		typeInput.present
		typeInput.get().getClass() == typeInputClass

		((EvTypeInput) typeInput.get()).with {
			assert uuid == UUID.fromString(parameter["uuid"])
			assert id == parameter["id"]
			assert capex == getQuant(parameter["capex"], StandardUnits.CAPEX)
			assert opex == getQuant(parameter["opex"], StandardUnits.ENERGY_PRICE)
			assert sRated == getQuant(parameter["srated"], StandardUnits.S_RATED)
			assert cosphiRated == Double.parseDouble(parameter["cosphi"])

			assert eStorage == getQuant(parameter["estorage"], StandardUnits.ENERGY_IN)
			assert eCons == getQuant(parameter["econs"], StandardUnits.ENERGY_PER_DISTANCE)
		}
	}

	def "A SystemParticipantTypeInputFactory should parse a valid HpTypeInput correctly"() {
		given: "a system participant input type factory and model data"
		def typeInputFactory = new SystemParticipantTypeInputFactory()
		Map<String, String> parameter = [
			"uuid":	    "91ec3bcf-1777-4d38-af67-0bf7c9fa73c7",
			"id":	    "blablub",
			"capex":    "3",
			"opex":	    "4",
			"srated":   "5",
			"cosphi":	"6",

			"pthermal":	"7",
		]
		def typeInputClass = HpTypeInput

		when:
		Optional<? extends SystemParticipantTypeInput> typeInput = typeInputFactory.getEntity(new SimpleEntityData(parameter, typeInputClass))

		then:
		typeInput.present
		typeInput.get().getClass() == typeInputClass

		((HpTypeInput) typeInput.get()).with {
			assert uuid == UUID.fromString(parameter["uuid"])
			assert id == parameter["id"]
			assert capex == getQuant(parameter["capex"], StandardUnits.CAPEX)
			assert opex == getQuant(parameter["opex"], StandardUnits.ENERGY_PRICE)
			assert sRated == getQuant(parameter["srated"], StandardUnits.S_RATED)
			assert cosphiRated == Double.parseDouble(parameter["cosphi"])

			assert pThermal == getQuant(parameter["pthermal"], StandardUnits.ACTIVE_POWER_IN)
		}
	}

	def "A SystemParticipantTypeInputFactory should parse a valid BmTypeInput correctly"() {
		given: "a system participant input type factory and model data"
		def typeInputFactory = new SystemParticipantTypeInputFactory()
		Map<String, String> parameter = [
			"uuid":	        "91ec3bcf-1777-4d38-af67-0bf7c9fa73c7",
			"id":	        "blablub",
			"capex":        "3",
			"opex":	        "4",
			"srated":       "5",
			"cosphi":	    "6",

			"loadgradient":	"7",
			"etaconv":      "8"
		]
		def typeInputClass = BmTypeInput

		when:
		Optional<? extends SystemParticipantTypeInput> typeInput = typeInputFactory.getEntity(new SimpleEntityData(parameter, typeInputClass))

		then:
		typeInput.present
		typeInput.get().getClass() == typeInputClass

		((BmTypeInput) typeInput.get()).with {
			assert uuid == UUID.fromString(parameter["uuid"])
			assert id == parameter["id"]
			assert capex == getQuant(parameter["capex"], StandardUnits.CAPEX)
			assert opex == getQuant(parameter["opex"], StandardUnits.ENERGY_PRICE)
			assert sRated == getQuant(parameter["srated"], StandardUnits.S_RATED)
			assert cosphiRated == Double.parseDouble(parameter["cosphi"])

			assert loadGradient == getQuant(parameter["loadgradient"], StandardUnits.LOAD_GRADIENT)
			assert etaConv == getQuant(parameter["etaconv"], StandardUnits.EFFICIENCY)
		}
	}

	def "A SystemParticipantTypeInputFactory should parse a valid WecTypeInput correctly"() {
		given: "a system participant input type factory and model data"
		def typeInputFactory = new SystemParticipantTypeInputFactory()
		Map<String, String> parameter = [
			"uuid":	        "91ec3bcf-1777-4d38-af67-0bf7c9fa73c7",
			"id":	        "blablub",
			"capex":        "3",
			"opex":	        "4",
			"srated":       "5",
			"cosphi":	    "6",

			"etaconv":  	"7",
			"rotorarea":    "8",
			"hubheight":    "9"
		]
		def typeInputClass = WecTypeInput

		when:
		Optional<? extends SystemParticipantTypeInput> typeInput = typeInputFactory.getEntity(new SimpleEntityData(parameter, typeInputClass))

		then:
		typeInput.present
		typeInput.get().getClass() == typeInputClass

		((WecTypeInput) typeInput.get()).with {
			assert uuid == UUID.fromString(parameter["uuid"])
			assert id == parameter["id"]
			assert capex == getQuant(parameter["capex"], StandardUnits.CAPEX)
			assert opex == getQuant(parameter["opex"], StandardUnits.ENERGY_PRICE)
			assert sRated == getQuant(parameter["srated"], StandardUnits.S_RATED)
			assert cosphiRated == Double.parseDouble(parameter["cosphi"])

			assert etaConv == getQuant(parameter["etaconv"], StandardUnits.EFFICIENCY)
			assert rotorArea == getQuant(parameter["rotorarea"], StandardUnits.ROTOR_AREA)
			assert hubHeight == getQuant(parameter["hubheight"], StandardUnits.HUB_HEIGHT)
		}
	}

	def "A SystemParticipantTypeInputFactory should parse a valid ChpTypeInput correctly"() {
		given: "a system participant input type factory and model data"
		def typeInputFactory = new SystemParticipantTypeInputFactory()
		Map<String, String> parameter = [
			"uuid":	                "91ec3bcf-1777-4d38-af67-0bf7c9fa73c7",
			"id":	                "blablub",
			"capex":                "3",
			"opex":	                "4",
			"srated":               "5",
			"cosphi":	            "6",

			"etael":	            "7",
			"etathermal":           "8",
			"pthermal":	            "9",
			"pown":	                "10"
		]
		def typeInputClass = ChpTypeInput

		when:
		Optional<? extends SystemParticipantTypeInput> typeInput = typeInputFactory.getEntity(new SimpleEntityData(parameter, typeInputClass))

		then:
		typeInput.present
		typeInput.get().getClass() == typeInputClass

		((ChpTypeInput) typeInput.get()).with {
			assert uuid == UUID.fromString(parameter["uuid"])
			assert id == parameter["id"]
			assert capex == getQuant(parameter["capex"], StandardUnits.CAPEX)
			assert opex == getQuant(parameter["opex"], StandardUnits.ENERGY_PRICE)
			assert sRated == getQuant(parameter["srated"], StandardUnits.S_RATED)
			assert cosphiRated == Double.parseDouble(parameter["cosphi"])

			assert etaEl == getQuant(parameter["etael"], StandardUnits.EFFICIENCY)
			assert etaThermal == getQuant(parameter["etathermal"], StandardUnits.EFFICIENCY)
			assert pThermal == getQuant(parameter["pthermal"], StandardUnits.ACTIVE_POWER_IN)
			assert pOwn == getQuant(parameter["pown"], StandardUnits.ACTIVE_POWER_IN)
		}
	}

	def "A SystemParticipantTypeInputFactory should parse a valid StorageTypeInput correctly"() {
		given: "a system participant input type factory and model data"
		def typeInputFactory = new SystemParticipantTypeInputFactory()
		Map<String, String> parameter = [
			"uuid":	        "91ec3bcf-1777-4d38-af67-0bf7c9fa73c7",
			"id":	        "blablub",
			"capex":        "3",
			"opex":	        "4",
			"srated":       "5",
			"cosphi":	    "6",

			"estorage":	    "6",
			"pmax":	        "8",
			"cprate":       "1",
			"eta":	        "9",
			"dod":	        "10",
			"lifetime":	    "11",
			"lifecycle":    "12"
		]
		def typeInputClass = StorageTypeInput

		when:
		Optional<? extends SystemParticipantTypeInput> typeInput = typeInputFactory.getEntity(new SimpleEntityData(parameter, typeInputClass))

		then:
		typeInput.present
		typeInput.get().getClass() == typeInputClass

		((StorageTypeInput) typeInput.get()).with {
			assert uuid == UUID.fromString(parameter["uuid"])
			assert id == parameter["id"]
			assert capex == getQuant(parameter["capex"], StandardUnits.CAPEX)
			assert opex == getQuant(parameter["opex"], StandardUnits.ENERGY_PRICE)
			assert sRated == getQuant(parameter["srated"], StandardUnits.S_RATED)
			assert cosphiRated == Double.parseDouble(parameter["cosphi"])

			assert eStorage == getQuant(parameter["estorage"], StandardUnits.ENERGY_IN)
			assert pMax == getQuant(parameter["pmax"], StandardUnits.ACTIVE_POWER_IN)
			assert cpRate == getQuant(parameter["cprate"], StandardUnits.CP_RATE)
			assert eta == getQuant(parameter["eta"], StandardUnits.EFFICIENCY)
			assert dod == getQuant(parameter["dod"], StandardUnits.DOD)
			assert lifeTime == getQuant(parameter["lifetime"], StandardUnits.LIFE_TIME)
			assert lifeCycle == Integer.parseInt(parameter["lifecycle"])
		}
	}

	def "A SystemParticipantTypeInputFactory should throw an exception on invalid or incomplete data"() {
		given: "a system participant factory and model data"
		def typeInputFactory = new SystemParticipantTypeInputFactory()
		Map<String, String> parameter = [
			"uuid":	        "91ec3bcf-1777-4d38-af67-0bf7c9fa73c7",
			"id":	        "blablub",
			"capex":        "3",
			"opex":	        "4",
			"srated":       "5",
			"cosphi":	    "6",

			"estorage":	    "6",
			"pmin":	        "7",
			"pmax":	        "8",
			"eta":	        "9",
			"dod":	        "10",
			"lifetime":	    "11"
		]

		when:
		typeInputFactory.getEntity(new SimpleEntityData(parameter, StorageTypeInput))

		then:
		FactoryException ex = thrown()
		ex.message == "The provided fields [capex, cosphi, dod, estorage, eta, id, lifetime, opex, pmax, pmin, srated, uuid] with data {capex -> 3,cosphi -> 6,dod -> 10,estorage -> 6,eta -> 9,id -> blablub,lifetime -> 11,opex -> 4,pmax -> 8,pmin -> 7,srated -> 5,uuid -> 91ec3bcf-1777-4d38-af67-0bf7c9fa73c7} are invalid for instance of StorageTypeInput. \n" +
				"The following fields to be passed to a constructor of StorageTypeInput are possible:\n" +
				"0: [capex, cosphi, cprate, dod, estorage, eta, id, lifecycle, lifetime, opex, pmax, srated, uuid]\n"
	}
>>>>>>> 8247e76a
}<|MERGE_RESOLUTION|>--- conflicted
+++ resolved
@@ -14,274 +14,6 @@
 
 class SystemParticipantTypeInputFactoryTest extends Specification implements FactoryTestHelper {
 
-<<<<<<< HEAD
-    def "A SystemParticipantTypeInputFactory should contain all expected classes for parsing"() {
-        given:
-        def typeInputFactory = new SystemParticipantTypeInputFactory()
-        def expectedClasses = [EvTypeInput, HpTypeInput, BmTypeInput, WecTypeInput, ChpTypeInput, StorageTypeInput]
-
-        expect:
-        typeInputFactory.classes() == Arrays.asList(expectedClasses.toArray())
-    }
-
-    def "A SystemParticipantTypeInputFactory should parse a valid EvTypeInput correctly"() {
-        given: "a system participant input type factory and model data"
-        def typeInputFactory = new SystemParticipantTypeInputFactory()
-        Map<String, String> parameter = [
-            "uuid":	    "91ec3bcf-1777-4d38-af67-0bf7c9fa73c7",
-            "id":	    "blablub",
-            "capex":    "3",
-            "opex":	    "4",
-            "srated":   "5",
-            "cosphi":	"6",
-
-            "estorage":	"7",
-            "econs":	"8",
-        ]
-        def typeInputClass = EvTypeInput
-
-        when:
-        Optional<? extends SystemParticipantTypeInput> typeInput = typeInputFactory.getEntity(new SimpleEntityData(parameter, typeInputClass))
-
-        then:
-        typeInput.present
-        typeInput.get().getClass() == typeInputClass
-
-        ((EvTypeInput) typeInput.get()).with {
-            assert uuid == UUID.fromString(parameter["uuid"])
-            assert id == parameter["id"]
-            assert capex == getQuant(parameter["capex"], StandardUnits.CAPEX)
-            assert opex == getQuant(parameter["opex"], StandardUnits.ENERGY_PRICE)
-            assert sRated == getQuant(parameter["srated"], StandardUnits.S_RATED)
-            assert cosphiRated == Double.parseDouble(parameter["cosphi"])
-
-            assert eStorage == getQuant(parameter["estorage"], StandardUnits.ENERGY_IN)
-            assert eCons == getQuant(parameter["econs"], StandardUnits.ENERGY_PER_DISTANCE)
-        }
-    }
-
-    def "A SystemParticipantTypeInputFactory should parse a valid HpTypeInput correctly"() {
-        given: "a system participant input type factory and model data"
-        def typeInputFactory = new SystemParticipantTypeInputFactory()
-        Map<String, String> parameter = [
-            "uuid":	    "91ec3bcf-1777-4d38-af67-0bf7c9fa73c7",
-            "id":	    "blablub",
-            "capex":    "3",
-            "opex":	    "4",
-            "srated":   "5",
-            "cosphi":	"6",
-
-            "pthermal":	"7",
-        ]
-        def typeInputClass = HpTypeInput
-
-        when:
-        Optional<? extends SystemParticipantTypeInput> typeInput = typeInputFactory.getEntity(new SimpleEntityData(parameter, typeInputClass))
-
-        then:
-        typeInput.present
-        typeInput.get().getClass() == typeInputClass
-
-        ((HpTypeInput) typeInput.get()).with {
-            assert uuid == UUID.fromString(parameter["uuid"])
-            assert id == parameter["id"]
-            assert capex == getQuant(parameter["capex"], StandardUnits.CAPEX)
-            assert opex == getQuant(parameter["opex"], StandardUnits.ENERGY_PRICE)
-            assert sRated == getQuant(parameter["srated"], StandardUnits.S_RATED)
-            assert cosphiRated == Double.parseDouble(parameter["cosphi"])
-
-            assert pThermal == getQuant(parameter["pthermal"], StandardUnits.ACTIVE_POWER_IN)
-        }
-    }
-
-    def "A SystemParticipantTypeInputFactory should parse a valid BmTypeInput correctly"() {
-        given: "a system participant input type factory and model data"
-        def typeInputFactory = new SystemParticipantTypeInputFactory()
-        Map<String, String> parameter = [
-            "uuid":	        "91ec3bcf-1777-4d38-af67-0bf7c9fa73c7",
-            "id":	        "blablub",
-            "capex":        "3",
-            "opex":	        "4",
-            "srated":       "5",
-            "cosphi":	    "6",
-            "activepowergradient":	"7",
-            "etaconv":      "8"
-        ]
-        def typeInputClass = BmTypeInput
-
-        when:
-        Optional<? extends SystemParticipantTypeInput> typeInput = typeInputFactory.getEntity(new SimpleEntityData(parameter, typeInputClass))
-
-        then:
-        typeInput.present
-        typeInput.get().getClass() == typeInputClass
-
-        ((BmTypeInput) typeInput.get()).with {
-            assert uuid == UUID.fromString(parameter["uuid"])
-            assert id == parameter["id"]
-            assert capex == getQuant(parameter["capex"], StandardUnits.CAPEX)
-            assert opex == getQuant(parameter["opex"], StandardUnits.ENERGY_PRICE)
-            assert sRated == getQuant(parameter["srated"], StandardUnits.S_RATED)
-            assert cosphiRated == Double.parseDouble(parameter["cosphi"])
-
-            assert activePowerGradient == getQuant(parameter["activepowergradient"], StandardUnits.ACTIVE_POWER_GRADIENT)
-            assert etaConv == getQuant(parameter["etaconv"], StandardUnits.EFFICIENCY)
-        }
-    }
-
-    def "A SystemParticipantTypeInputFactory should parse a valid WecTypeInput correctly"() {
-        given: "a system participant input type factory and model data"
-        def typeInputFactory = new SystemParticipantTypeInputFactory()
-        Map<String, String> parameter = [
-            "uuid":	        "91ec3bcf-1777-4d38-af67-0bf7c9fa73c7",
-            "id":	        "blablub",
-            "capex":        "3",
-            "opex":	        "4",
-            "srated":       "5",
-            "cosphi":	    "6",
-
-            "etaconv":  	"7",
-            "rotorarea":    "8",
-            "hubheight":    "9"
-        ]
-        def typeInputClass = WecTypeInput
-
-        when:
-        Optional<? extends SystemParticipantTypeInput> typeInput = typeInputFactory.getEntity(new SimpleEntityData(parameter, typeInputClass))
-
-        then:
-        typeInput.present
-        typeInput.get().getClass() == typeInputClass
-
-        ((WecTypeInput) typeInput.get()).with {
-            assert uuid == UUID.fromString(parameter["uuid"])
-            assert id == parameter["id"]
-            assert capex == getQuant(parameter["capex"], StandardUnits.CAPEX)
-            assert opex == getQuant(parameter["opex"], StandardUnits.ENERGY_PRICE)
-            assert sRated == getQuant(parameter["srated"], StandardUnits.S_RATED)
-            assert cosphiRated == Double.parseDouble(parameter["cosphi"])
-
-            assert etaConv == getQuant(parameter["etaconv"], StandardUnits.EFFICIENCY)
-            assert rotorArea == getQuant(parameter["rotorarea"], StandardUnits.ROTOR_AREA)
-            assert hubHeight == getQuant(parameter["hubheight"], StandardUnits.HUB_HEIGHT)
-        }
-    }
-
-    def "A SystemParticipantTypeInputFactory should parse a valid ChpTypeInput correctly"() {
-        given: "a system participant input type factory and model data"
-        def typeInputFactory = new SystemParticipantTypeInputFactory()
-        Map<String, String> parameter = [
-            "uuid":	                "91ec3bcf-1777-4d38-af67-0bf7c9fa73c7",
-            "id":	                "blablub",
-            "capex":                "3",
-            "opex":	                "4",
-            "srated":               "5",
-            "cosphi":	            "6",
-
-            "etael":	            "7",
-            "etathermal":           "8",
-            "pthermal":	            "9",
-            "pown":	                "10"
-        ]
-        def typeInputClass = ChpTypeInput
-
-        when:
-        Optional<? extends SystemParticipantTypeInput> typeInput = typeInputFactory.getEntity(new SimpleEntityData(parameter, typeInputClass))
-
-        then:
-        typeInput.present
-        typeInput.get().getClass() == typeInputClass
-
-        ((ChpTypeInput) typeInput.get()).with {
-            assert uuid == UUID.fromString(parameter["uuid"])
-            assert id == parameter["id"]
-            assert capex == getQuant(parameter["capex"], StandardUnits.CAPEX)
-            assert opex == getQuant(parameter["opex"], StandardUnits.ENERGY_PRICE)
-            assert sRated == getQuant(parameter["srated"], StandardUnits.S_RATED)
-            assert cosphiRated == Double.parseDouble(parameter["cosphi"])
-
-            assert etaEl == getQuant(parameter["etael"], StandardUnits.EFFICIENCY)
-            assert etaThermal == getQuant(parameter["etathermal"], StandardUnits.EFFICIENCY)
-            assert pThermal == getQuant(parameter["pthermal"], StandardUnits.ACTIVE_POWER_IN)
-            assert pOwn == getQuant(parameter["pown"], StandardUnits.ACTIVE_POWER_IN)
-        }
-    }
-
-    def "A SystemParticipantTypeInputFactory should parse a valid StorageTypeInput correctly"() {
-        given: "a system participant input type factory and model data"
-        def typeInputFactory = new SystemParticipantTypeInputFactory()
-        Map<String, String> parameter = [
-            "uuid"                  : "91ec3bcf-1777-4d38-af67-0bf7c9fa73c7",
-            "id"                    : "blablub",
-            "capex"                 : "3",
-            "opex"                  : "4",
-            "srated"                : "5",
-            "cosphi"                : "6",
-
-            "estorage"              : "6",
-            "pmax"                  : "8",
-            "activepowergradient"   : "1",
-            "eta"                   : "9",
-            "dod"                   : "10",
-            "lifetime"              : "11",
-            "lifecycle"             : "12"
-        ]
-        def typeInputClass = StorageTypeInput
-
-        when:
-        Optional<? extends SystemParticipantTypeInput> typeInput = typeInputFactory.getEntity(new SimpleEntityData(parameter, typeInputClass))
-        
-        then:
-        typeInput.present
-        typeInput.get().getClass() == typeInputClass
-        
-        ((StorageTypeInput) typeInput.get()).with {
-            assert uuid == UUID.fromString(parameter["uuid"])
-            assert id == parameter["id"]
-            assert capex == getQuant(parameter["capex"], StandardUnits.CAPEX)
-            assert opex == getQuant(parameter["opex"], StandardUnits.ENERGY_PRICE)
-            assert sRated == getQuant(parameter["srated"], StandardUnits.S_RATED)
-            assert cosphiRated == Double.parseDouble(parameter["cosphi"])
-
-            assert eStorage == getQuant(parameter["estorage"], StandardUnits.ENERGY_IN)
-            assert pMax == getQuant(parameter["pmax"], StandardUnits.ACTIVE_POWER_IN)
-            assert activePowerGradient == getQuant(parameter["activepowergradient"], StandardUnits.ACTIVE_POWER_GRADIENT)
-            assert eta == getQuant(parameter["eta"], StandardUnits.EFFICIENCY)
-            assert dod == getQuant(parameter["dod"], StandardUnits.DOD)
-            assert lifeTime == getQuant(parameter["lifetime"], StandardUnits.LIFE_TIME)
-            assert lifeCycle == Integer.parseInt(parameter["lifecycle"])
-        }
-    }
-
-    def "A SystemParticipantTypeInputFactory should throw an exception on invalid or incomplete data"() {
-        given: "a system participant factory and model data"
-        def typeInputFactory = new SystemParticipantTypeInputFactory()
-        Map<String, String> parameter = [
-            "uuid":	        "91ec3bcf-1777-4d38-af67-0bf7c9fa73c7",
-            "id":	        "blablub",
-            "capex":        "3",
-            "opex":	        "4",
-            "srated":       "5",
-            "cosphi":	    "6",
-
-            "estorage":	    "6",
-            "pmin":	        "7",
-            "pmax":	        "8",
-            "eta":	        "9",
-            "dod":	        "10",
-            "lifetime":	    "11"
-        ]
-
-        when:
-        typeInputFactory.getEntity(new SimpleEntityData(parameter, StorageTypeInput))
-
-        then:
-        FactoryException ex = thrown()
-        ex.message == "The provided fields [capex, cosphi, dod, estorage, eta, id, lifetime, opex, pmax, pmin, srated, uuid] with data {capex -> 3,cosphi -> 6,dod -> 10,estorage -> 6,eta -> 9,id -> blablub,lifetime -> 11,opex -> 4,pmax -> 8,pmin -> 7,srated -> 5,uuid -> 91ec3bcf-1777-4d38-af67-0bf7c9fa73c7} are invalid for instance of StorageTypeInput. \n" +
-                "The following fields to be passed to a constructor of StorageTypeInput are possible:\n" +
-                "0: [activepowergradient, capex, cosphi, dod, estorage, eta, id, lifecycle, lifetime, opex, pmax, srated, uuid]\n"
-    }
-=======
 	def "A SystemParticipantTypeInputFactory should contain all expected classes for parsing"() {
 		given:
 		def typeInputFactory = new SystemParticipantTypeInputFactory()
@@ -378,8 +110,7 @@
 			"opex":	        "4",
 			"srated":       "5",
 			"cosphi":	    "6",
-
-			"loadgradient":	"7",
+			"activepowergradient":	"7",
 			"etaconv":      "8"
 		]
 		def typeInputClass = BmTypeInput
@@ -399,7 +130,7 @@
 			assert sRated == getQuant(parameter["srated"], StandardUnits.S_RATED)
 			assert cosphiRated == Double.parseDouble(parameter["cosphi"])
 
-			assert loadGradient == getQuant(parameter["loadgradient"], StandardUnits.LOAD_GRADIENT)
+			assert activePowerGradient == getQuant(parameter["activepowergradient"], StandardUnits.ACTIVE_POWER_GRADIENT)
 			assert etaConv == getQuant(parameter["etaconv"], StandardUnits.EFFICIENCY)
 		}
 	}
@@ -486,6 +217,52 @@
 		given: "a system participant input type factory and model data"
 		def typeInputFactory = new SystemParticipantTypeInputFactory()
 		Map<String, String> parameter = [
+			"uuid"                  : "91ec3bcf-1777-4d38-af67-0bf7c9fa73c7",
+			"id"                    : "blablub",
+			"capex"                 : "3",
+			"opex"                  : "4",
+			"srated"                : "5",
+			"cosphi"                : "6",
+
+			"estorage"              : "6",
+			"pmax"                  : "8",
+			"activepowergradient"   : "1",
+			"eta"                   : "9",
+			"dod"                   : "10",
+			"lifetime"              : "11",
+			"lifecycle"             : "12"
+		]
+		def typeInputClass = StorageTypeInput
+
+		when:
+		Optional<? extends SystemParticipantTypeInput> typeInput = typeInputFactory.getEntity(new SimpleEntityData(parameter, typeInputClass))
+
+		then:
+		typeInput.present
+		typeInput.get().getClass() == typeInputClass
+
+		((StorageTypeInput) typeInput.get()).with {
+			assert uuid == UUID.fromString(parameter["uuid"])
+			assert id == parameter["id"]
+			assert capex == getQuant(parameter["capex"], StandardUnits.CAPEX)
+			assert opex == getQuant(parameter["opex"], StandardUnits.ENERGY_PRICE)
+			assert sRated == getQuant(parameter["srated"], StandardUnits.S_RATED)
+			assert cosphiRated == Double.parseDouble(parameter["cosphi"])
+
+			assert eStorage == getQuant(parameter["estorage"], StandardUnits.ENERGY_IN)
+			assert pMax == getQuant(parameter["pmax"], StandardUnits.ACTIVE_POWER_IN)
+			assert activePowerGradient == getQuant(parameter["activepowergradient"], StandardUnits.ACTIVE_POWER_GRADIENT)
+			assert eta == getQuant(parameter["eta"], StandardUnits.EFFICIENCY)
+			assert dod == getQuant(parameter["dod"], StandardUnits.DOD)
+			assert lifeTime == getQuant(parameter["lifetime"], StandardUnits.LIFE_TIME)
+			assert lifeCycle == Integer.parseInt(parameter["lifecycle"])
+		}
+	}
+
+	def "A SystemParticipantTypeInputFactory should throw an exception on invalid or incomplete data"() {
+		given: "a system participant factory and model data"
+		def typeInputFactory = new SystemParticipantTypeInputFactory()
+		Map<String, String> parameter = [
 			"uuid":	        "91ec3bcf-1777-4d38-af67-0bf7c9fa73c7",
 			"id":	        "blablub",
 			"capex":        "3",
@@ -494,52 +271,6 @@
 			"cosphi":	    "6",
 
 			"estorage":	    "6",
-			"pmax":	        "8",
-			"cprate":       "1",
-			"eta":	        "9",
-			"dod":	        "10",
-			"lifetime":	    "11",
-			"lifecycle":    "12"
-		]
-		def typeInputClass = StorageTypeInput
-
-		when:
-		Optional<? extends SystemParticipantTypeInput> typeInput = typeInputFactory.getEntity(new SimpleEntityData(parameter, typeInputClass))
-
-		then:
-		typeInput.present
-		typeInput.get().getClass() == typeInputClass
-
-		((StorageTypeInput) typeInput.get()).with {
-			assert uuid == UUID.fromString(parameter["uuid"])
-			assert id == parameter["id"]
-			assert capex == getQuant(parameter["capex"], StandardUnits.CAPEX)
-			assert opex == getQuant(parameter["opex"], StandardUnits.ENERGY_PRICE)
-			assert sRated == getQuant(parameter["srated"], StandardUnits.S_RATED)
-			assert cosphiRated == Double.parseDouble(parameter["cosphi"])
-
-			assert eStorage == getQuant(parameter["estorage"], StandardUnits.ENERGY_IN)
-			assert pMax == getQuant(parameter["pmax"], StandardUnits.ACTIVE_POWER_IN)
-			assert cpRate == getQuant(parameter["cprate"], StandardUnits.CP_RATE)
-			assert eta == getQuant(parameter["eta"], StandardUnits.EFFICIENCY)
-			assert dod == getQuant(parameter["dod"], StandardUnits.DOD)
-			assert lifeTime == getQuant(parameter["lifetime"], StandardUnits.LIFE_TIME)
-			assert lifeCycle == Integer.parseInt(parameter["lifecycle"])
-		}
-	}
-
-	def "A SystemParticipantTypeInputFactory should throw an exception on invalid or incomplete data"() {
-		given: "a system participant factory and model data"
-		def typeInputFactory = new SystemParticipantTypeInputFactory()
-		Map<String, String> parameter = [
-			"uuid":	        "91ec3bcf-1777-4d38-af67-0bf7c9fa73c7",
-			"id":	        "blablub",
-			"capex":        "3",
-			"opex":	        "4",
-			"srated":       "5",
-			"cosphi":	    "6",
-
-			"estorage":	    "6",
 			"pmin":	        "7",
 			"pmax":	        "8",
 			"eta":	        "9",
@@ -554,7 +285,6 @@
 		FactoryException ex = thrown()
 		ex.message == "The provided fields [capex, cosphi, dod, estorage, eta, id, lifetime, opex, pmax, pmin, srated, uuid] with data {capex -> 3,cosphi -> 6,dod -> 10,estorage -> 6,eta -> 9,id -> blablub,lifetime -> 11,opex -> 4,pmax -> 8,pmin -> 7,srated -> 5,uuid -> 91ec3bcf-1777-4d38-af67-0bf7c9fa73c7} are invalid for instance of StorageTypeInput. \n" +
 				"The following fields to be passed to a constructor of StorageTypeInput are possible:\n" +
-				"0: [capex, cosphi, cprate, dod, estorage, eta, id, lifecycle, lifetime, opex, pmax, srated, uuid]\n"
-	}
->>>>>>> 8247e76a
+				"0: [activepowergradient, capex, cosphi, dod, estorage, eta, id, lifecycle, lifetime, opex, pmax, srated, uuid]\n"
+	}
 }