/*
 * © 2021. TU Dortmund University,
 * Institute of Energy Systems, Energy Efficiency and Energy Economics,
 * Research group Distribution grid planning and operation
 */
package edu.ie3.datamodel.io.factory.input

import edu.ie3.datamodel.exceptions.FactoryException
import edu.ie3.datamodel.io.factory.FactoryData
import edu.ie3.datamodel.models.OperationTime
import edu.ie3.datamodel.models.StandardUnits
import edu.ie3.datamodel.models.input.OperatorInput
import edu.ie3.datamodel.models.input.thermal.CylindricalStorageInput
import edu.ie3.datamodel.models.input.thermal.ThermalBusInput
<<<<<<< HEAD
import edu.ie3.datamodel.utils.options.Try
=======
import edu.ie3.datamodel.utils.Try
>>>>>>> 6c1828db
import edu.ie3.test.helper.FactoryTestHelper
import spock.lang.Specification

class CylindricalStorageInputFactoryTest  extends Specification implements FactoryTestHelper {
  def "A CylindricalStorageInputFactory should contain exactly the expected class for parsing"() {
    given:
    def inputFactory = new CylindricalStorageInputFactory()
    def expectedClasses = [CylindricalStorageInput]

    expect:
    inputFactory.supportedClasses == Arrays.asList(expectedClasses.toArray())
  }

  def "A CylindricalStorageInputFactory should parse a valid CylindricalStorageInput correctly"() {
    given: "a system participant input type factory and model data"
    def inputFactory = new CylindricalStorageInputFactory()
    Map<String, String> parameter = [
      "uuid"               : "91ec3bcf-1777-4d38-af67-0bf7c9fa73c7",
      "id"                 : "TestID",
      "storagevolumelvl"   : "3",
      "storagevolumelvlmin": "4",
      "inlettemp"          : "5",
      "returntemp"         : "6",
      "c"                  : "7"
    ]
    def inputClass = CylindricalStorageInput
    def thermalBusInput = Mock(ThermalBusInput)

    when:
<<<<<<< HEAD
    Try<CylindricalStorageInput, FactoryException> input = inputFactory.get(new ThermalUnitInputEntityData(new FactoryData.MapWithRowIndex("-1", parameter), inputClass, thermalBusInput))

    then:
    input.success
    input.data.getClass() == inputClass
    input.data.with {
=======
    Try<CylindricalStorageInput> input = inputFactory.get(new ThermalUnitInputEntityData(parameter, inputClass, thermalBusInput))

    then:
    input.success
    input.data().getClass() == inputClass
    input.data().with {
>>>>>>> 6c1828db
      assert uuid == UUID.fromString(parameter["uuid"])
      assert operationTime == OperationTime.notLimited()
      assert operator == OperatorInput.NO_OPERATOR_ASSIGNED
      assert id == parameter["id"]
      assert thermalBus == thermalBusInput
      assert storageVolumeLvl == getQuant(parameter["storagevolumelvl"], StandardUnits.VOLUME)
      assert storageVolumeLvlMin == getQuant(parameter["storagevolumelvlmin"], StandardUnits.VOLUME)
      assert inletTemp == getQuant(parameter["inlettemp"], StandardUnits.TEMPERATURE)
      assert returnTemp == getQuant(parameter["returntemp"], StandardUnits.TEMPERATURE)
      assert c == getQuant(parameter["c"], StandardUnits.SPECIFIC_HEAT_CAPACITY)
    }
  }
}<|MERGE_RESOLUTION|>--- conflicted
+++ resolved
@@ -5,18 +5,12 @@
  */
 package edu.ie3.datamodel.io.factory.input
 
-import edu.ie3.datamodel.exceptions.FactoryException
-import edu.ie3.datamodel.io.factory.FactoryData
 import edu.ie3.datamodel.models.OperationTime
 import edu.ie3.datamodel.models.StandardUnits
 import edu.ie3.datamodel.models.input.OperatorInput
 import edu.ie3.datamodel.models.input.thermal.CylindricalStorageInput
 import edu.ie3.datamodel.models.input.thermal.ThermalBusInput
-<<<<<<< HEAD
-import edu.ie3.datamodel.utils.options.Try
-=======
 import edu.ie3.datamodel.utils.Try
->>>>>>> 6c1828db
 import edu.ie3.test.helper.FactoryTestHelper
 import spock.lang.Specification
 
@@ -46,21 +40,12 @@
     def thermalBusInput = Mock(ThermalBusInput)
 
     when:
-<<<<<<< HEAD
-    Try<CylindricalStorageInput, FactoryException> input = inputFactory.get(new ThermalUnitInputEntityData(new FactoryData.MapWithRowIndex("-1", parameter), inputClass, thermalBusInput))
-
-    then:
-    input.success
-    input.data.getClass() == inputClass
-    input.data.with {
-=======
     Try<CylindricalStorageInput> input = inputFactory.get(new ThermalUnitInputEntityData(parameter, inputClass, thermalBusInput))
 
     then:
     input.success
     input.data().getClass() == inputClass
     input.data().with {
->>>>>>> 6c1828db
       assert uuid == UUID.fromString(parameter["uuid"])
       assert operationTime == OperationTime.notLimited()
       assert operator == OperatorInput.NO_OPERATOR_ASSIGNED
