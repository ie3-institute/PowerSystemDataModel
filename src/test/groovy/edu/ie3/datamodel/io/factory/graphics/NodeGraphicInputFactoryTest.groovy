--- conflicted
+++ resolved
@@ -41,11 +41,7 @@
     def nodeInput = Mock(NodeInput)
 
     when:
-<<<<<<< HEAD
-    Try<NodeGraphicInput> input = inputFactory.get(
-=======
     Try<NodeGraphicInput, FactoryException> input = inputFactory.get(
->>>>>>> 8192a49f
         new NodeGraphicInputEntityData(parameter, nodeInput))
 
     then:
@@ -74,11 +70,7 @@
     def nodeInput = Mock(NodeInput)
 
     when:
-<<<<<<< HEAD
-    Try<NodeGraphicInput> input = inputFactory.get(
-=======
     Try<NodeGraphicInput, FactoryException> input = inputFactory.get(
->>>>>>> 8192a49f
         new NodeGraphicInputEntityData(parameter, nodeInput))
 
     then:
