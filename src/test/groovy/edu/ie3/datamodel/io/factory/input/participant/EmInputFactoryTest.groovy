--- conflicted
+++ resolved
@@ -49,11 +49,7 @@
     def operatorInput = Mock(OperatorInput)
 
     when:
-<<<<<<< HEAD
-    Try<EmInput> input = inputFactory.get(
-=======
     Try<EmInput, FactoryException> input = inputFactory.get(
->>>>>>> 8192a49f
         new NodeAssetInputEntityData(parameter, inputClass, operatorInput, nodeInput))
 
     then:
@@ -98,11 +94,7 @@
     def operatorInput = Mock(OperatorInput)
 
     when:
-<<<<<<< HEAD
-    Try<EmInput> input = inputFactory.get(
-=======
     Try<EmInput, FactoryException> input = inputFactory.get(
->>>>>>> 8192a49f
         new NodeAssetInputEntityData(parameter, inputClass, operatorInput, nodeInput))
 
     then:
@@ -142,11 +134,7 @@
     def operatorInput = Mock(OperatorInput)
 
     when:
-<<<<<<< HEAD
-    Try<EmInput> input = inputFactory.get(
-=======
     Try<EmInput, FactoryException> input = inputFactory.get(
->>>>>>> 8192a49f
         new NodeAssetInputEntityData(parameter, inputClass, operatorInput, nodeInput))
 
     then:
