--- conflicted
+++ resolved
@@ -72,11 +72,7 @@
 				null)
 		when:
 		sink.persist(lineResult1)
-<<<<<<< HEAD
-		def key = fileNamingStrategy.getFileName(LineResult.class).get().trim().replaceAll("\\W", "_")
-=======
 		def key = fileNamingStrategy.getFileName(LineResult).get().trim().replaceAll("\\W", "_")
->>>>>>> 5ab61668
 		def queryResult = connector.getSession().query(new Query("SELECT * FROM " + key))
 		def parsedResults = InfluxDbConnector.parseQueryResult(queryResult)
 		def fieldMap = parsedResults.get(key).first()
@@ -125,13 +121,8 @@
 		]
 		when:
 		sink.persistAll(entities)
-<<<<<<< HEAD
-		def key_line = fileNamingStrategy.getFileName(LineResult.class).get().trim().replaceAll("\\W", "_")
-		def key_chp = fileNamingStrategy.getFileName(ChpResult.class).get().trim().replaceAll("\\W", "_")
-=======
 		def key_line = fileNamingStrategy.getFileName(LineResult).get().trim().replaceAll("\\W", "_")
 		def key_chp = fileNamingStrategy.getFileName(ChpResult).get().trim().replaceAll("\\W", "_")
->>>>>>> 5ab61668
 		def queryResult = connector.getSession().query(new Query("SELECT * FROM " + key_line + ", " + key_chp))
 		def parsedResults = InfluxDbConnector.parseQueryResult(queryResult)
 		def lineResults = parsedResults.get(key_line)
