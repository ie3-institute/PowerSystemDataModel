--- conflicted
+++ resolved
@@ -74,36 +74,6 @@
     }
   }
 
-<<<<<<< HEAD
-  def "A valid CsvFileSink called by simple constructor should not initialize files by default and consist of several default values"() {
-    given:
-    CsvFileSink csvFileSink = new CsvFileSink(testBaseFolderPath)
-    csvFileSink.shutdown()
-
-    expect:
-    !testBaseFolderPath.toFile().exists()
-    csvFileSink.csvSep == ","
-  }
-
-  def "A valid CsvFileSink with 'initFiles' enabled should create files as expected"() {
-    given:
-    CsvFileSink csvFileSink = new CsvFileSink(testBaseFolderPath,
-        new ProcessorProvider([
-          new ResultEntityProcessor(PvResult),
-          new ResultEntityProcessor(EvResult)
-        ], [] as Map),
-        new FileNamingStrategy(),
-        true,
-        ",")
-    csvFileSink.shutdown()
-
-    expect:
-    testBaseFolderPath.toFile().exists()
-    testBaseFolderPath.resolve("ev_res.csv").toFile().exists()
-    testBaseFolderPath.resolve("pv_res.csv").toFile().exists()
-  }
-=======
->>>>>>> 275fb46c
 
   def "A valid CsvFileSink is able to convert an entity data map correctly to RFC 4180 compliant strings"() {
     given:
