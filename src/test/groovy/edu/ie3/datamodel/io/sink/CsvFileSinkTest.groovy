--- conflicted
+++ resolved
@@ -145,26 +145,15 @@
     UUID inputModel = UUID.fromString("22bea5fc-2cb2-4c61-beb9-b476e0107f52")
     Quantity<Power> p = Quantities.getQuantity(10, StandardUnits.ACTIVE_POWER_IN)
     Quantity<Power> q = Quantities.getQuantity(10, StandardUnits.REACTIVE_POWER_IN)
-<<<<<<< HEAD
-    PvResult pvResult = new PvResult(uuid, TimeUtil.withDefaults.toZonedDateTime("2020-01-30T17:26:44Z"), inputModel, p, q)
-    WecResult wecResult = new WecResult(uuid, TimeUtil.withDefaults.toZonedDateTime("2020-01-30T17:26:44Z"), inputModel, p, q)
-    EvcsResult evcsResult = new EvcsResult(uuid, TimeUtil.withDefaults.toZonedDateTime("2020-01-30T17:26:44Z"), inputModel, p, q)
-    EmResult emResult = new EmResult(uuid, TimeUtil.withDefaults.toZonedDateTime("2020-01-30T17:26:44Z"), inputModel, p, q)
-=======
-    PvResult pvResult = new PvResult(TimeUtil.withDefaults.toZonedDateTime("2020-01-30 17:26:44"), inputModel, p, q)
-    WecResult wecResult = new WecResult(TimeUtil.withDefaults.toZonedDateTime("2020-01-30 17:26:44"), inputModel, p, q)
-    EvcsResult evcsResult = new EvcsResult(TimeUtil.withDefaults.toZonedDateTime("2020-01-30 17:26:44"), inputModel, p, q)
-    EmResult emResult = new EmResult(TimeUtil.withDefaults.toZonedDateTime("2020-01-30 17:26:44"), inputModel, p, q)
->>>>>>> 22bc7da5
+    PvResult pvResult = new PvResult(TimeUtil.withDefaults.toZonedDateTime("2020-01-30T17:26:44Z"), inputModel, p, q)
+    WecResult wecResult = new WecResult(TimeUtil.withDefaults.toZonedDateTime("2020-01-30T17:26:44Z"), inputModel, p, q)
+    EvcsResult evcsResult = new EvcsResult(TimeUtil.withDefaults.toZonedDateTime("2020-01-30T17:26:44Z"), inputModel, p, q)
+    EmResult emResult = new EmResult(TimeUtil.withDefaults.toZonedDateTime("2020-01-30T17:26:44Z"), inputModel, p, q)
 
     Quantity<Power> pRef = Quantities.getQuantity(5.1, StandardUnits.ACTIVE_POWER_RESULT)
     Quantity<Power> pMin = Quantities.getQuantity(-6, StandardUnits.ACTIVE_POWER_RESULT)
     Quantity<Power> pMax = Quantities.getQuantity(6, StandardUnits.ACTIVE_POWER_RESULT)
-<<<<<<< HEAD
-    FlexOptionsResult flexOptionsResult = new FlexOptionsResult(uuid, TimeUtil.withDefaults.toZonedDateTime("2020-01-30T17:26:44Z"), inputModel, pRef, pMin, pMax)
-=======
-    FlexOptionsResult flexOptionsResult = new FlexOptionsResult(TimeUtil.withDefaults.toZonedDateTime("2020-01-30 17:26:44"), inputModel, pRef, pMin, pMax)
->>>>>>> 22bc7da5
+    FlexOptionsResult flexOptionsResult = new FlexOptionsResult(TimeUtil.withDefaults.toZonedDateTime("2020-01-30T17:26:44Z"), inputModel, pRef, pMin, pMax)
 
     when:
     csvFileSink.persistAll([
