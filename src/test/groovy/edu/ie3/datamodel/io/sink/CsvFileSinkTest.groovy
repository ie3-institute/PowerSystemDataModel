--- conflicted
+++ resolved
@@ -34,11 +34,8 @@
 import edu.ie3.datamodel.models.value.EnergyPriceValue
 import edu.ie3.datamodel.models.value.Value
 import edu.ie3.test.common.GridTestData
-<<<<<<< HEAD
 import edu.ie3.test.common.TimeSeriesTestData
-=======
 import edu.ie3.test.common.ThermalUnitInputTestData
->>>>>>> 528f1f1e
 import edu.ie3.util.TimeTools
 import edu.ie3.util.io.FileIOUtils
 import spock.lang.Shared
@@ -102,10 +99,6 @@
 					new ResultEntityProcessor(EvResult),
 					new InputEntityProcessor(Transformer2WInput),
 					new InputEntityProcessor(NodeInput),
-<<<<<<< HEAD
-					new InputEntityProcessor(Transformer2WTypeInput)
-				], [] as Map),
-=======
 					new InputEntityProcessor(Transformer2WTypeInput),
 					new InputEntityProcessor(LineGraphicInput),
 					new InputEntityProcessor(NodeGraphicInput),
@@ -114,8 +107,7 @@
 					new InputEntityProcessor(OperatorInput),
 					new InputEntityProcessor(LineInput),
 					new InputEntityProcessor(ThermalBusInput)
-				]),
->>>>>>> 528f1f1e
+				], [] as Map),
 				new FileNamingStrategy(),
 				false,
 				",")
