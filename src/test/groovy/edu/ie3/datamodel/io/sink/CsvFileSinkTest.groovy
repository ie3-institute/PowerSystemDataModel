/*
 * © 2020. TU Dortmund University,
 * Institute of Energy Systems, Energy Efficiency and Energy Economics,
 * Research group Distribution grid planning and operation
 */
package edu.ie3.datamodel.io.sink

import edu.ie3.datamodel.exceptions.SinkException
import edu.ie3.datamodel.io.FileNamingStrategy
import edu.ie3.datamodel.io.processor.ProcessorProvider
import edu.ie3.datamodel.io.processor.input.InputEntityProcessor
import edu.ie3.datamodel.io.processor.result.ResultEntityProcessor
import edu.ie3.datamodel.io.processor.timeseries.TimeSeriesProcessor
import edu.ie3.datamodel.io.processor.timeseries.TimeSeriesProcessorKey
import edu.ie3.datamodel.models.StandardUnits
import edu.ie3.datamodel.models.input.NodeInput
import edu.ie3.datamodel.models.input.OperatorInput
import edu.ie3.datamodel.models.input.connector.LineInput
import edu.ie3.datamodel.models.input.connector.Transformer2WInput
import edu.ie3.datamodel.models.input.connector.type.LineTypeInput
import edu.ie3.datamodel.models.input.connector.type.Transformer2WTypeInput
import edu.ie3.datamodel.models.input.graphics.LineGraphicInput
import edu.ie3.datamodel.models.input.graphics.NodeGraphicInput
import edu.ie3.datamodel.models.input.thermal.CylindricalStorageInput
import edu.ie3.datamodel.models.input.thermal.ThermalBusInput
import edu.ie3.datamodel.models.input.thermal.ThermalHouseInput
import edu.ie3.datamodel.models.result.system.EvResult
import edu.ie3.datamodel.models.result.system.PvResult
import edu.ie3.datamodel.models.result.system.WecResult
import edu.ie3.datamodel.models.timeseries.individual.IndividualTimeSeries
import edu.ie3.datamodel.models.timeseries.individual.TimeBasedValue
import edu.ie3.datamodel.models.value.EnergyPriceValue
import edu.ie3.test.common.GridTestData
import edu.ie3.test.common.TimeSeriesTestData
import edu.ie3.test.common.ThermalUnitInputTestData
import edu.ie3.util.TimeTools
import edu.ie3.util.io.FileIOUtils
import jdk.internal.util.xml.impl.Input
import org.junit.Ignore
import spock.lang.Shared
import spock.lang.Specification
import tec.uom.se.quantity.Quantities

import javax.measure.Quantity
import javax.measure.quantity.Power

class CsvFileSinkTest extends Specification implements TimeSeriesTestData {

	@Shared
	String testBaseFolderPath = "test"

	def cleanup() {
		// delete files after each test if they exist
		if (new File(testBaseFolderPath).exists()) {
			FileIOUtils.deleteRecursively(testBaseFolderPath)
		}
	}

	def "A valid CsvFileSink called by simple constructor should not initialize files by default and consist of several default values"() {
		given:
		CsvFileSink csvFileSink = new CsvFileSink(testBaseFolderPath)
		csvFileSink.shutdown()

		expect:
		!new File(testBaseFolderPath).exists()
	}

	def "A valid CsvFileSink with 'initFiles' enabled should create files as expected"() {
		given:
		CsvFileSink csvFileSink = new CsvFileSink(testBaseFolderPath,
				new ProcessorProvider([
					new ResultEntityProcessor(PvResult),
					new ResultEntityProcessor(EvResult)
				], [] as Map),
				new FileNamingStrategy(),
				true,
				",")
		csvFileSink.shutdown()

		expect:
		new File(testBaseFolderPath).exists()
		new File(testBaseFolderPath + File.separator + "ev_res.csv").exists()
		new File(testBaseFolderPath + File.separator + "pv_res.csv").exists()
	}

	def "A valid CsvFileSink without 'initFiles' should only persist provided elements correctly but not all files"() {
		given:
		CsvFileSink csvFileSink = new CsvFileSink(testBaseFolderPath,
				new ProcessorProvider([
					new ResultEntityProcessor(PvResult),
					new ResultEntityProcessor(WecResult),
					new ResultEntityProcessor(EvResult),
					new InputEntityProcessor(Transformer2WInput),
					new InputEntityProcessor(NodeInput),
					new InputEntityProcessor(Transformer2WTypeInput),
					new InputEntityProcessor(LineGraphicInput),
					new InputEntityProcessor(NodeGraphicInput),
					new InputEntityProcessor(CylindricalStorageInput),
					new InputEntityProcessor(ThermalHouseInput),
					new InputEntityProcessor(OperatorInput),
					new InputEntityProcessor(LineInput),
<<<<<<< HEAD
					new InputEntityProcessor(ThermalBusInput),
					new InputEntityProcessor(LineTypeInput)
				]),
=======
					new InputEntityProcessor(ThermalBusInput)
				], [] as Map),
>>>>>>> 223211b6
				new FileNamingStrategy(),
				false,
				",")

		UUID uuid = UUID.fromString("22bea5fc-2cb2-4c61-beb9-b476e0107f52")
		UUID inputModel = UUID.fromString("22bea5fc-2cb2-4c61-beb9-b476e0107f52")
		Quantity<Power> p = Quantities.getQuantity(10, StandardUnits.ACTIVE_POWER_IN)
		Quantity<Power> q = Quantities.getQuantity(10, StandardUnits.REACTIVE_POWER_IN)
		PvResult pvResult = new PvResult(uuid, TimeTools.toZonedDateTime("2020-01-30 17:26:44"), inputModel, p, q)
		WecResult wecResult = new WecResult(uuid, TimeTools.toZonedDateTime("2020-01-30 17:26:44"), inputModel, p, q)

		when:
		csvFileSink.persistAll([
			pvResult,
			wecResult,
			GridTestData.transformerCtoG,
			GridTestData.lineGraphicCtoD,
			GridTestData.nodeGraphicC,
			ThermalUnitInputTestData.cylindricStorageInput,
			ThermalUnitInputTestData.thermalHouseInput
		])
		csvFileSink.shutdown()

		then:
		new File(testBaseFolderPath).exists()
		new File(testBaseFolderPath + File.separator + "wec_res.csv").exists()
		new File(testBaseFolderPath + File.separator + "pv_res.csv").exists()
		new File(testBaseFolderPath + File.separator + "transformer2w_type_input.csv").exists()
		new File(testBaseFolderPath + File.separator + "node_input.csv").exists()
		new File(testBaseFolderPath + File.separator + "transformer2w_input.csv").exists()
		new File(testBaseFolderPath + File.separator + "operator_input.csv").exists()
		new File(testBaseFolderPath + File.separator + "cylindrical_storage_input.csv").exists()
		new File(testBaseFolderPath + File.separator + "line_graphic_input.csv").exists()
		new File(testBaseFolderPath + File.separator + "line_input.csv").exists()
		new File(testBaseFolderPath + File.separator + "operator_input.csv").exists()
		new File(testBaseFolderPath + File.separator + "node_graphic_input.csv").exists()
		new File(testBaseFolderPath + File.separator + "thermal_bus_input.csv").exists()
		new File(testBaseFolderPath + File.separator + "thermal_house_input.csv").exists()

		!new File(testBaseFolderPath + File.separator + "ev_res.csv").exists()
	}

<<<<<<< HEAD
=======
	def "A valid CsvFileSink should throw an exception if the provided entity cannot be handled"() {
		given:
		CsvFileSink csvFileSink = new CsvFileSink(testBaseFolderPath,
				new ProcessorProvider([
					new ResultEntityProcessor(PvResult)
				], [] as Map),
				new FileNamingStrategy(),
				false,
				",")

		UUID uuid = UUID.fromString("22bea5fc-2cb2-4c61-beb9-b476e0107f52")
		UUID inputModel = UUID.fromString("22bea5fc-2cb2-4c61-beb9-b476e0107f52")
		Quantity<Power> p = Quantities.getQuantity(10, StandardUnits.ACTIVE_POWER_IN)
		Quantity<Power> q = Quantities.getQuantity(10, StandardUnits.REACTIVE_POWER_IN)
		WecResult wecResult = new WecResult(uuid, TimeTools.toZonedDateTime("2020-01-30 17:26:44"), inputModel, p, q)

		when:
		csvFileSink.persist(wecResult)
		csvFileSink.dataConnector.shutdown()

		then:
		thrown(SinkException)
	}

	def "A valid CsvFileSink should persist a time series correctly"() {
		given:
		TimeSeriesProcessor<IndividualTimeSeries, TimeBasedValue, EnergyPriceValue> timeSeriesProcessor = new TimeSeriesProcessor<>(IndividualTimeSeries, TimeBasedValue, EnergyPriceValue)
		TimeSeriesProcessorKey timeSeriesProcessorKey = new TimeSeriesProcessorKey(IndividualTimeSeries, TimeBasedValue, EnergyPriceValue)
		HashMap<TimeSeriesProcessorKey, TimeSeriesProcessor> timeSeriesProcessorMap = new HashMap<>()
		timeSeriesProcessorMap.put(timeSeriesProcessorKey, timeSeriesProcessor)

		IndividualTimeSeries<EnergyPriceValue> individualTimeSeries = individualEnergyPriceTimeSeries

		CsvFileSink csvFileSink = new CsvFileSink(testBaseFolderPath,
				new ProcessorProvider([], timeSeriesProcessorMap),
				new FileNamingStrategy(),
				false,
				",")

		when:
		csvFileSink.persist(individualTimeSeries)
		csvFileSink.dataConnector.shutdown()

		then:
		new File(testBaseFolderPath).exists()
		new File(testBaseFolderPath + File.separator + "individual_time_series_a4bbcb77-b9d0-4b88-92be-b9a14a3e332b.csv").exists()
	}

	def "A valid CsvFileSink persists a bunch of time series correctly"() {
		given:
		CsvFileSink csvFileSink = new CsvFileSink(testBaseFolderPath)

		when:
		csvFileSink.persistAll(allTimeSeries)
		csvFileSink.dataConnector.shutdown()

		then:
		new File(testBaseFolderPath).exists()
		new File(testBaseFolderPath + File.separator + "individual_time_series_3c0ebc06-9bd7-44ea-a347-0c52d3dec854.csv").exists()
		new File(testBaseFolderPath + File.separator + "individual_time_series_3dbfb74f-1fba-4150-95e7-24d22bfca4ac.csv").exists()
		new File(testBaseFolderPath + File.separator + "individual_time_series_4fcbdfcd-4ff0-46dd-b0df-f3af7ae3ed98.csv").exists()
		new File(testBaseFolderPath + File.separator + "individual_time_series_7d085fc9-be29-4218-b768-00f885be066b.csv").exists()
		new File(testBaseFolderPath + File.separator + "individual_time_series_56c20b88-c001-4225-8dac-cd13a75c6b48.csv").exists()
		new File(testBaseFolderPath + File.separator + "individual_time_series_83b577cc-06b1-47a1-bfff-ad648a00784b.csv").exists()
		new File(testBaseFolderPath + File.separator + "individual_time_series_90da7b7d-2148-4510-a730-31f01a554ace.csv").exists()
		new File(testBaseFolderPath + File.separator + "individual_time_series_a4bbcb77-b9d0-4b88-92be-b9a14a3e332b.csv").exists()
		new File(testBaseFolderPath + File.separator + "load_profile_time_series_g2_b56853fe-b800-4c18-b324-db1878b22a28.csv").exists()
	}
>>>>>>> 223211b6
}<|MERGE_RESOLUTION|>--- conflicted
+++ resolved
@@ -19,6 +19,7 @@
 import edu.ie3.datamodel.models.input.connector.Transformer2WInput
 import edu.ie3.datamodel.models.input.connector.type.LineTypeInput
 import edu.ie3.datamodel.models.input.connector.type.Transformer2WTypeInput
+import edu.ie3.datamodel.models.input.connector.type.LineTypeInput
 import edu.ie3.datamodel.models.input.graphics.LineGraphicInput
 import edu.ie3.datamodel.models.input.graphics.NodeGraphicInput
 import edu.ie3.datamodel.models.input.thermal.CylindricalStorageInput
@@ -33,7 +34,7 @@
 import edu.ie3.test.common.GridTestData
 import edu.ie3.test.common.TimeSeriesTestData
 import edu.ie3.test.common.ThermalUnitInputTestData
-import edu.ie3.util.TimeTools
+import edu.ie3.util.TimeUtil
 import edu.ie3.util.io.FileIOUtils
 import jdk.internal.util.xml.impl.Input
 import org.junit.Ignore
@@ -63,6 +64,7 @@
 
 		expect:
 		!new File(testBaseFolderPath).exists()
+		csvFileSink.csvSep == ","
 	}
 
 	def "A valid CsvFileSink with 'initFiles' enabled should create files as expected"() {
@@ -99,14 +101,9 @@
 					new InputEntityProcessor(ThermalHouseInput),
 					new InputEntityProcessor(OperatorInput),
 					new InputEntityProcessor(LineInput),
-<<<<<<< HEAD
 					new InputEntityProcessor(ThermalBusInput),
 					new InputEntityProcessor(LineTypeInput)
-				]),
-=======
-					new InputEntityProcessor(ThermalBusInput)
 				], [] as Map),
->>>>>>> 223211b6
 				new FileNamingStrategy(),
 				false,
 				",")
@@ -115,8 +112,8 @@
 		UUID inputModel = UUID.fromString("22bea5fc-2cb2-4c61-beb9-b476e0107f52")
 		Quantity<Power> p = Quantities.getQuantity(10, StandardUnits.ACTIVE_POWER_IN)
 		Quantity<Power> q = Quantities.getQuantity(10, StandardUnits.REACTIVE_POWER_IN)
-		PvResult pvResult = new PvResult(uuid, TimeTools.toZonedDateTime("2020-01-30 17:26:44"), inputModel, p, q)
-		WecResult wecResult = new WecResult(uuid, TimeTools.toZonedDateTime("2020-01-30 17:26:44"), inputModel, p, q)
+		PvResult pvResult = new PvResult(uuid, TimeUtil.withDefaults.toZonedDateTime("2020-01-30 17:26:44"), inputModel, p, q)
+		WecResult wecResult = new WecResult(uuid, TimeUtil.withDefaults.toZonedDateTime("2020-01-30 17:26:44"), inputModel, p, q)
 
 		when:
 		csvFileSink.persistAll([
@@ -149,32 +146,6 @@
 		!new File(testBaseFolderPath + File.separator + "ev_res.csv").exists()
 	}
 
-<<<<<<< HEAD
-=======
-	def "A valid CsvFileSink should throw an exception if the provided entity cannot be handled"() {
-		given:
-		CsvFileSink csvFileSink = new CsvFileSink(testBaseFolderPath,
-				new ProcessorProvider([
-					new ResultEntityProcessor(PvResult)
-				], [] as Map),
-				new FileNamingStrategy(),
-				false,
-				",")
-
-		UUID uuid = UUID.fromString("22bea5fc-2cb2-4c61-beb9-b476e0107f52")
-		UUID inputModel = UUID.fromString("22bea5fc-2cb2-4c61-beb9-b476e0107f52")
-		Quantity<Power> p = Quantities.getQuantity(10, StandardUnits.ACTIVE_POWER_IN)
-		Quantity<Power> q = Quantities.getQuantity(10, StandardUnits.REACTIVE_POWER_IN)
-		WecResult wecResult = new WecResult(uuid, TimeTools.toZonedDateTime("2020-01-30 17:26:44"), inputModel, p, q)
-
-		when:
-		csvFileSink.persist(wecResult)
-		csvFileSink.dataConnector.shutdown()
-
-		then:
-		thrown(SinkException)
-	}
-
 	def "A valid CsvFileSink should persist a time series correctly"() {
 		given:
 		TimeSeriesProcessor<IndividualTimeSeries, TimeBasedValue, EnergyPriceValue> timeSeriesProcessor = new TimeSeriesProcessor<>(IndividualTimeSeries, TimeBasedValue, EnergyPriceValue)
@@ -192,7 +163,7 @@
 
 		when:
 		csvFileSink.persist(individualTimeSeries)
-		csvFileSink.dataConnector.shutdown()
+		csvFileSink.shutdown()
 
 		then:
 		new File(testBaseFolderPath).exists()
@@ -205,7 +176,7 @@
 
 		when:
 		csvFileSink.persistAll(allTimeSeries)
-		csvFileSink.dataConnector.shutdown()
+		csvFileSink.shutdown()
 
 		then:
 		new File(testBaseFolderPath).exists()
@@ -219,5 +190,4 @@
 		new File(testBaseFolderPath + File.separator + "individual_time_series_a4bbcb77-b9d0-4b88-92be-b9a14a3e332b.csv").exists()
 		new File(testBaseFolderPath + File.separator + "load_profile_time_series_g2_b56853fe-b800-4c18-b324-db1878b22a28.csv").exists()
 	}
->>>>>>> 223211b6
 }