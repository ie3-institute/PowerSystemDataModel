--- conflicted
+++ resolved
@@ -65,13 +65,8 @@
         Quantities.getQuantity(3d, KILOWATT),
         Quantities.getQuantity(4d, PERCENT))
 
-<<<<<<< HEAD
-    when: "de-serialized"
-    String result = point.deSerialize()
-=======
     when: "serialized"
     String result = point.serialize()
->>>>>>> 4e2509f4
 
     then: "the result is correct"
     result == "(3.0,4.0)"
