--- conflicted
+++ resolved
@@ -20,31 +20,19 @@
   CosPhiFixed validCosPhiFixed
 
   @Shared
-<<<<<<< HEAD
-  String validCosPhiFixedDeSerialized = "cosPhiFixed:{(0.0,0.95)}"
-=======
   String validCosPhiFixedSerialized = "cosPhiFixed:{(0.0,0.95)}"
->>>>>>> 4e2509f4
 
   @Shared
   CosPhiP validCosPhiP
 
   @Shared
-<<<<<<< HEAD
-  String validCosPhiPDeSerialized = "cosPhiP:{(0.0,1.0),(0.9,1.0),(1.2,-0.3)}"
-=======
   String validCosPhiPSerialized = "cosPhiP:{(0.0,1.0),(0.9,1.0),(1.2,-0.3)}"
->>>>>>> 4e2509f4
 
   @Shared
   QV validQV
 
   @Shared
-<<<<<<< HEAD
-  String validQVDeSerialized = "qV:{(0.9,-0.3),(0.95,0.0),(1.05,0.0),(1.1,0.3)}"
-=======
   String validQVSerialized = "qV:{(0.9,-0.3),(0.95,0.0),(1.05,0.0),(1.1,0.3)}"
->>>>>>> 4e2509f4
 
   def setupSpec() {
     validCosPhiFixed = new CosPhiFixed(
