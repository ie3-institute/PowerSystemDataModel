/*
 * © 2020. TU Dortmund University,
 * Institute of Energy Systems, Energy Efficiency and Energy Economics,
 * Research group Distribution grid planning and operation
 */
package edu.ie3.datamodel.models.value

import edu.ie3.datamodel.models.StandardUnits
import edu.ie3.util.quantities.PowerSystemUnits
import spock.lang.Specification
import tech.units.indriya.quantity.Quantities


class IrradiationValueTest extends Specification {

	def "An Irradiation's equal method should work as expected on null and provided quantities"() {
		expect:
		(iVal1 == iVal2) == res

		where:
<<<<<<< HEAD
		iVal1                                                                                            | iVal2                                                                                || res
		new IrradiationValue(null, null)                                                                 | new IrradiationValue(null, null)                                                     || true
		new IrradiationValue(Quantities.getQuantity(10d, StandardUnits.IRRADIATION), null)               | new IrradiationValue(Quantities.getQuantity(10d, StandardUnits.IRRADIATION), null)   || true
		new IrradiationValue(Quantities.getQuantity(10d, StandardUnits.IRRADIATION), null)               | new IrradiationValue(null, null)                                                     || false
		null                                                                                             | new IrradiationValue(null, null)                                                     || false
		null                                                                                             | null                                                                                 || true
		new IrradiationValue(Quantities.getQuantity(10.23d, StandardUnits.IRRADIATION), null)            | new IrradiationValue(Quantities.getQuantity(10.23, StandardUnits.IRRADIATION), null) || false
		new IrradiationValue(Quantities.getQuantity(10230, PowerSystemUnits.WATT_PER_SQUAREMETRE), null) | new IrradiationValue(Quantities.getQuantity(10.23, StandardUnits.IRRADIATION), null) || false
=======
		iVal1                                                                                                | iVal2                                                                                || res
		new IrradiationValue(null, null)                                                                     | new IrradiationValue(null, null)                                                     || true
		new IrradiationValue(Quantities.getQuantity(10d, StandardUnits.IRRADIATION), null)                   | new IrradiationValue(Quantities.getQuantity(10d, StandardUnits.IRRADIATION), null)   || true
		new IrradiationValue(Quantities.getQuantity(10d, StandardUnits.IRRADIATION), null)                   | new IrradiationValue(null, null)                                                     || false
		null                                                                                                 | new IrradiationValue(null, null)                                                     || false
		null                                                                                                 | null                                                                                 || true
		new IrradiationValue(Quantities.getQuantity(10.23d, StandardUnits.IRRADIATION), null)                | new IrradiationValue(Quantities.getQuantity(10.23, StandardUnits.IRRADIATION), null) || false
		new IrradiationValue(Quantities.getQuantity(10230, PowerSystemUnits.WATT_PER_SQUAREMETRE), null) 	 | new IrradiationValue(Quantities.getQuantity(10.23, StandardUnits.IRRADIATION), null) || false
>>>>>>> 5604f4e1
	}
}<|MERGE_RESOLUTION|>--- conflicted
+++ resolved
@@ -18,16 +18,6 @@
 		(iVal1 == iVal2) == res
 
 		where:
-<<<<<<< HEAD
-		iVal1                                                                                            | iVal2                                                                                || res
-		new IrradiationValue(null, null)                                                                 | new IrradiationValue(null, null)                                                     || true
-		new IrradiationValue(Quantities.getQuantity(10d, StandardUnits.IRRADIATION), null)               | new IrradiationValue(Quantities.getQuantity(10d, StandardUnits.IRRADIATION), null)   || true
-		new IrradiationValue(Quantities.getQuantity(10d, StandardUnits.IRRADIATION), null)               | new IrradiationValue(null, null)                                                     || false
-		null                                                                                             | new IrradiationValue(null, null)                                                     || false
-		null                                                                                             | null                                                                                 || true
-		new IrradiationValue(Quantities.getQuantity(10.23d, StandardUnits.IRRADIATION), null)            | new IrradiationValue(Quantities.getQuantity(10.23, StandardUnits.IRRADIATION), null) || false
-		new IrradiationValue(Quantities.getQuantity(10230, PowerSystemUnits.WATT_PER_SQUAREMETRE), null) | new IrradiationValue(Quantities.getQuantity(10.23, StandardUnits.IRRADIATION), null) || false
-=======
 		iVal1                                                                                                | iVal2                                                                                || res
 		new IrradiationValue(null, null)                                                                     | new IrradiationValue(null, null)                                                     || true
 		new IrradiationValue(Quantities.getQuantity(10d, StandardUnits.IRRADIATION), null)                   | new IrradiationValue(Quantities.getQuantity(10d, StandardUnits.IRRADIATION), null)   || true
@@ -35,7 +25,6 @@
 		null                                                                                                 | new IrradiationValue(null, null)                                                     || false
 		null                                                                                                 | null                                                                                 || true
 		new IrradiationValue(Quantities.getQuantity(10.23d, StandardUnits.IRRADIATION), null)                | new IrradiationValue(Quantities.getQuantity(10.23, StandardUnits.IRRADIATION), null) || false
-		new IrradiationValue(Quantities.getQuantity(10230, PowerSystemUnits.WATT_PER_SQUAREMETRE), null) 	 | new IrradiationValue(Quantities.getQuantity(10.23, StandardUnits.IRRADIATION), null) || false
->>>>>>> 5604f4e1
+		new IrradiationValue(Quantities.getQuantity(10230, PowerSystemUnits.WATT_PER_SQUAREMETRE), null) 	   | new IrradiationValue(Quantities.getQuantity(10.23, StandardUnits.IRRADIATION), null) || false
 	}
 }