--- conflicted
+++ resolved
@@ -102,13 +102,8 @@
     return vRated;
   }
 
-<<<<<<< HEAD
   public void setVRated(Quantity<ElectricPotential> vRated) {
-    this.vRated = vRated.to(StandardUnits.V_RATED);
-=======
-  public void setvRated(Quantity<ElectricPotential> vRated) {
     this.vRated = vRated.to(StandardUnits.RATED_VOLTAGE_MAGNITUDE);
->>>>>>> 01cb6e77
   }
 
   @Override
