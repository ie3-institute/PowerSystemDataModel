/*
 * © 2020. TU Dortmund University,
 * Institute of Energy Systems, Energy Efficiency and Energy Economics,
 * Research group Distribution grid planning and operation
*/
package edu.ie3.io.factory;

import edu.ie3.models.UniqueEntity;
import java.util.Map;
<<<<<<< HEAD
import java.util.UUID;
import javax.measure.Quantity;
import javax.measure.Unit;
import tec.uom.se.ComparableQuantity;
import tec.uom.se.quantity.Quantities;
=======
import java.util.TreeMap;
>>>>>>> 6dc7e20c

/**
 * Internal API Contains data that is needed by an {@link EntityFactory} to generate an entity
 *
 * @version 0.1
 * @since 28.01.20
 */
abstract class EntityData {

  private final Map<String, String> fieldsToAttributes;
  private final Class<? extends UniqueEntity> entityClass;

  public EntityData(
      Map<String, String> fieldsToAttributes, Class<? extends UniqueEntity> entityClass) {
    // this does the magic: case-insensitive get/set calls on keys
    TreeMap<String, String> insensitiveFieldsToAttribtues =
        new TreeMap<>(String.CASE_INSENSITIVE_ORDER);
    insensitiveFieldsToAttribtues.putAll(fieldsToAttributes);
    this.fieldsToAttributes = insensitiveFieldsToAttribtues;
    this.entityClass = entityClass;
  }

  public Map<String, String> getFieldsToValues() {
    return fieldsToAttributes;
  }

  public boolean containsKey(String key) {
    return fieldsToAttributes.containsKey(key);
  }

  public UUID getUUID(String field) {
    return UUID.fromString(field);
  }

  public String get(String field) {
    return fieldsToAttributes.get(field);
  }

  public <Q extends Quantity<Q>> ComparableQuantity<Q> get(String field, Unit<Q> unit) {
    final String value = fieldsToAttributes.get(field);
    return Quantities.getQuantity(Double.parseDouble(value), unit);
  }

  public Class<? extends UniqueEntity> getEntityClass() {
    return entityClass;
  }
}<|MERGE_RESOLUTION|>--- conflicted
+++ resolved
@@ -7,15 +7,12 @@
 
 import edu.ie3.models.UniqueEntity;
 import java.util.Map;
-<<<<<<< HEAD
+import java.util.TreeMap;
 import java.util.UUID;
 import javax.measure.Quantity;
 import javax.measure.Unit;
 import tec.uom.se.ComparableQuantity;
 import tec.uom.se.quantity.Quantities;
-=======
-import java.util.TreeMap;
->>>>>>> 6dc7e20c
 
 /**
  * Internal API Contains data that is needed by an {@link EntityFactory} to generate an entity
