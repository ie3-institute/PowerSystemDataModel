--- conflicted
+++ resolved
@@ -10,18 +10,10 @@
 import edu.ie3.models.StandardUnits;
 import edu.ie3.models.result.ThermalSinkResult;
 import edu.ie3.util.TimeTools;
-<<<<<<< HEAD
-import java.time.ZonedDateTime;
-import java.util.*;
-import javax.measure.Quantity;
-import javax.measure.quantity.Power;
-=======
 import edu.ie3.util.quantities.interfaces.HeatCapacity;
 import java.time.ZonedDateTime;
 import java.util.*;
 import javax.measure.Quantity;
-import tec.uom.se.quantity.Quantities;
->>>>>>> 6dc7e20c
 
 public class ThermalSinkResultFactory extends SimpleEntityFactory<ThermalSinkResult> {
   private static final String entityUuid = "uuid";
@@ -42,27 +34,17 @@
   }
 
   @Override
-<<<<<<< HEAD
   protected ThermalSinkResult buildModel(SimpleEntityData data) {
+
     ZonedDateTime zdtTimestamp = TimeTools.toZonedDateTime(data.get(timestamp));
     UUID inputModelUuid = data.getUUID(inputModel);
-    Quantity<Power> q = data.get(qDemand, StandardUnits.REACTIVE_POWER_OUT);
-=======
-  protected ThermalSinkResult buildModel(SimpleEntityData simpleEntityData) {
-    Map<String, String> fieldsToValues = simpleEntityData.getFieldsToValues();
-
-    ZonedDateTime zdtTimestamp = TimeTools.toZonedDateTime(fieldsToValues.get(timestamp));
-    UUID inputModelUuid = UUID.fromString(fieldsToValues.get(inputModel));
-    Quantity<HeatCapacity> qDemand =
-        Quantities.getQuantity(
-            Double.parseDouble(fieldsToValues.get(ThermalSinkResultFactory.qDemand)),
-            StandardUnits.HEAT_CAPACITY); // todo CK ensure that the unit is correct
->>>>>>> 6dc7e20c
+    Quantity<HeatCapacity> qDemandVal =
+        data.get(qDemand, StandardUnits.HEAT_CAPACITY); // todo CK ensure that the unit is correct
     Optional<UUID> uuidOpt =
         data.containsKey(entityUuid) ? Optional.of(data.getUUID(entityUuid)) : Optional.empty();
 
     return uuidOpt
-        .map(uuid -> new ThermalSinkResult(uuid, zdtTimestamp, inputModelUuid, qDemand))
-        .orElseGet(() -> new ThermalSinkResult(zdtTimestamp, inputModelUuid, qDemand));
+        .map(uuid -> new ThermalSinkResult(uuid, zdtTimestamp, inputModelUuid, qDemandVal))
+        .orElseGet(() -> new ThermalSinkResult(zdtTimestamp, inputModelUuid, qDemandVal));
   }
 }