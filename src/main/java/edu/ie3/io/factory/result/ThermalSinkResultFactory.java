/*
 * © 2020. TU Dortmund University,
 * Institute of Energy Systems, Energy Efficiency and Energy Economics,
 * Research group Distribution grid planning and operation
*/
package edu.ie3.io.factory.result;

import edu.ie3.io.factory.SimpleEntityData;
import edu.ie3.models.StandardUnits;
import edu.ie3.models.result.ThermalSinkResult;
import edu.ie3.util.TimeTools;
import java.time.ZonedDateTime;
import java.util.*;
import javax.measure.Quantity;
<<<<<<< HEAD
=======
import javax.measure.quantity.Energy;
import tec.uom.se.quantity.Quantities;
>>>>>>> 01cb6e77

public class ThermalSinkResultFactory extends ResultEntityFactory<ThermalSinkResult> {

  private static final String Q_DEMAND = "qDemand";

  public ThermalSinkResultFactory() {
    super(ThermalSinkResult.class);
  }

  @Override
  protected List<Set<String>> getFields(SimpleEntityData simpleEntityData) {
    Set<String> minConstructorParams = newSet(TIMESTAMP, INPUT_MODEL, Q_DEMAND);
    Set<String> optionalFields = expandSet(minConstructorParams, ENTITY_UUID);

    return Arrays.asList(minConstructorParams, optionalFields);
  }

  @Override
  protected ThermalSinkResult buildModel(SimpleEntityData data) {

<<<<<<< HEAD
    ZonedDateTime zdtTimestamp = TimeTools.toZonedDateTime(data.get(timestamp));
    UUID inputModelUuid = data.getUUID(inputModel);
    Quantity<HeatCapacity> qDemandQuantity =
        data.get(qDemand, StandardUnits.HEAT_CAPACITY); // todo CK ensure that the unit is correct
    Optional<UUID> uuidOpt =
        data.containsKey(entityUuid) ? Optional.of(data.getUUID(entityUuid)) : Optional.empty();
=======
    ZonedDateTime zdtTimestamp = TimeTools.toZonedDateTime(fieldsToValues.get(TIMESTAMP));
    UUID inputModelUuid = UUID.fromString(fieldsToValues.get(INPUT_MODEL));
    Quantity<Energy> qDemandQuantity =
        Quantities.getQuantity(
            Double.parseDouble(fieldsToValues.get(Q_DEMAND)), StandardUnits.HEAT_DEMAND);
    Optional<UUID> uuidOpt =
        fieldsToValues.containsKey(ENTITY_UUID)
            ? Optional.of(UUID.fromString(fieldsToValues.get(ENTITY_UUID)))
            : Optional.empty();
>>>>>>> 01cb6e77

    return uuidOpt
        .map(uuid -> new ThermalSinkResult(uuid, zdtTimestamp, inputModelUuid, qDemandQuantity))
        .orElseGet(() -> new ThermalSinkResult(zdtTimestamp, inputModelUuid, qDemandQuantity));
  }
}<|MERGE_RESOLUTION|>--- conflicted
+++ resolved
@@ -12,11 +12,7 @@
 import java.time.ZonedDateTime;
 import java.util.*;
 import javax.measure.Quantity;
-<<<<<<< HEAD
-=======
 import javax.measure.quantity.Energy;
-import tec.uom.se.quantity.Quantities;
->>>>>>> 01cb6e77
 
 public class ThermalSinkResultFactory extends ResultEntityFactory<ThermalSinkResult> {
 
@@ -36,25 +32,11 @@
 
   @Override
   protected ThermalSinkResult buildModel(SimpleEntityData data) {
-
-<<<<<<< HEAD
-    ZonedDateTime zdtTimestamp = TimeTools.toZonedDateTime(data.get(timestamp));
-    UUID inputModelUuid = data.getUUID(inputModel);
-    Quantity<HeatCapacity> qDemandQuantity =
-        data.get(qDemand, StandardUnits.HEAT_CAPACITY); // todo CK ensure that the unit is correct
+    ZonedDateTime zdtTimestamp = TimeTools.toZonedDateTime(data.get(TIMESTAMP));
+    UUID inputModelUuid = data.getUUID(INPUT_MODEL);
+    Quantity<Energy> qDemandQuantity = data.get(Q_DEMAND, StandardUnits.HEAT_DEMAND);
     Optional<UUID> uuidOpt =
-        data.containsKey(entityUuid) ? Optional.of(data.getUUID(entityUuid)) : Optional.empty();
-=======
-    ZonedDateTime zdtTimestamp = TimeTools.toZonedDateTime(fieldsToValues.get(TIMESTAMP));
-    UUID inputModelUuid = UUID.fromString(fieldsToValues.get(INPUT_MODEL));
-    Quantity<Energy> qDemandQuantity =
-        Quantities.getQuantity(
-            Double.parseDouble(fieldsToValues.get(Q_DEMAND)), StandardUnits.HEAT_DEMAND);
-    Optional<UUID> uuidOpt =
-        fieldsToValues.containsKey(ENTITY_UUID)
-            ? Optional.of(UUID.fromString(fieldsToValues.get(ENTITY_UUID)))
-            : Optional.empty();
->>>>>>> 01cb6e77
+        data.containsKey(ENTITY_UUID) ? Optional.of(data.getUUID(ENTITY_UUID)) : Optional.empty();
 
     return uuidOpt
         .map(uuid -> new ThermalSinkResult(uuid, zdtTimestamp, inputModelUuid, qDemandQuantity))
