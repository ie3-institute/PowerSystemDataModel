/*
 * © 2020. TU Dortmund University,
 * Institute of Energy Systems, Energy Efficiency and Energy Economics,
 * Research group Distribution grid planning and operation
*/
package edu.ie3.datamodel.models;

import static edu.ie3.util.quantities.PowerSystemUnits.*;

import edu.ie3.util.quantities.interfaces.*;
import javax.measure.MetricPrefix;
import javax.measure.Unit;
import javax.measure.quantity.*;

/** A collection of Units that fit to the different input and output models by convention */
public class StandardUnits {

  /* Electrical units */
  /** Rated apparent power (mainly for input purposes) in kVA */
  public static final Unit<Power> S_RATED = KILOVOLTAMPERE;
  /** Active power for input purposes in kW */
  public static final Unit<Power> ACTIVE_POWER_IN = KILOWATT;
  /** Reactive power for input purposes in kVAr */
  public static final Unit<Power> REACTIVE_POWER_IN = KILOVAR;
  /** Active power for result purposes in MW */
  public static final Unit<Power> ACTIVE_POWER_RESULT = MEGAWATT;
  /** Reactive power for result purposes in MVAr */
  public static final Unit<Power> REACTIVE_POWER_RESULT = MEGAVAR;
  /** Heat demand (power) for result purposes in MW */
  public static final Unit<Power> Q_DOT_RESULT = MEGAWATT;
  /** Energy for input purposes in kWh */
  public static final Unit<Energy> ENERGY_IN = KILOWATTHOUR;
  /** Energy for result purposes in MWh */
  public static final Unit<Energy> ENERGY_RESULT = MetricPrefix.MEGA(WATTHOUR);
  /** Rated voltage magnitude (mainly for input purposes) in kV */
  public static final Unit<ElectricPotential> RATED_VOLTAGE_MAGNITUDE = KILOVOLT;
  /** Magnitude of an electric current in A */
  public static final Unit<ElectricCurrent> ELECTRIC_CURRENT_MAGNITUDE = AMPERE;
  /** Angle of an electric current in ° (arc degree) */
  public static final Unit<Angle> ELECTRIC_CURRENT_ANGLE = DEGREE_GEOM;
  /** Impedance in Ω */
  public static final Unit<ElectricResistance> IMPEDANCE = OHM;
  /** Impedance per length (mainly for lines) in Ω/km */
  public static final Unit<SpecificResistance> IMPEDANCE_PER_LENGTH = OHM_PER_KILOMETRE;
  /** Admittance in nS */
  public static final Unit<ElectricConductance> ADMITTANCE = MetricPrefix.NANO(SIEMENS);
  /** Admittance per length (mainly for lines) in µS/km */
  public static final Unit<SpecificConductance> ADMITTANCE_PER_LENGTH = MICRO_SIEMENS_PER_KILOMETRE;
  /** Target voltage magnitude in p.U. */
  public static final Unit<Dimensionless> TARGET_VOLTAGE_MAGNITUDE = PU;
  /** Voltage magnitude (mainly for result purposes) in p.U. */
  public static final Unit<Dimensionless> VOLTAGE_MAGNITUDE = PU;
  /** Voltage angle (mainly for result purposes) in ° (arc degree) */
  public static final Unit<Angle> VOLTAGE_ANGLE = DEGREE_GEOM;
  /** Electric energy per driven distance in kWh/km */
  public static final Unit<SpecificEnergy> ENERGY_PER_DISTANCE = KILOWATTHOUR_PER_KILOMETRE;

  /* Other Units */
  /** Voltage magnitude variation per tap (for transformers) in % */
  public static final Unit<Dimensionless> DV_TAP = PERCENT;
  /** Voltage angle variation per tap (for transformers) in ° (arc degree) */
  public static final Unit<Angle> DPHI_TAP = DEGREE_GEOM;
  /**
   * Gradient, with which a system participant can change it's set point (with regard to rated
   * active power = rated apparent power * rated power factor) in %/h
   */
  public static final Unit<DimensionlessRate> ACTIVE_POWER_GRADIENT = PERCENT_PER_HOUR;
  /** Efficiency of a process in % */
  public static final Unit<Dimensionless> EFFICIENCY = PERCENT;
  /** Volume in m³ */
  public static final Unit<Volume> VOLUME = CUBIC_METRE;
  /** Fill level of a storage in % */
  public static final Unit<Dimensionless> FILL_LEVEL = PERCENT;
  /** Temperature in °C */
  public static final Unit<Temperature> TEMPERATURE = CELSIUS;
  /** Heat demand of a thermal sink in MW */
  public static final Unit<Power> HEAT_DEMAND = MEGAWATT;
  /** Heat demand, that is delivered via a profile in kW */
  public static final Unit<Power> HEAT_DEMAND_PROFILE = KILOWATT;
  /** Thermal capacity of a given mass in kWh/K */
  public static final Unit<HeatCapacity> HEAT_CAPACITY = KILOWATTHOUR_PER_KELVIN;
  /** Thermal capacity per mass kWh*m³/K */
  public static final Unit<SpecificHeatCapacity> SPECIFIC_HEAT_CAPACITY =
      KILOWATTHOUR_PER_KELVIN_TIMES_CUBICMETRE;
  /** Thermal transmission through an insulation in kW/K */
  public static final Unit<ThermalConductance> THERMAL_TRANSMISSION = KILOWATT_PER_KELVIN;
  /** Depth of discharge in % */
  public static final Unit<Dimensionless> DOD = PERCENT;
  /** State of charge in % */
  public static final Unit<Dimensionless> SOC = PERCENT;
  /** Life time of a system in h */
  public static final Unit<Time> LIFE_TIME = HOUR;
  /** Area covered by the rotor of a wind energy converter in m² */
  public static final Unit<Area> ROTOR_AREA = SQUARE_METRE;
  /** Height of the hub of an wind energy converter in metre */
  public static final Unit<Length> HUB_HEIGHT = METRE;
  /** Price per energy in euro_per_MWhour */
  public static final Unit<EnergyPrice> ENERGY_PRICE = EURO_PER_MEGAWATTHOUR;
  /** Orientation of a pv panel with regard to the north-south line in degree_geom */
  public static final Unit<Angle> AZIMUTH = DEGREE_GEOM;
  /** Elevation of a pv panel with regard to the plane in degree_geom */
  public static final Unit<Angle> SOLAR_HEIGHT = DEGREE_GEOM;
  /** Direction of the wind in degree_geom */
  public static final Unit<Angle> WIND_DIRECTION = DEGREE_GEOM;
  /** Velocity of the wind in metre_per_second */
  public static final Unit<Speed> WIND_VELOCITY = METRE_PER_SECOND;
  /** Standard unit for the Betz' coefficient curve of wind energy converters in p.U. */
  public static final Unit<Dimensionless> CP_CHARACTERISTIC = PU;
  /** Standard unit for the ev charging curve in p.U. */
  public static final Unit<Dimensionless> EV_CHARACTERISTIC = PU;
  /** Standard unit for the overhead line monitoring characteristic in p.U. */
  public static final Unit<Dimensionless> OLM_CHARACTERISTIC = PU;
  /** Standard unit for reactive power characteristics in p.U. */
  public static final Unit<Dimensionless> Q_CHARACTERISTIC = PU;
<<<<<<< HEAD
  /** Solar irradiation on a flat surface */
  public static final Unit<Irradiation> IRRADIATION = KILOWATT_PER_SQUAREMETRE;
  /** Capex (capital expenditure) */
=======
  /** Solar irradiation on a flat surface as Power per Area in kW/m² */
  public static final Unit<Irradiation> IRRADIATION = KILOWATT_PER_SQUAREMETRE;
  /**
   * Energy per Area, used as an outdated dimension for {@link StandardUnits#IRRADIATION} in kWh/m²
   *
   * @deprecated Use {@link Irradiation} together with {@link StandardUnits#IRRADIATION}
   */
  @Deprecated public static final Unit<EnergyDensity> ENERGY_DENSITY = KILOWATTHOUR_PER_SQUAREMETRE;
  /** Capex (capital expenditure) in € */
>>>>>>> 5604f4e1
  public static final Unit<Currency> CAPEX = EURO;
  /** Length of a line in km */
  public static final Unit<Length> LINE_LENGTH = KILOMETRE;

  private StandardUnits() {
    throw new IllegalStateException("This is an Utility Class and not meant to be instantiated");
  }
}<|MERGE_RESOLUTION|>--- conflicted
+++ resolved
@@ -112,11 +112,6 @@
   public static final Unit<Dimensionless> OLM_CHARACTERISTIC = PU;
   /** Standard unit for reactive power characteristics in p.U. */
   public static final Unit<Dimensionless> Q_CHARACTERISTIC = PU;
-<<<<<<< HEAD
-  /** Solar irradiation on a flat surface */
-  public static final Unit<Irradiation> IRRADIATION = KILOWATT_PER_SQUAREMETRE;
-  /** Capex (capital expenditure) */
-=======
   /** Solar irradiation on a flat surface as Power per Area in kW/m² */
   public static final Unit<Irradiation> IRRADIATION = KILOWATT_PER_SQUAREMETRE;
   /**
@@ -126,7 +121,6 @@
    */
   @Deprecated public static final Unit<EnergyDensity> ENERGY_DENSITY = KILOWATTHOUR_PER_SQUAREMETRE;
   /** Capex (capital expenditure) in € */
->>>>>>> 5604f4e1
   public static final Unit<Currency> CAPEX = EURO;
   /** Length of a line in km */
   public static final Unit<Length> LINE_LENGTH = KILOMETRE;
