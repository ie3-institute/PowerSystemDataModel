--- conflicted
+++ resolved
@@ -10,14 +10,10 @@
 
 /** Supplies every subclass with a generated UUID, making it unique */
 public abstract class UniqueEntity {
-<<<<<<< HEAD
-  protected final UUID uuid;
-=======
   /** Field name of {@link UniqueEntity} uuid */
   public static final String UUID_FIELD_NAME = "uuid";
 
   private final UUID uuid;
->>>>>>> 223211b6
 
   public UniqueEntity() {
     uuid = UUID.randomUUID();
