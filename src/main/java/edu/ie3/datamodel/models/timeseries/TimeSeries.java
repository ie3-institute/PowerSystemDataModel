/*
 * © 2021. TU Dortmund University,
 * Institute of Energy Systems, Energy Efficiency and Energy Economics,
 * Research group Distribution grid planning and operation
*/
package edu.ie3.datamodel.models.timeseries;

import edu.ie3.datamodel.models.UniqueEntity;
import edu.ie3.datamodel.models.timeseries.individual.TimeBasedValue;
import edu.ie3.datamodel.models.value.Value;
import java.time.ZonedDateTime;
import java.util.*;

/**
 * Describes a Series of {@link edu.ie3.datamodel.models.value.Value values}
 *
 * @param <E> Type of the entries, the time series is foreseen to contain
 * @param <V> Type of the values, the entries will have
 * @param <R> Type of the value, the time series will return
 */
<<<<<<< HEAD
public abstract class TimeSeries<E extends TimeSeriesEntry<? extends Value>, V extends Value>
=======
public abstract class TimeSeries<E extends TimeSeriesEntry<V>, V extends Value, R extends Value>
>>>>>>> 4b0f4a4b
    extends UniqueEntity {
  private final Set<E> entries;

  protected TimeSeries(Set<E> entries) {
    this.entries = Collections.unmodifiableSet(entries);
  }

  protected TimeSeries(UUID uuid, Set<E> entries) {
    super(uuid);
    this.entries = Collections.unmodifiableSet(entries);
  }

  /**
   * Get the time based value for the queried time
   *
   * @param time Reference in time
   * @return the value at the given time step as a TimeBasedValue
   */
  public Optional<TimeBasedValue<R>> getTimeBasedValue(ZonedDateTime time) {
    R content = getValue(time).orElse(null);

    if (content != null) {
      return Optional.of(new TimeBasedValue<>(time, content));
    } else {
      return Optional.empty();
    }
  }

  /**
   * If you prefer to keep the time with the value, please use {@link TimeSeries#getTimeBasedValue}
   * instead
   *
   * @param time Queried time
   * @return An option on the raw value at the given time step
   */
  public abstract Optional<R> getValue(ZonedDateTime time);

  /**
   * Get the next earlier known time instant
   *
   * @param time Reference in time
   * @return The next earlier known time instant
   */
  protected abstract Optional<ZonedDateTime> getPreviousDateTime(ZonedDateTime time);

  /**
   * Get the next later known time instant
   *
   * @param time Reference in time
   * @return The next later known time instant
   */
  protected abstract Optional<ZonedDateTime> getNextDateTime(ZonedDateTime time);

  /**
   * Get all {@link ZonedDateTime}s after the given time.
   *
   * @param time given time
   * @return a list of all time keys
   */
  public abstract List<ZonedDateTime> getTimeKeysAfter(ZonedDateTime time);

  /**
   * Get the most recent available value before or at the given time step as a TimeBasedValue
   *
   * @param time Reference in time
   * @return the most recent available value before or at the given time step as a TimeBasedValue
   */
  public Optional<TimeBasedValue<R>> getPreviousTimeBasedValue(ZonedDateTime time) {
    return getPreviousDateTime(time).flatMap(this::getTimeBasedValue);
  }

  /**
   * Get the next available value after or at the given time step as a TimeBasedValue
   *
   * @param time Reference in time
   * @return the next available value after or at the given time step as a TimeBasedValue
   */
  public Optional<TimeBasedValue<R>> getNextTimeBasedValue(ZonedDateTime time) {
    return getNextDateTime(time).flatMap(this::getTimeBasedValue);
  }

  /**
   * Returns all unique entries
   *
   * @return all unique entries
   */
  public Set<E> getEntries() {
    return entries;
  }

  @Override
  public boolean equals(Object o) {
    if (this == o) return true;
    if (o == null || getClass() != o.getClass()) return false;
    if (!super.equals(o)) return false;
    TimeSeries<?, ?, ?> that = (TimeSeries<?, ?, ?>) o;
    return entries.equals(that.entries);
  }

  @Override
  public int hashCode() {
    return Objects.hash(super.hashCode(), entries);
  }

  @Override
  public String toString() {
    return "TimeSeries{" + "uuid=" + getUuid() + ", #entries=" + entries.size() + '}';
  }
}<|MERGE_RESOLUTION|>--- conflicted
+++ resolved
@@ -18,11 +18,7 @@
  * @param <V> Type of the values, the entries will have
  * @param <R> Type of the value, the time series will return
  */
-<<<<<<< HEAD
-public abstract class TimeSeries<E extends TimeSeriesEntry<? extends Value>, V extends Value>
-=======
 public abstract class TimeSeries<E extends TimeSeriesEntry<V>, V extends Value, R extends Value>
->>>>>>> 4b0f4a4b
     extends UniqueEntity {
   private final Set<E> entries;
 
