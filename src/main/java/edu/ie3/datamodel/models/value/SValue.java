--- conflicted
+++ resolved
@@ -6,7 +6,6 @@
 package edu.ie3.datamodel.models.value;
 
 import edu.ie3.datamodel.models.StandardUnits;
-import edu.ie3.util.quantities.QuantityUtil;
 import java.util.Objects;
 import java.util.Optional;
 import javax.measure.quantity.Power;
@@ -37,17 +36,9 @@
   public boolean equals(Object o) {
     if (this == o) return true;
     if (o == null || getClass() != o.getClass()) return false;
-<<<<<<< HEAD
-    SValue that = (SValue) o;
-    if (!QuantityUtil.quantityIsEmpty(q)) {
-      if (QuantityUtil.quantityIsEmpty(that.q)) return false;
-      return q.isEquivalentTo(that.q);
-    } else return QuantityUtil.quantityIsEmpty(that.q);
-=======
     if (!super.equals(o)) return false;
     SValue sValue = (SValue) o;
     return Objects.equals(q, sValue.q);
->>>>>>> bd01cd4c
   }
 
   @Override
