/*
 * © 2020. TU Dortmund University,
 * Institute of Energy Systems, Energy Efficiency and Energy Economics,
 * Research group Distribution grid planning and operation
*/
package edu.ie3.datamodel.models.value;

import edu.ie3.datamodel.models.StandardUnits;
import edu.ie3.util.quantities.QuantityUtil;
import java.util.Objects;
import java.util.Optional;
import javax.measure.quantity.Power;
import tech.units.indriya.ComparableQuantity;

/** Describes a tuple based on active electrical power, as well as heat power */
public class HeatAndPValue extends PValue {
  /** Heat demand as power */
  private final ComparableQuantity<Power> heatDemand;

  /**
   * @param p Active power
   * @param heatDemand Heat demand
   */
  public HeatAndPValue(ComparableQuantity<Power> p, ComparableQuantity<Power> heatDemand) {
    super(p);
    this.heatDemand = heatDemand == null ? null : heatDemand.to(StandardUnits.HEAT_DEMAND_PROFILE);
  }

  public Optional<ComparableQuantity<Power>> getHeatDemand() {
    return Optional.ofNullable(heatDemand);
  }

  @Override
  public boolean equals(Object o) {
    if (this == o) return true;
    if (o == null || getClass() != o.getClass()) return false;
    if (!super.equals(o)) return false;
    HeatAndPValue that = (HeatAndPValue) o;
<<<<<<< HEAD
    if (!QuantityUtil.quantityIsEmpty(heatDemand)) {
      if (QuantityUtil.quantityIsEmpty(that.heatDemand)) return false;
      return heatDemand.isEquivalentTo(that.heatDemand);
    } else return QuantityUtil.quantityIsEmpty(that.heatDemand);
=======
    return Objects.equals(heatDemand, that.heatDemand);
>>>>>>> bd01cd4c
  }

  @Override
  public int hashCode() {
    return Objects.hash(super.hashCode(), heatDemand);
  }

  @Override
  public String toString() {
    return "HeatAndPValue{" + "p=" + getP() + ", heatDemand=" + heatDemand + '}';
  }
}<|MERGE_RESOLUTION|>--- conflicted
+++ resolved
@@ -6,7 +6,6 @@
 package edu.ie3.datamodel.models.value;
 
 import edu.ie3.datamodel.models.StandardUnits;
-import edu.ie3.util.quantities.QuantityUtil;
 import java.util.Objects;
 import java.util.Optional;
 import javax.measure.quantity.Power;
@@ -36,14 +35,7 @@
     if (o == null || getClass() != o.getClass()) return false;
     if (!super.equals(o)) return false;
     HeatAndPValue that = (HeatAndPValue) o;
-<<<<<<< HEAD
-    if (!QuantityUtil.quantityIsEmpty(heatDemand)) {
-      if (QuantityUtil.quantityIsEmpty(that.heatDemand)) return false;
-      return heatDemand.isEquivalentTo(that.heatDemand);
-    } else return QuantityUtil.quantityIsEmpty(that.heatDemand);
-=======
     return Objects.equals(heatDemand, that.heatDemand);
->>>>>>> bd01cd4c
   }
 
   @Override
