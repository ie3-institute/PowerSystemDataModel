/*
 * © 2020. TU Dortmund University,
 * Institute of Energy Systems, Energy Efficiency and Energy Economics,
 * Research group Distribution grid planning and operation
*/
package edu.ie3.datamodel.models.value;

import edu.ie3.datamodel.models.StandardUnits;
import edu.ie3.util.quantities.QuantityUtil;
import java.util.Objects;
import java.util.Optional;
import javax.measure.quantity.Temperature;
import tech.units.indriya.ComparableQuantity;

/** Describes a temperature value */
public class TemperatureValue implements Value {
  /** Temperature (typically in K) */
  private final ComparableQuantity<Temperature> temperature;

  /** @param temperature (typically in K) */
  public TemperatureValue(ComparableQuantity<Temperature> temperature) {
    this.temperature = temperature == null ? null : temperature.to(StandardUnits.TEMPERATURE);
  }

  public Optional<ComparableQuantity<Temperature>> getTemperature() {
    return Optional.ofNullable(temperature);
  }

  @Override
  public boolean equals(Object o) {
    if (this == o) return true;
    if (o == null || getClass() != o.getClass()) return false;
    TemperatureValue that = (TemperatureValue) o;
<<<<<<< HEAD
    if (!QuantityUtil.quantityIsEmpty(temperature)) {
      if (QuantityUtil.quantityIsEmpty(that.temperature)) return false;
      return temperature.isEquivalentTo(that.temperature);
    } else return QuantityUtil.quantityIsEmpty(that.temperature);
=======
    return Objects.equals(temperature, that.temperature);
>>>>>>> bd01cd4c
  }

  @Override
  public int hashCode() {
    return Objects.hash(temperature);
  }

  @Override
  public String toString() {
    return "TemperatureValue{" + "temperature=" + temperature + '}';
  }
}<|MERGE_RESOLUTION|>--- conflicted
+++ resolved
@@ -6,7 +6,6 @@
 package edu.ie3.datamodel.models.value;
 
 import edu.ie3.datamodel.models.StandardUnits;
-import edu.ie3.util.quantities.QuantityUtil;
 import java.util.Objects;
 import java.util.Optional;
 import javax.measure.quantity.Temperature;
@@ -31,14 +30,7 @@
     if (this == o) return true;
     if (o == null || getClass() != o.getClass()) return false;
     TemperatureValue that = (TemperatureValue) o;
-<<<<<<< HEAD
-    if (!QuantityUtil.quantityIsEmpty(temperature)) {
-      if (QuantityUtil.quantityIsEmpty(that.temperature)) return false;
-      return temperature.isEquivalentTo(that.temperature);
-    } else return QuantityUtil.quantityIsEmpty(that.temperature);
-=======
     return Objects.equals(temperature, that.temperature);
->>>>>>> bd01cd4c
   }
 
   @Override
