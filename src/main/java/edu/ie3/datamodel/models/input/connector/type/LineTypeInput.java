--- conflicted
+++ resolved
@@ -7,10 +7,6 @@
 
 import edu.ie3.datamodel.models.StandardUnits;
 import edu.ie3.datamodel.models.input.AssetTypeInput;
-<<<<<<< HEAD
-import edu.ie3.util.quantities.QuantityUtil;
-=======
->>>>>>> bd01cd4c
 import edu.ie3.util.quantities.interfaces.SpecificConductance;
 import edu.ie3.util.quantities.interfaces.SpecificResistance;
 import java.util.Objects;
@@ -92,31 +88,12 @@
     if (o == null || getClass() != o.getClass()) return false;
     if (!super.equals(o)) return false;
     LineTypeInput that = (LineTypeInput) o;
-
-    if (!QuantityUtil.quantityIsEmpty(b)) {
-      if (QuantityUtil.quantityIsEmpty(that.b)) return false;
-      if (!b.isEquivalentTo(that.b)) return false;
-    } else if (!QuantityUtil.quantityIsEmpty(that.b)) return false;
-
-    if (!QuantityUtil.quantityIsEmpty(r)) {
-      if (QuantityUtil.quantityIsEmpty(that.r)) return false;
-      if (!r.isEquivalentTo(that.r)) return false;
-    } else if (!QuantityUtil.quantityIsEmpty(that.r)) return false;
-
-    if (!QuantityUtil.quantityIsEmpty(x)) {
-      if (QuantityUtil.quantityIsEmpty(that.x)) return false;
-      if (!x.isEquivalentTo(that.x)) return false;
-    } else if (!QuantityUtil.quantityIsEmpty(that.x)) return false;
-
-    if (!QuantityUtil.quantityIsEmpty(iMax)) {
-      if (QuantityUtil.quantityIsEmpty(that.iMax)) return false;
-      if (!iMax.isEquivalentTo(that.iMax)) return false;
-    } else if (!QuantityUtil.quantityIsEmpty(that.iMax)) return false;
-
-    if (!QuantityUtil.quantityIsEmpty(vRated)) {
-      if (QuantityUtil.quantityIsEmpty(that.vRated)) return false;
-      return vRated.isEquivalentTo(that.vRated);
-    } else return QuantityUtil.quantityIsEmpty(that.vRated);
+    return b.equals(that.b)
+        && g.equals(that.g)
+        && r.equals(that.r)
+        && x.equals(that.x)
+        && iMax.equals(that.iMax)
+        && vRated.equals(that.vRated);
   }
 
   @Override
