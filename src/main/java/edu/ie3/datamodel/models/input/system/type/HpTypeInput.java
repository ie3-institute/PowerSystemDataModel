--- conflicted
+++ resolved
@@ -6,10 +6,6 @@
 package edu.ie3.datamodel.models.input.system.type;
 
 import edu.ie3.datamodel.models.StandardUnits;
-<<<<<<< HEAD
-import edu.ie3.util.quantities.QuantityUtil;
-=======
->>>>>>> bd01cd4c
 import edu.ie3.util.quantities.interfaces.Currency;
 import edu.ie3.util.quantities.interfaces.EnergyPrice;
 import java.util.Objects;
@@ -54,11 +50,7 @@
     if (o == null || getClass() != o.getClass()) return false;
     if (!super.equals(o)) return false;
     HpTypeInput that = (HpTypeInput) o;
-
-    if (!QuantityUtil.quantityIsEmpty(pThermal)) {
-      if (QuantityUtil.quantityIsEmpty(that.pThermal)) return false;
-      return pThermal.isEquivalentTo(that.pThermal);
-    } else return QuantityUtil.quantityIsEmpty(that.pThermal);
+    return pThermal.equals(that.pThermal);
   }
 
   @Override
