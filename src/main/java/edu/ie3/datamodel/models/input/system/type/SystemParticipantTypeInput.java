/*
 * © 2020. TU Dortmund University,
 * Institute of Energy Systems, Energy Efficiency and Energy Economics,
 * Research group Distribution grid planning and operation
*/
package edu.ie3.datamodel.models.input.system.type;

import edu.ie3.datamodel.models.input.AssetTypeInput;
<<<<<<< HEAD
import edu.ie3.util.quantities.QuantityUtil;
=======
>>>>>>> bd01cd4c
import edu.ie3.util.quantities.interfaces.Currency;
import edu.ie3.util.quantities.interfaces.EnergyPrice;
import java.util.Objects;
import java.util.UUID;
import javax.measure.quantity.Power;
import tech.units.indriya.ComparableQuantity;

/** Describes the type of a {@link edu.ie3.datamodel.models.input.system.SystemParticipantInput} */
public abstract class SystemParticipantTypeInput extends AssetTypeInput {
  /** Capital expense for this type of system participant (typically in €) */
  private final ComparableQuantity<Currency> capex;
  /** Operating expense for this type of system participant (typically in €/MWh) */
  private final ComparableQuantity<EnergyPrice> opex;
  /** Rated apparent power of the type (in kVA) */
  private final ComparableQuantity<Power> sRated;
  /** Power factor for this type of system participant */
  private final double cosPhiRated;

  /**
   * @param uuid of the input entity
   * @param id of this type of system participant
   * @param capex Captial expense for this type of system participant (typically in €)
   * @param opex Operating expense for this type of system participant (typically in €/MWh)
   * @param sRated Rated apparent power
   * @param cosPhiRated Power factor for this type of system participant
   */
  public SystemParticipantTypeInput(
      UUID uuid,
      String id,
      ComparableQuantity<Currency> capex,
      ComparableQuantity<EnergyPrice> opex,
      ComparableQuantity<Power> sRated,
      double cosPhiRated) {
    super(uuid, id);
    this.capex = capex;
    this.opex = opex;
    this.sRated = sRated;
    this.cosPhiRated = cosPhiRated;
  }

  public ComparableQuantity<Currency> getCapex() {
    return capex;
  }

  public ComparableQuantity<EnergyPrice> getOpex() {
    return opex;
  }

  public ComparableQuantity<Power> getsRated() {
    return sRated;
  }

  public double getCosPhiRated() {
    return cosPhiRated;
  }

  @Override
  public boolean equals(Object o) {
    if (this == o) return true;
    if (o == null || getClass() != o.getClass()) return false;
    if (!super.equals(o)) return false;
    SystemParticipantTypeInput that = (SystemParticipantTypeInput) o;

    if (!QuantityUtil.quantityIsEmpty(capex)) {
      if (QuantityUtil.quantityIsEmpty(that.capex)) return false;
      if (!capex.isEquivalentTo(that.capex)) return false;
    } else if (!QuantityUtil.quantityIsEmpty(that.capex)) return false;

    if (!QuantityUtil.quantityIsEmpty(opex)) {
      if (QuantityUtil.quantityIsEmpty(that.opex)) return false;
      if (!opex.isEquivalentTo(that.opex)) return false;
    } else if (!QuantityUtil.quantityIsEmpty(that.opex)) return false;

    if (!QuantityUtil.quantityIsEmpty(sRated)) {
      if (QuantityUtil.quantityIsEmpty(that.sRated)) return false;
      if (!sRated.isEquivalentTo(that.sRated)) return false;
    } else if (!QuantityUtil.quantityIsEmpty(that.sRated)) return false;

    return Double.compare(that.cosPhiRated, cosPhiRated) == 0;
  }

  @Override
  public int hashCode() {
    return Objects.hash(super.hashCode(), capex, opex, sRated, cosPhiRated);
  }

  @Override
  public String toString() {
    return "SystemParticipantTypeInput{"
        + "uuid="
        + getUuid()
        + ", id="
        + getId()
        + "capex="
        + capex
        + ", opex="
        + opex
        + ", sRated="
        + sRated
        + ", cosphiRated="
        + cosPhiRated
        + '}';
  }
}<|MERGE_RESOLUTION|>--- conflicted
+++ resolved
@@ -6,10 +6,6 @@
 package edu.ie3.datamodel.models.input.system.type;
 
 import edu.ie3.datamodel.models.input.AssetTypeInput;
-<<<<<<< HEAD
-import edu.ie3.util.quantities.QuantityUtil;
-=======
->>>>>>> bd01cd4c
 import edu.ie3.util.quantities.interfaces.Currency;
 import edu.ie3.util.quantities.interfaces.EnergyPrice;
 import java.util.Objects;
@@ -72,23 +68,10 @@
     if (o == null || getClass() != o.getClass()) return false;
     if (!super.equals(o)) return false;
     SystemParticipantTypeInput that = (SystemParticipantTypeInput) o;
-
-    if (!QuantityUtil.quantityIsEmpty(capex)) {
-      if (QuantityUtil.quantityIsEmpty(that.capex)) return false;
-      if (!capex.isEquivalentTo(that.capex)) return false;
-    } else if (!QuantityUtil.quantityIsEmpty(that.capex)) return false;
-
-    if (!QuantityUtil.quantityIsEmpty(opex)) {
-      if (QuantityUtil.quantityIsEmpty(that.opex)) return false;
-      if (!opex.isEquivalentTo(that.opex)) return false;
-    } else if (!QuantityUtil.quantityIsEmpty(that.opex)) return false;
-
-    if (!QuantityUtil.quantityIsEmpty(sRated)) {
-      if (QuantityUtil.quantityIsEmpty(that.sRated)) return false;
-      if (!sRated.isEquivalentTo(that.sRated)) return false;
-    } else if (!QuantityUtil.quantityIsEmpty(that.sRated)) return false;
-
-    return Double.compare(that.cosPhiRated, cosPhiRated) == 0;
+    return Double.compare(that.cosPhiRated, cosPhiRated) == 0
+        && capex.equals(that.capex)
+        && opex.equals(that.opex)
+        && sRated.equals(that.sRated);
   }
 
   @Override
