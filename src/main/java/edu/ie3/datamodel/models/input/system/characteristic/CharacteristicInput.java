--- conflicted
+++ resolved
@@ -122,15 +122,7 @@
     if (this == o) return true;
     if (!(o instanceof CharacteristicInput<?, ?> that)) return false;
 
-<<<<<<< HEAD
-    points.iterator();
-
-    return decimalPlaces == that.decimalPlaces
-        && characteristicPrefix.equals(that.characteristicPrefix)
-        && points.equals(that.points);
-=======
     return characteristicPrefix.equals(that.characteristicPrefix) && points.equals(that.points);
->>>>>>> b35f0cfa
   }
 
   @Override
