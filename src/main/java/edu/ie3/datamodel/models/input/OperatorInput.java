/*
 * © 2020. TU Dortmund University,
 * Institute of Energy Systems, Energy Efficiency and Energy Economics,
 * Research group Distribution grid planning and operation
*/
package edu.ie3.datamodel.models.input;

import java.util.Objects;
import java.util.UUID;

/** Describes an operator, that operates assets */
public class OperatorInput extends InputEntity {

  public static final OperatorInput NO_OPERATOR_ASSIGNED =
      new OperatorInput(UUID.randomUUID(), "NO_OPERATOR_ASSIGNED");

<<<<<<< HEAD
  /** The name of this operator */
=======
  /** The id (=name) of this operator */
>>>>>>> a9a0c2b4
  private final String id;

  /** @param id of this operator */
  public OperatorInput(UUID uuid, String id) {
    super(uuid);
    this.id = id;
  }

  public String getId() {
    return id;
  }

  @Override
  public boolean equals(Object o) {
    if (this == o) return true;
    if (o == null || getClass() != o.getClass()) return false;
    if (!super.equals(o)) return false;
    OperatorInput that = (OperatorInput) o;
    return Objects.equals(id, that.id);
  }

  @Override
  public int hashCode() {
    return Objects.hash(super.hashCode(), id);
  }

  @Override
  public String toString() {
    return "OperatorInput{" + "id='" + id + '\'' + '}';
  }
}<|MERGE_RESOLUTION|>--- conflicted
+++ resolved
@@ -14,11 +14,7 @@
   public static final OperatorInput NO_OPERATOR_ASSIGNED =
       new OperatorInput(UUID.randomUUID(), "NO_OPERATOR_ASSIGNED");
 
-<<<<<<< HEAD
-  /** The name of this operator */
-=======
   /** The id (=name) of this operator */
->>>>>>> a9a0c2b4
   private final String id;
 
   /** @param id of this operator */
