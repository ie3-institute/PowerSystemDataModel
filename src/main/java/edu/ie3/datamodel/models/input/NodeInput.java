--- conflicted
+++ resolved
@@ -30,11 +30,7 @@
 
   /** Use this default value if geoPosition is unknown */
   public static final Point DEFAULT_GEO_POSITION =
-<<<<<<< HEAD
-      new GeometryFactory().createPoint(new Coordinate(7.4116482, 51.4843281));
-=======
-      GeoUtils.DEFAULT_GEOMETRY_FACTORY.createPoint(new Coordinate(51.4843281, 7.4116482));
->>>>>>> 223211b6
+      GeoUtils.DEFAULT_GEOMETRY_FACTORY.createPoint(new Coordinate(7.4116482, 51.4843281));
 
   /** Voltage level of this node */
   private final VoltageLevel voltLvl;
