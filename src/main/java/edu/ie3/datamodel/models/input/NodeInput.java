/*
 * © 2020. TU Dortmund University,
 * Institute of Energy Systems, Energy Efficiency and Energy Economics,
 * Research group Distribution grid planning and operation
*/
package edu.ie3.datamodel.models.input;

import edu.ie3.datamodel.models.OperationTime;
import edu.ie3.datamodel.models.StandardUnits;
import edu.ie3.datamodel.models.voltagelevels.VoltageLevel;
import java.util.Objects;
import java.util.UUID;
import javax.measure.quantity.Dimensionless;
import org.locationtech.jts.geom.Coordinate;
import org.locationtech.jts.geom.GeometryFactory;
import org.locationtech.jts.geom.Point;
import tec.uom.se.ComparableQuantity;

/** Describes an electrical grid node, that other assets can connect to */
public class NodeInput extends AssetInput {
  /** Target voltage magnitude of the node with regard to its rated voltage (typically in p.u.) */
  private final ComparableQuantity<Dimensionless> vTarget;
  /** Is this node a slack node? */
  private final boolean slack;
  /**
   * The coordinates of this node, especially relevant for geo-dependant systems, that are connected
   * to this node
   */
  private final Point geoPosition;

  /** Use this default value if geoPosition is unknown */
  public static final Point DEFAULT_GEO_POSITION =
      new GeometryFactory().createPoint(new Coordinate(51.4843281, 7.4116482));

  /** Voltage level of this node */
  private final VoltageLevel voltLvl;
  /** Subnet of this node */
  private final int subnet;
  /**
   * Constructor for an operated node
   *
   * @param uuid of the input entity
   * @param id of the asset
   * @param operator of the asset
   * @param operationTime Time for which the entity is operated
   * @param vTarget Target voltage magnitude of the node with regard to its rated voltage
   * @param slack Is this node a slack node?
   * @param geoPosition Coordinates of this node, especially relevant for geo-dependant systems,
   *     that are connected to this node
   * @param voltLvl Voltage level of this node
   * @param subnet of this node
   */
  public NodeInput(
      UUID uuid,
      String id,
<<<<<<< HEAD
      ComparableQuantity<Dimensionless> vTarget,
=======
      OperatorInput operator,
      OperationTime operationTime,
      Quantity<Dimensionless> vTarget,
>>>>>>> 528f1f1e
      boolean slack,
      Point geoPosition,
      VoltageLevel voltLvl,
      int subnet) {
    super(uuid, id, operator, operationTime);
    this.vTarget = vTarget.to(StandardUnits.TARGET_VOLTAGE_MAGNITUDE);
    this.slack = slack;
    this.geoPosition = geoPosition;
    this.voltLvl = voltLvl;
    this.subnet = subnet;
  }

  /**
   * Constructor for an operated, always on asset
   *
   * @param uuid of the input entity
   * @param id of the asset
   * @param vTarget Target voltage magnitude of the node with regard to its rated voltage
   * @param slack Is this node a slack node?
   * @param geoPosition Coordinates of this node, especially relevant for geo-dependant systems,
   *     that are connected to this node
   * @param voltLvl Voltage level of this node
   * @param subnet of this node
   */
  public NodeInput(
      UUID uuid,
      String id,
      ComparableQuantity<Dimensionless> vTarget,
      boolean slack,
      Point geoPosition,
      VoltageLevel voltLvl,
      int subnet) {
    super(uuid, id);
    this.vTarget = vTarget.to(StandardUnits.TARGET_VOLTAGE_MAGNITUDE);
    this.slack = slack;
    this.geoPosition = geoPosition;
    this.voltLvl = voltLvl;
    this.subnet = subnet;
  }

  public ComparableQuantity<Dimensionless> getvTarget() {
    return vTarget;
  }

  public boolean isSlack() {
    return slack;
  }

  public Point getGeoPosition() {
    return geoPosition;
  }

  public VoltageLevel getVoltLvl() {
    return voltLvl;
  }

  public int getSubnet() {
    return subnet;
  }

  @Override
  public boolean equals(Object o) {
    if (this == o) return true;
    if (o == null || getClass() != o.getClass()) return false;
    if (!super.equals(o)) return false;
    NodeInput nodeInput = (NodeInput) o;
    return slack == nodeInput.slack
        && subnet == nodeInput.subnet
        && Objects.equals(vTarget, nodeInput.vTarget)
        && Objects.equals(geoPosition, nodeInput.geoPosition)
        && Objects.equals(voltLvl, nodeInput.voltLvl);
  }

  @Override
  public int hashCode() {
    return Objects.hash(super.hashCode(), vTarget, slack, geoPosition, voltLvl, subnet);
  }

  @Override
  public String toString() {
    return "NodeInput{"
        + "vTarget="
        + vTarget
        + ", slack="
        + slack
        + ", geoPosition="
        + geoPosition
        + ", voltLvl="
        + voltLvl
        + ", subnet="
        + subnet
        + '}';
  }
}<|MERGE_RESOLUTION|>--- conflicted
+++ resolved
@@ -53,13 +53,9 @@
   public NodeInput(
       UUID uuid,
       String id,
-<<<<<<< HEAD
-      ComparableQuantity<Dimensionless> vTarget,
-=======
       OperatorInput operator,
       OperationTime operationTime,
-      Quantity<Dimensionless> vTarget,
->>>>>>> 528f1f1e
+      ComparableQuantity<Dimensionless> vTarget,
       boolean slack,
       Point geoPosition,
       VoltageLevel voltLvl,
