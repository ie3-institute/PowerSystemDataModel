/*
 * © 2021. TU Dortmund University,
 * Institute of Energy Systems, Energy Efficiency and Energy Economics,
 * Research group Distribution grid planning and operation
*/
package edu.ie3.datamodel.models.input.thermal;

import edu.ie3.datamodel.models.OperationTime;
import edu.ie3.datamodel.models.StandardUnits;
import edu.ie3.datamodel.models.input.OperatorInput;
import edu.ie3.util.quantities.interfaces.HeatCapacity;
import edu.ie3.util.quantities.interfaces.ThermalConductance;
import java.util.Objects;
import java.util.UUID;
import javax.measure.quantity.Temperature;
import tech.units.indriya.ComparableQuantity;

/** Quite simple thermal model of a house to serve as a heat sink */
public class ThermalHouseInput extends ThermalSinkInput {
  /** Thermal, transitional losses of the included thermal house model (typically in kW/K) */
  private final ComparableQuantity<ThermalConductance> ethLosses;
  /** Thermal capacity of the included thermal house model (typically in kWh/K) */
  private final ComparableQuantity<HeatCapacity> ethCapa;
  /** Desired target temperature of the thermal house model (typically in °C) */
  private final ComparableQuantity<Temperature> targetTemperature;
  /** Upper boundary temperature of the thermal house model (typically in °C) */
  private final ComparableQuantity<Temperature> upperTemperatureLimit;
  /** Lower boundary temperature of the thermal house model (typically in °C) */
  private final ComparableQuantity<Temperature> lowerTemperatureLimit;
  /** Type of the building, e.g. house or flat */
  private final String housingType;
  /** Number of people living in the building, double to allow proper scaling */
  private final double numberInhabitants;

  /**
   * @param uuid Unique identifier of a thermal house model
   * @param id Identifier of the model
   * @param bus Thermal bus, the model is connected to
   * @param ethLosses Thermal, transitional losses of the included thermal house model
   * @param ethCapa Thermal capacity of the included thermal house model
   * @param targetTemperature Desired target temperature of the thermal house model
   * @param upperTemperatureLimit Upper boundary temperature of the thermal house model
   * @param lowerTemperatureLimit Lower boundary temperature of the thermal house model
   * @param housingType Type of the building: either house or flat
   * @param numberInhabitants Number of inhabitants living in this house
   */
  public ThermalHouseInput(
      UUID uuid,
      String id,
      ThermalBusInput bus,
      ComparableQuantity<ThermalConductance> ethLosses,
      ComparableQuantity<HeatCapacity> ethCapa,
      ComparableQuantity<Temperature> targetTemperature,
      ComparableQuantity<Temperature> upperTemperatureLimit,
      ComparableQuantity<Temperature> lowerTemperatureLimit,
      String housingType,
      double numberInhabitants) {
    super(uuid, id, bus);
    this.ethLosses = ethLosses.to(StandardUnits.THERMAL_TRANSMISSION);
    this.ethCapa = ethCapa.to(StandardUnits.HEAT_CAPACITY);
    this.targetTemperature = targetTemperature.to(StandardUnits.TEMPERATURE);
    this.upperTemperatureLimit = upperTemperatureLimit.to(StandardUnits.TEMPERATURE);
    this.lowerTemperatureLimit = lowerTemperatureLimit.to(StandardUnits.TEMPERATURE);
    this.housingType = housingType;
    this.numberInhabitants = numberInhabitants;
  }

  /**
   * @param uuid Unique identifier of a thermal house model
   * @param id Identifier of the model
   * @param operator operator of the asset
   * @param operationTime operation time of the asset
   * @param bus Thermal bus, the model is connected to
   * @param ethLosses Thermal, transitional losses of the included thermal house model
   * @param ethCapa Thermal capacity of the included thermal house model
   * @param targetTemperature Desired target temperature of the thermal house model
   * @param upperTemperatureLimit Upper boundary temperature of the thermal house model
   * @param lowerTemperatureLimit Lower boundary temperature of the thermal house model
   * @param housingType Type of the building: either house or flat
   * @param numberInhabitants Number of inhabitants living in this house
   */
  public ThermalHouseInput(
      UUID uuid,
      String id,
      OperatorInput operator,
      OperationTime operationTime,
      ThermalBusInput bus,
      ComparableQuantity<ThermalConductance> ethLosses,
      ComparableQuantity<HeatCapacity> ethCapa,
      ComparableQuantity<Temperature> targetTemperature,
      ComparableQuantity<Temperature> upperTemperatureLimit,
      ComparableQuantity<Temperature> lowerTemperatureLimit,
      String housingType,
      double numberInhabitants) {
    super(uuid, id, operator, operationTime, bus);
    this.ethLosses = ethLosses.to(StandardUnits.THERMAL_TRANSMISSION);
    this.ethCapa = ethCapa.to(StandardUnits.HEAT_CAPACITY);
    this.targetTemperature = targetTemperature.to(StandardUnits.TEMPERATURE);
    this.upperTemperatureLimit = upperTemperatureLimit.to(StandardUnits.TEMPERATURE);
    this.lowerTemperatureLimit = lowerTemperatureLimit.to(StandardUnits.TEMPERATURE);
    this.housingType = housingType;
    this.numberInhabitants = numberInhabitants;
  }

  public ComparableQuantity<ThermalConductance> getEthLosses() {
    return ethLosses;
  }

  public ComparableQuantity<HeatCapacity> getEthCapa() {
    return ethCapa;
  }

  public ComparableQuantity<Temperature> getTargetTemperature() {
    return targetTemperature;
  }

  public ComparableQuantity<Temperature> getUpperTemperatureLimit() {
    return upperTemperatureLimit;
  }

  public ComparableQuantity<Temperature> getLowerTemperatureLimit() {
    return lowerTemperatureLimit;
  }

  public String getHousingType() {
    return housingType;
  }

  public double getNumberOfInhabitants() {
    return numberInhabitants;
  }

  @Override
  public ThermalHouseInputCopyBuilder copy() {
    return new ThermalHouseInputCopyBuilder(this);
  }

  @Override
  public boolean equals(Object o) {
    if (this == o) return true;
    if (!(o instanceof ThermalHouseInput that)) return false;
    if (!super.equals(o)) return false;
    return ethLosses.equals(that.ethLosses)
        && ethCapa.equals(that.ethCapa)
        && targetTemperature.equals(that.targetTemperature)
        && upperTemperatureLimit.equals(that.upperTemperatureLimit)
        && lowerTemperatureLimit.equals(that.lowerTemperatureLimit)
        && Objects.equals(housingType, that.housingType)
        && Objects.equals(numberInhabitants, that.numberInhabitants);
  }

  @Override
  public int hashCode() {
    return Objects.hash(
        super.hashCode(),
        ethLosses,
        ethCapa,
        targetTemperature,
        upperTemperatureLimit,
        lowerTemperatureLimit,
        housingType,
        numberInhabitants);
  }

  @Override
  public String toString() {
    return "ThermalHouseInput{"
        + "uuid="
        + getUuid()
        + ", id="
        + getId()
        + ", operator="
        + getOperator().getUuid()
        + ", operationTime="
        + getOperationTime()
        + ", bus="
        + getThermalBus().getUuid()
        + ", ethLosses="
        + ethLosses
        + ", ethCapa="
        + ethCapa
        + ", targetTemperature="
        + targetTemperature
        + ", upperTemperatureLimit="
        + upperTemperatureLimit
        + ", lowerTemperatureLimit="
        + lowerTemperatureLimit
        + ", housingType="
        + housingType
<<<<<<< HEAD
        + ", numberInhabitants="
=======
        + ", #inhabitants="
>>>>>>> 8b867595
        + numberInhabitants
        + '}';
  }

  /**
   * A builder pattern based approach to create copies of {@link ThermalHouseInput} entities with
   * altered field values. For detailed field descriptions refer to java docs of {@link
   * ThermalHouseInput}
   */
  public static class ThermalHouseInputCopyBuilder
      extends ThermalSinkInputCopyBuilder<ThermalHouseInputCopyBuilder> {

    private ComparableQuantity<ThermalConductance> ethLosses;
    private ComparableQuantity<HeatCapacity> ethCapa;
    private ComparableQuantity<Temperature> targetTemperature;
    private ComparableQuantity<Temperature> upperTemperatureLimit;
    private ComparableQuantity<Temperature> lowerTemperatureLimit;
    private String housingType;
    private double numberInhabitants;

    private ThermalHouseInputCopyBuilder(ThermalHouseInput entity) {
      super(entity);
      this.ethLosses = entity.getEthLosses();
      this.ethCapa = entity.getEthCapa();
      this.targetTemperature = entity.getTargetTemperature();
      this.upperTemperatureLimit = entity.getUpperTemperatureLimit();
      this.lowerTemperatureLimit = entity.getLowerTemperatureLimit();
      this.housingType = entity.getHousingType();
      this.numberInhabitants = entity.getNumberOfInhabitants();
    }

    public ThermalHouseInputCopyBuilder ethLosses(
        ComparableQuantity<ThermalConductance> ethLosses) {
      this.ethLosses = ethLosses;
      return this;
    }

    public ThermalHouseInputCopyBuilder ethCapa(ComparableQuantity<HeatCapacity> ethCapa) {
      this.ethCapa = ethCapa;
      return this;
    }

    public ThermalHouseInputCopyBuilder targetTemperature(
        ComparableQuantity<Temperature> targetTemperature) {
      this.targetTemperature = targetTemperature;
      return this;
    }

    public ThermalHouseInputCopyBuilder upperTemperatureLimit(
        ComparableQuantity<Temperature> upperTemperatureLimit) {
      this.upperTemperatureLimit = upperTemperatureLimit;
      return this;
    }

    public ThermalHouseInputCopyBuilder lowerTemperatureLimit(
        ComparableQuantity<Temperature> lowerTemperatureLimit) {
      this.lowerTemperatureLimit = lowerTemperatureLimit;
      return this;
    }

    public ThermalHouseInputCopyBuilder housingType(String housingType) {
      this.housingType = housingType;
      return this;
    }

    public ThermalHouseInputCopyBuilder numberInhabitants(double numberInhabitants) {
      this.numberInhabitants = numberInhabitants;
      return this;
    }

    @Override
    public ThermalHouseInputCopyBuilder scale(Double factor) {
      // scale losses as well as capacity and number of inhabitants to keep equal
      // the time needed to heat a scaled house
      ethLosses(ethLosses.multiply(factor));
      ethCapa(ethCapa.multiply(factor));
      numberInhabitants(numberInhabitants * factor);
      return this;
    }

    @Override
    public ThermalHouseInput build() {
      return new ThermalHouseInput(
          getUuid(),
          getId(),
          getOperator(),
          getOperationTime(),
          getThermalBus(),
          ethLosses,
          ethCapa,
          targetTemperature,
          upperTemperatureLimit,
          lowerTemperatureLimit,
          housingType,
          numberInhabitants);
    }

    @Override
    protected ThermalHouseInputCopyBuilder thisInstance() {
      return this;
    }
  }
}<|MERGE_RESOLUTION|>--- conflicted
+++ resolved
@@ -187,11 +187,7 @@
         + lowerTemperatureLimit
         + ", housingType="
         + housingType
-<<<<<<< HEAD
-        + ", numberInhabitants="
-=======
         + ", #inhabitants="
->>>>>>> 8b867595
         + numberInhabitants
         + '}';
   }
