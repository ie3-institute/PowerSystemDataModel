--- conflicted
+++ resolved
@@ -8,10 +8,6 @@
 import edu.ie3.datamodel.models.OperationTime;
 import edu.ie3.datamodel.models.StandardUnits;
 import edu.ie3.datamodel.models.input.OperatorInput;
-<<<<<<< HEAD
-import edu.ie3.util.quantities.QuantityUtil;
-=======
->>>>>>> bd01cd4c
 import edu.ie3.util.quantities.interfaces.HeatCapacity;
 import edu.ie3.util.quantities.interfaces.ThermalConductance;
 import java.util.Objects;
@@ -86,16 +82,7 @@
     if (o == null || getClass() != o.getClass()) return false;
     if (!super.equals(o)) return false;
     ThermalHouseInput that = (ThermalHouseInput) o;
-
-    if (!QuantityUtil.quantityIsEmpty(ethLosses)) {
-      if (QuantityUtil.quantityIsEmpty(that.ethLosses)) return false;
-      if (!ethLosses.isEquivalentTo(that.ethLosses)) return false;
-    } else if (!QuantityUtil.quantityIsEmpty(that.ethLosses)) return false;
-
-    if (!QuantityUtil.quantityIsEmpty(ethCapa)) {
-      if (QuantityUtil.quantityIsEmpty(that.ethCapa)) return false;
-      return ethCapa.isEquivalentTo(that.ethCapa);
-    } else return QuantityUtil.quantityIsEmpty(that.ethCapa);
+    return ethLosses.equals(that.ethLosses) && ethCapa.equals(that.ethCapa);
   }
 
   @Override
