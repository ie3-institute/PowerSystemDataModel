--- conflicted
+++ resolved
@@ -115,41 +115,6 @@
 
     protected CylindricalStorageInputCopyBuilder(CylindricalStorageInput entity) {
       super(entity);
-<<<<<<< HEAD
-      this.storageVolumeLvl = entity.getStorageVolumeLvl();
-      this.inletTemp = entity.getInletTemp();
-      this.returnTemp = entity.getReturnTemp();
-      this.c = entity.getC();
-    }
-
-    public CylindricalStorageInputCopyBuilder storageVolumeLvl(
-        ComparableQuantity<Volume> storageVolumeLvl) {
-      this.storageVolumeLvl = storageVolumeLvl;
-      return thisInstance();
-    }
-
-    public CylindricalStorageInputCopyBuilder inletTemp(ComparableQuantity<Temperature> inletTemp) {
-      this.inletTemp = inletTemp;
-      return thisInstance();
-    }
-
-    public CylindricalStorageInputCopyBuilder returnTemp(
-        ComparableQuantity<Temperature> returnTemp) {
-      this.returnTemp = returnTemp;
-      return thisInstance();
-    }
-
-    public CylindricalStorageInputCopyBuilder c(ComparableQuantity<SpecificHeatCapacity> c) {
-      this.c = c;
-      return thisInstance();
-    }
-
-    @Override
-    public CylindricalStorageInputCopyBuilder scale(Double factor) {
-      storageVolumeLvl(storageVolumeLvl.multiply(factor));
-      return thisInstance();
-=======
->>>>>>> 4b8bdb36
     }
 
     @Override
