--- conflicted
+++ resolved
@@ -126,18 +126,7 @@
 
   @Override
   public int hashCode() {
-<<<<<<< HEAD
-    return Objects.hash(
-        super.hashCode(),
-        storageVolumeLvl,
-        storageVolumeLvlMin,
-        inletTemp,
-        returnTemp,
-        c,
-        pThermalMax);
-=======
-    return Objects.hash(super.hashCode(), storageVolumeLvl, inletTemp, returnTemp, c);
->>>>>>> 13cb4fba
+    return Objects.hash(super.hashCode(), storageVolumeLvl, inletTemp, returnTemp, c, pThermalMax););
   }
 
   @Override
@@ -219,11 +208,7 @@
     @Override
     public CylindricalStorageInputCopyBuilder scale(Double factor) {
       storageVolumeLvl(storageVolumeLvl.multiply(factor));
-<<<<<<< HEAD
-      storageVolumeLvlMin(storageVolumeLvlMin.multiply(factor));
-      pThermalMax(pThermalMax.multiply(factor));
-=======
->>>>>>> 13cb4fba
+        pThermalMax(pThermalMax.multiply(factor));
       return this;
     }
 
