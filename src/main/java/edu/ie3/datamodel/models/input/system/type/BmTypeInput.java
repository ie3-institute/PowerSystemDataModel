/*
 * © 2020. TU Dortmund University,
 * Institute of Energy Systems, Energy Efficiency and Energy Economics,
 * Research group Distribution grid planning and operation
*/
package edu.ie3.datamodel.models.input.system.type;

import edu.ie3.datamodel.models.StandardUnits;
<<<<<<< HEAD
import edu.ie3.util.quantities.QuantityUtil;
=======
>>>>>>> bd01cd4c
import edu.ie3.util.quantities.interfaces.Currency;
import edu.ie3.util.quantities.interfaces.DimensionlessRate;
import edu.ie3.util.quantities.interfaces.EnergyPrice;
import java.util.Objects;
import java.util.UUID;
import javax.measure.quantity.Dimensionless;
import javax.measure.quantity.Power;
import tech.units.indriya.ComparableQuantity;

/** Describes the type of a {@link edu.ie3.datamodel.models.input.system.BmInput} */
public class BmTypeInput extends SystemParticipantTypeInput {

  /** Permissible load gradient (typically in %/h) */
  private final ComparableQuantity<DimensionlessRate> activePowerGradient;
  /** Efficiency of converter for this type of BM (typically in %) */
  private final ComparableQuantity<Dimensionless> etaConv;

  /**
   * @param uuid of the input entity
   * @param id of this type of BM
   * @param capex Capital expense for this type of BM (typically in €)
   * @param opex Operating expense for this type of BM (typically in €)
   * @param cosphiRated Power factor for this type of BM
   * @param activePowerGradient Maximum permissible gradient of active power change
   * @param sRated Rated apparent power for this type of BM (typically in kVA)
   * @param etaConv Efficiency of converter for this type of BM (typically in %)
   */
  public BmTypeInput(
      UUID uuid,
      String id,
      ComparableQuantity<Currency> capex,
      ComparableQuantity<EnergyPrice> opex,
      ComparableQuantity<DimensionlessRate> activePowerGradient,
      ComparableQuantity<Power> sRated,
      double cosphiRated,
      ComparableQuantity<Dimensionless> etaConv) {
    super(uuid, id, capex, opex, sRated.to(StandardUnits.S_RATED), cosphiRated);
    this.activePowerGradient = activePowerGradient.to(StandardUnits.ACTIVE_POWER_GRADIENT);
    this.etaConv = etaConv.to(StandardUnits.EFFICIENCY);
  }

  public ComparableQuantity<DimensionlessRate> getActivePowerGradient() {
    return activePowerGradient;
  }

  public ComparableQuantity<Dimensionless> getEtaConv() {
    return etaConv;
  }

  @Override
  public boolean equals(Object o) {
    if (this == o) return true;
    if (o == null || getClass() != o.getClass()) return false;
    if (!super.equals(o)) return false;
    BmTypeInput that = (BmTypeInput) o;

    if (!QuantityUtil.quantityIsEmpty(activePowerGradient)) {
      if (QuantityUtil.quantityIsEmpty(that.activePowerGradient)) return false;
      if (!activePowerGradient.isEquivalentTo(that.activePowerGradient)) return false;
    } else if (!QuantityUtil.quantityIsEmpty(that.activePowerGradient)) return false;

    if (!QuantityUtil.quantityIsEmpty(etaConv)) {
      if (QuantityUtil.quantityIsEmpty(that.etaConv)) return false;
      return etaConv.isEquivalentTo(that.etaConv);
    } else return QuantityUtil.quantityIsEmpty(that.etaConv);
  }

  @Override
  public int hashCode() {
    return Objects.hash(super.hashCode(), activePowerGradient, etaConv);
  }

  @Override
  public String toString() {
    return "BmTypeInput{"
        + "uuid="
        + getUuid()
        + ", id="
        + getId()
        + ", capex="
        + getCapex()
        + ", opex="
        + getOpex()
        + ", sRated="
        + getsRated()
        + ", cosphiRated="
        + getCosPhiRated()
        + "loadGradient="
        + activePowerGradient
        + ", etaConv="
        + etaConv
        + '}';
  }
}<|MERGE_RESOLUTION|>--- conflicted
+++ resolved
@@ -6,10 +6,6 @@
 package edu.ie3.datamodel.models.input.system.type;
 
 import edu.ie3.datamodel.models.StandardUnits;
-<<<<<<< HEAD
-import edu.ie3.util.quantities.QuantityUtil;
-=======
->>>>>>> bd01cd4c
 import edu.ie3.util.quantities.interfaces.Currency;
 import edu.ie3.util.quantities.interfaces.DimensionlessRate;
 import edu.ie3.util.quantities.interfaces.EnergyPrice;
@@ -65,16 +61,7 @@
     if (o == null || getClass() != o.getClass()) return false;
     if (!super.equals(o)) return false;
     BmTypeInput that = (BmTypeInput) o;
-
-    if (!QuantityUtil.quantityIsEmpty(activePowerGradient)) {
-      if (QuantityUtil.quantityIsEmpty(that.activePowerGradient)) return false;
-      if (!activePowerGradient.isEquivalentTo(that.activePowerGradient)) return false;
-    } else if (!QuantityUtil.quantityIsEmpty(that.activePowerGradient)) return false;
-
-    if (!QuantityUtil.quantityIsEmpty(etaConv)) {
-      if (QuantityUtil.quantityIsEmpty(that.etaConv)) return false;
-      return etaConv.isEquivalentTo(that.etaConv);
-    } else return QuantityUtil.quantityIsEmpty(that.etaConv);
+    return activePowerGradient.equals(that.activePowerGradient) && etaConv.equals(that.etaConv);
   }
 
   @Override
