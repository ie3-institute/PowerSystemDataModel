--- conflicted
+++ resolved
@@ -95,11 +95,7 @@
   public String toString() {
     return "WecTypeInput{"
         + "uuid="
-<<<<<<< HEAD
-        + uuid
-=======
         + getUuid()
->>>>>>> 223211b6
         + ", cpCharacteristic="
         + cpCharacteristic
         + ", etaConv="
