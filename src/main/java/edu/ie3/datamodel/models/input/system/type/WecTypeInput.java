/*
 * © 2020. TU Dortmund University,
 * Institute of Energy Systems, Energy Efficiency and Energy Economics,
 * Research group Distribution grid planning and operation
*/
package edu.ie3.datamodel.models.input.system.type;

import edu.ie3.datamodel.models.StandardUnits;
import edu.ie3.datamodel.models.input.system.characteristic.WecCharacteristicInput;
<<<<<<< HEAD
import edu.ie3.util.quantities.QuantityUtil;
=======
>>>>>>> bd01cd4c
import edu.ie3.util.quantities.interfaces.Currency;
import edu.ie3.util.quantities.interfaces.EnergyPrice;
import java.util.Objects;
import java.util.UUID;
import javax.measure.quantity.Area;
import javax.measure.quantity.Dimensionless;
import javax.measure.quantity.Length;
import javax.measure.quantity.Power;
import tech.units.indriya.ComparableQuantity;

/** Describes the type of a {@link edu.ie3.datamodel.models.input.system.WecInput} */
public class WecTypeInput extends SystemParticipantTypeInput {
  /** Betz curve of this type */
  private final WecCharacteristicInput cpCharacteristic;
  /** Efficiency of converter for this type of WEC (typically in %) */
  private final ComparableQuantity<Dimensionless> etaConv;
  /** Swept Area of blades for this type of WEC (typically in m²) */
  private final ComparableQuantity<Area> rotorArea;
  /** Height from ground to center of rotor for this type of WEC (typically in m) */
  private final ComparableQuantity<Length> hubHeight;

  /**
   * @param uuid of the input entity
   * @param id of this type of WEC
   * @param capex Captial expense for this type of WEC (typically in €)
   * @param opex Operating expense for this type of WEC (typically in €)
   * @param cosphiRated Power factor for this type of WEC
   * @param cpCharacteristic Betz curve of this type
   * @param etaConv Efficiency of converter for this type of WEC (typically in %)
   * @param sRated Rated apparent power for this type of WEC (typically in kVA)
   * @param rotorArea Swept Area of blades for this type of WEC (typically in m²)
   * @param hubHeight Height from ground to center of rotor for this type of WEC (typically in m)
   */
  public WecTypeInput(
      UUID uuid,
      String id,
      ComparableQuantity<Currency> capex,
      ComparableQuantity<EnergyPrice> opex,
      ComparableQuantity<Power> sRated,
      double cosphiRated,
      WecCharacteristicInput cpCharacteristic,
      ComparableQuantity<Dimensionless> etaConv,
      ComparableQuantity<Area> rotorArea,
      ComparableQuantity<Length> hubHeight) {
    super(uuid, id, capex, opex, sRated.to(StandardUnits.S_RATED), cosphiRated);
    this.cpCharacteristic = cpCharacteristic;
    this.etaConv = etaConv.to(StandardUnits.EFFICIENCY);
    this.rotorArea = rotorArea.to(StandardUnits.ROTOR_AREA);
    this.hubHeight = hubHeight.to(StandardUnits.HUB_HEIGHT);
  }

  public WecCharacteristicInput getCpCharacteristic() {
    return cpCharacteristic;
  }

  public ComparableQuantity<Dimensionless> getEtaConv() {
    return etaConv;
  }

  public ComparableQuantity<Area> getRotorArea() {
    return rotorArea;
  }

  public ComparableQuantity<Length> getHubHeight() {
    return hubHeight;
  }

  @Override
  public boolean equals(Object o) {
    if (this == o) return true;
    if (o == null || getClass() != o.getClass()) return false;
    if (!super.equals(o)) return false;
    WecTypeInput that = (WecTypeInput) o;

    if (!QuantityUtil.quantityIsEmpty(etaConv)) {
      if (QuantityUtil.quantityIsEmpty(that.etaConv)) return false;
      if (!etaConv.isEquivalentTo(that.etaConv)) return false;
    } else if (!QuantityUtil.quantityIsEmpty(that.etaConv)) return false;

    if (!QuantityUtil.quantityIsEmpty(rotorArea)) {
      if (QuantityUtil.quantityIsEmpty(that.rotorArea)) return false;
      if (!rotorArea.isEquivalentTo(that.rotorArea)) return false;
    } else if (!QuantityUtil.quantityIsEmpty(that.rotorArea)) return false;

    if (!QuantityUtil.quantityIsEmpty(hubHeight)) {
      if (QuantityUtil.quantityIsEmpty(that.hubHeight)) return false;
      if (!hubHeight.isEquivalentTo(that.hubHeight)) return false;
    } else if (!QuantityUtil.quantityIsEmpty(that.hubHeight)) return false;

    return cpCharacteristic.equals(that.cpCharacteristic);
  }

  @Override
  public int hashCode() {
    return Objects.hash(super.hashCode(), cpCharacteristic, etaConv, rotorArea, hubHeight);
  }

  @Override
  public String toString() {
    return "WecTypeInput{"
        + "uuid="
        + getUuid()
        + ", id="
        + getId()
        + "capex="
        + getCapex()
        + ", opex="
        + getOpex()
        + ", sRated="
        + getsRated()
        + ", cosphiRated="
        + getCosPhiRated()
        + ", cpCharacteristic="
        + cpCharacteristic
        + ", etaConv="
        + etaConv
        + ", rotorArea="
        + rotorArea
        + ", hubHeight="
        + hubHeight
        + '}';
  }
}<|MERGE_RESOLUTION|>--- conflicted
+++ resolved
@@ -7,10 +7,6 @@
 
 import edu.ie3.datamodel.models.StandardUnits;
 import edu.ie3.datamodel.models.input.system.characteristic.WecCharacteristicInput;
-<<<<<<< HEAD
-import edu.ie3.util.quantities.QuantityUtil;
-=======
->>>>>>> bd01cd4c
 import edu.ie3.util.quantities.interfaces.Currency;
 import edu.ie3.util.quantities.interfaces.EnergyPrice;
 import java.util.Objects;
@@ -84,23 +80,10 @@
     if (o == null || getClass() != o.getClass()) return false;
     if (!super.equals(o)) return false;
     WecTypeInput that = (WecTypeInput) o;
-
-    if (!QuantityUtil.quantityIsEmpty(etaConv)) {
-      if (QuantityUtil.quantityIsEmpty(that.etaConv)) return false;
-      if (!etaConv.isEquivalentTo(that.etaConv)) return false;
-    } else if (!QuantityUtil.quantityIsEmpty(that.etaConv)) return false;
-
-    if (!QuantityUtil.quantityIsEmpty(rotorArea)) {
-      if (QuantityUtil.quantityIsEmpty(that.rotorArea)) return false;
-      if (!rotorArea.isEquivalentTo(that.rotorArea)) return false;
-    } else if (!QuantityUtil.quantityIsEmpty(that.rotorArea)) return false;
-
-    if (!QuantityUtil.quantityIsEmpty(hubHeight)) {
-      if (QuantityUtil.quantityIsEmpty(that.hubHeight)) return false;
-      if (!hubHeight.isEquivalentTo(that.hubHeight)) return false;
-    } else if (!QuantityUtil.quantityIsEmpty(that.hubHeight)) return false;
-
-    return cpCharacteristic.equals(that.cpCharacteristic);
+    return cpCharacteristic.equals(that.cpCharacteristic)
+        && etaConv.equals(that.etaConv)
+        && rotorArea.equals(that.rotorArea)
+        && hubHeight.equals(that.hubHeight);
   }
 
   @Override
