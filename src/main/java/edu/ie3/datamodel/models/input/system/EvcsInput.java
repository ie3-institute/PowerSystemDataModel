--- conflicted
+++ resolved
@@ -15,7 +15,6 @@
 
 public class EvcsInput extends SystemParticipantInput {
 
-<<<<<<< HEAD
   /** type of all installed charging points */
   private final ChargingPointType type;
 
@@ -25,7 +24,6 @@
   /** Rated power factor */
   private final double cosPhiRated;
 
-=======
   /**
    * @param uuid Unique identifier
    * @param id Human readable identifier
@@ -33,10 +31,10 @@
    * @param operationTime Time for which the entity is operated
    * @param node that the asset is connected to
    * @param qCharacteristics Description of a reactive power characteristic
-   * @deprecated only added to remove compile error. Please implement a real constructor
-   */
-  @Deprecated
->>>>>>> 721ea8b9
+   * @param type type of the charging points available to this charging station
+   * @param chargingPoints number of charging points available at this charging station
+   * @param cosPhiRated rated cos phi
+   */
   public EvcsInput(
       UUID uuid,
       String id,
@@ -53,6 +51,16 @@
     this.cosPhiRated = cosPhiRated;
   }
 
+  /**
+   * @param uuid Unique identifier
+   * @param id Human readable identifier
+   * @param operator of the asset
+   * @param operationTime Time for which the entity is operated
+   * @param node that the asset is connected to
+   * @param qCharacteristics Description of a reactive power characteristic
+   * @param type type of the charging points available to this charging station
+   * @param cosPhiRated rated cos phi
+   */
   public EvcsInput(
       UUID uuid,
       String id,
@@ -64,7 +72,15 @@
       double cosPhiRated) {
     this(uuid, id, operator, operationTime, node, qCharacteristics, type, 1, cosPhiRated);
   }
-
+  /**
+   * @param uuid Unique identifier
+   * @param id Human readable identifier
+   * @param node that the asset is connected to
+   * @param qCharacteristics Description of a reactive power characteristic
+   * @param type type of the charging points available to this charging station
+   * @param chargingPoints number of charging points available at this charging station
+   * @param cosPhiRated rated cos phi
+   */
   public EvcsInput(
       UUID uuid,
       String id,
@@ -79,6 +95,14 @@
     this.cosPhiRated = cosPhiRated;
   }
 
+  /**
+   * @param uuid Unique identifier
+   * @param id Human readable identifier
+   * @param node that the asset is connected to
+   * @param qCharacteristics Description of a reactive power characteristic
+   * @param type type of the charging points available to this charging station
+   * @param cosPhiRated rated cos phi
+   */
   public EvcsInput(
       UUID uuid,
       String id,
@@ -142,6 +166,13 @@
         + super.toString();
   }
 
+  /**
+   * A builder pattern based approach to create copies of {@link EvcsInput} entities with altered
+   * field values. For detailed field descriptions refer to java docs of {@link EvcsInput}
+   *
+   * @version 0.1
+   * @since 05.06.20
+   */
   public static class EvcsInputCopyBuilder
       extends SystemParticipantInputCopyBuilder<EvcsInputCopyBuilder> {
 
