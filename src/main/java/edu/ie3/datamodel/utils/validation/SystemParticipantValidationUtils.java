/*
 * © 2021. TU Dortmund University,
 * Institute of Energy Systems, Energy Efficiency and Energy Economics,
 * Research group Distribution grid planning and operation
*/
package edu.ie3.datamodel.utils.validation;

import static edu.ie3.datamodel.models.StandardUnits.AZIMUTH;
import static edu.ie3.datamodel.models.StandardUnits.SOLAR_ELEVATION_ANGLE;

import edu.ie3.datamodel.exceptions.InvalidEntityException;
import edu.ie3.datamodel.exceptions.TryException;
import edu.ie3.datamodel.models.input.UniqueInputEntity;
import edu.ie3.datamodel.models.input.system.*;
import edu.ie3.datamodel.models.input.system.type.*;
import edu.ie3.datamodel.models.profile.LoadProfile;
import edu.ie3.datamodel.utils.Try;
import edu.ie3.datamodel.utils.Try.Failure;
import java.util.ArrayList;
import java.util.Arrays;
import java.util.List;
import javax.measure.Quantity;
import javax.measure.quantity.Dimensionless;
import tech.units.indriya.ComparableQuantity;
import tech.units.indriya.quantity.Quantities;
import tech.units.indriya.unit.Units;

public class SystemParticipantValidationUtils extends ValidationUtils {

  /** Private Constructor as this class is not meant to be instantiated */
  private SystemParticipantValidationUtils() {
    throw new IllegalStateException("Don't try and instantiate a Utility class.");
  }

  /**
   * Validates a system participant if:
   *
   * <ul>
   *   <li>it is not null
   *   <li>its qCharacteristics are not null
   * </ul>
   *
   * <p>A "distribution" method, that forwards the check request to specific implementations to
   * fulfill the checking task, based on the class of the given object.
   *
   * @param systemParticipant systemParticipant to validate
   * @return a list of try objects either containing an {@link InvalidEntityException} or an empty
   *     Success
   */
  protected static List<Try<Void, InvalidEntityException>> check(
      SystemParticipantInput systemParticipant) {
    Try<Void, InvalidEntityException> isNull =
        checkNonNull(systemParticipant, "a system participant");

    if (isNull.isFailure()) {
      return List.of(isNull);
    }

    List<Try<Void, InvalidEntityException>> exceptions = new ArrayList<>();

    exceptions.add(
        Try.ofVoid(
            systemParticipant.getqCharacteristics() == null,
            () ->
                new InvalidEntityException(
                    "Reactive power characteristics of system participant is not defined",
                    systemParticipant)));

    // Further checks for subclasses
    if (BmInput.class.isAssignableFrom(systemParticipant.getClass())) {
      exceptions.addAll(checkBm((BmInput) systemParticipant));
    } else if (AcInput.class.isAssignableFrom(systemParticipant.getClass())) {
      exceptions.addAll(checkAc((AcInput) systemParticipant));
    } else if (ChpInput.class.isAssignableFrom(systemParticipant.getClass())) {
      exceptions.addAll(checkChp((ChpInput) systemParticipant));
    } else if (EvInput.class.isAssignableFrom(systemParticipant.getClass())) {
      exceptions.addAll(checkEv((EvInput) systemParticipant));
    } else if (FixedFeedInInput.class.isAssignableFrom(systemParticipant.getClass())) {
      exceptions.addAll(checkFixedFeedIn((FixedFeedInInput) systemParticipant));
    } else if (HpInput.class.isAssignableFrom(systemParticipant.getClass())) {
      exceptions.addAll(checkHp((HpInput) systemParticipant));
    } else if (LoadInput.class.isAssignableFrom(systemParticipant.getClass())) {
      exceptions.addAll(checkLoad((LoadInput) systemParticipant));
    } else if (PvInput.class.isAssignableFrom(systemParticipant.getClass())) {
      exceptions.addAll(checkPv((PvInput) systemParticipant));
    } else if (StorageInput.class.isAssignableFrom(systemParticipant.getClass())) {
      exceptions.addAll(checkStorage((StorageInput) systemParticipant));
    } else if (WecInput.class.isAssignableFrom(systemParticipant.getClass())) {
      exceptions.addAll(checkWec((WecInput) systemParticipant));
    } else if (EvcsInput.class.isAssignableFrom(systemParticipant.getClass())) {
      exceptions.addAll(checkEvcs((EvcsInput) systemParticipant));
    } else {
      logNotImplemented(systemParticipant);
    }

    return exceptions;
  }

  /**
   * Validates a system participant type if:
   *
   * <ul>
   *   <li>it is not null
   *   <li>capex is not null and not negative
   *   <li>opex is not null and not negative
   *   <li>sRated is not null and not negative
   *   <li>cosphiRated is between zero and one
   * </ul>
   *
   * <p>A "distribution" method, that forwards the check request to specific implementations to
   * fulfill the checking task, based on the class of the given object.
   *
   * @param systemParticipantTypeInput systemParticipant Type to validate
   * @return a list of try objects either containing an {@link InvalidEntityException} or an empty
   *     Success
   */
  protected static List<Try<Void, InvalidEntityException>> checkType(
      SystemParticipantTypeInput systemParticipantTypeInput) {
    Try<Void, InvalidEntityException> isNull =
        checkNonNull(systemParticipantTypeInput, "a system participant type");

    if (isNull.isFailure()) {
      return List.of(isNull);
    }

    List<Try<Void, InvalidEntityException>> exceptions = new ArrayList<>();

    exceptions.add(
        Try.ofVoid(
            (systemParticipantTypeInput.getCapex() == null)
                || (systemParticipantTypeInput.getOpex() == null)
                || (systemParticipantTypeInput.getsRated() == null),
            () ->
                new InvalidEntityException(
                    "At least one of capex, opex, or sRated is null", systemParticipantTypeInput)));

    try {
      exceptions.add(
          Try.ofVoid(
              () ->
                  detectNegativeQuantities(
                      new Quantity<?>[] {
                        systemParticipantTypeInput.getCapex(),
                        systemParticipantTypeInput.getOpex(),
                        systemParticipantTypeInput.getsRated()
                      },
                      systemParticipantTypeInput),
              InvalidEntityException.class));
    } catch (TryException e) {
      Throwable wronglyCaught = e.getCause();
      exceptions.add(
          Failure.ofVoid(new InvalidEntityException(wronglyCaught.getMessage(), wronglyCaught)));
    }

    exceptions.add(
        Try.ofVoid(
            () ->
                checkRatedPowerFactor(
                    systemParticipantTypeInput, systemParticipantTypeInput.getCosPhiRated()),
            InvalidEntityException.class));

    if (BmTypeInput.class.isAssignableFrom(systemParticipantTypeInput.getClass())) {
      exceptions.addAll(checkBmType((BmTypeInput) systemParticipantTypeInput));
    } else if (ChpTypeInput.class.isAssignableFrom(systemParticipantTypeInput.getClass())) {
      exceptions.addAll(checkChpType((ChpTypeInput) systemParticipantTypeInput));
    } else if (EvTypeInput.class.isAssignableFrom(systemParticipantTypeInput.getClass())) {
      exceptions.add(checkEvType((EvTypeInput) systemParticipantTypeInput));
    } else if (HpTypeInput.class.isAssignableFrom(systemParticipantTypeInput.getClass())) {
      exceptions.add(checkHpType((HpTypeInput) systemParticipantTypeInput));
    } else if (AcTypeInput.class.isAssignableFrom(systemParticipantTypeInput.getClass())) {
      exceptions.add(checkAcType((AcTypeInput) systemParticipantTypeInput));
    } else if (StorageTypeInput.class.isAssignableFrom(systemParticipantTypeInput.getClass())) {
      exceptions.addAll(checkStorageType((StorageTypeInput) systemParticipantTypeInput));
    } else if (WecTypeInput.class.isAssignableFrom(systemParticipantTypeInput.getClass())) {
      exceptions.addAll(checkWecType((WecTypeInput) systemParticipantTypeInput));
    } else {
      logNotImplemented(systemParticipantTypeInput);
    }

    return exceptions;
  }

  /**
   * Validates a bmInput if: <br>
   *
   * <ul>
   *   <li>{@link SystemParticipantValidationUtils#checkBmType(BmTypeInput)} confirms a valid type
   *       properties
   * </ul>
   *
   * @param bmInput BmInput to validate
   * @return a list of try objects either containing an {@link InvalidEntityException} or an empty
   *     Success
   */
  private static List<Try<Void, InvalidEntityException>> checkBm(BmInput bmInput) {
    return checkType(bmInput.getType());
  }

  /**
   * Validates a bmTypeInput if:
   *
   * <ul>
   *   <li>its active power gradient is not negative#
   *   <li>its efficiency of assets inverter is between 0% and 100%
   * </ul>
   *
   * @param bmTypeInput BmTypeInput to validate
   * @return a list of try objects either containing an {@link InvalidEntityException} or an empty
   *     Success
   */
  private static List<Try<Void, InvalidEntityException>> checkBmType(BmTypeInput bmTypeInput) {
    return Try.ofVoid(
        InvalidEntityException.class,
        () ->
            detectNegativeQuantities(
                new Quantity<?>[] {bmTypeInput.getActivePowerGradient()}, bmTypeInput),
        () ->
            isBetweenZeroAndHundredPercent(
                bmTypeInput, bmTypeInput.getEtaConv(), "Efficiency of inverter"));
  }

  /**
   * Validates a chpInput if:
   *
   * <ul>
   *   <li>{@link SystemParticipantValidationUtils#checkChpType(ChpTypeInput)} confirms a valid type
   *       properties
   * </ul>
   *
   * @param chpInput ChpInput to validate
   * @return a list of try objects either containing an {@link InvalidEntityException} or an empty
   *     Success
   */
  private static List<Try<Void, InvalidEntityException>> checkChp(ChpInput chpInput) {
    return checkType(chpInput.getType());
  }

  /**
   * Validates a chpTypeInput if:
   *
   * <ul>
   *   <li>its efficiency of the electrical inverter is between 0% and 100%
   *   <li>its thermal efficiency of the system is between 0% and 100%
   *   <li>its rated thermal power is positive
   *   <li>its needed self-consumption is not negative
   * </ul>
   *
   * @param chpTypeInput ChpTypeInput to validate
   * @return a list of try objects either containing an {@link InvalidEntityException} or an empty
   *     Success
   */
  private static List<Try<Void, InvalidEntityException>> checkChpType(ChpTypeInput chpTypeInput) {
    return Try.ofVoid(
        InvalidEntityException.class,
        () -> detectNegativeQuantities(new Quantity<?>[] {chpTypeInput.getpOwn()}, chpTypeInput),
        () ->
            detectZeroOrNegativeQuantities(
                new Quantity<?>[] {chpTypeInput.getpThermal()}, chpTypeInput),
        () ->
            isBetweenZeroAndHundredPercent(
                chpTypeInput, chpTypeInput.getEtaEl(), "Electrical efficiency"),
        () ->
            isBetweenZeroAndHundredPercent(
                chpTypeInput, chpTypeInput.getEtaThermal(), "Thermal efficiency"));
  }

  /**
   * Validates a EvInput if:
   *
   * <ul>
   *   <li>{@link SystemParticipantValidationUtils#checkEvType(EvTypeInput)} confirms a valid type
   *       properties
   * </ul>
   *
   * @param evInput EvInput to validate
   * @return a list of try objects either containing an {@link InvalidEntityException} or an empty
   *     Success
   */
  private static List<Try<Void, InvalidEntityException>> checkEv(EvInput evInput) {
    return checkType(evInput.getType());
  }

  /**
   * Validates a EvTypeInput if:
   *
   * <ul>
   *   <li>its available battery capacity is positive
   *   <li>its energy consumption per driven kilometre is positive
   * </ul>
   *
   * @param evTypeInput EvTypeInput to validate
   * @return a try object either containing an {@link InvalidEntityException} or an empty Success
   */
  private static Try<Void, InvalidEntityException> checkEvType(EvTypeInput evTypeInput) {
    return Try.ofVoid(
        () ->
            detectZeroOrNegativeQuantities(
                new Quantity<?>[] {
                  evTypeInput.geteStorage(), evTypeInput.geteCons(),
                },
                evTypeInput),
        InvalidEntityException.class);
  }

  /**
   * Validates a FixedFeedInInput if:
   *
   * <ul>
   *   <li>its rated apparent power is not negative
   *   <li>its rated power factor is between 0 and 1
   * </ul>
   *
   * @param fixedFeedInInput FixedFeedInInput to validate
   * @return a list of try objects either containing an {@link InvalidEntityException} or an empty
   *     Success
   */
  private static List<Try<Void, InvalidEntityException>> checkFixedFeedIn(
      FixedFeedInInput fixedFeedInInput) {
    return Try.ofVoid(
        InvalidEntityException.class,
        () ->
            detectNegativeQuantities(
                new Quantity<?>[] {fixedFeedInInput.getsRated()}, fixedFeedInInput),
        () -> checkRatedPowerFactor(fixedFeedInInput, fixedFeedInInput.getCosPhiRated()));
  }

  /**
   * Validates a HpInput if:
   *
   * <ul>
   *   <li>{@link SystemParticipantValidationUtils#checkHpType(HpTypeInput)} confirms a valid type
   *       properties
   * </ul>
   *
   * @param hpInput HpInput to validate
   * @return a list of try objects either containing an {@link InvalidEntityException} or an empty
   *     Success
   */
  private static List<Try<Void, InvalidEntityException>> checkHp(HpInput hpInput) {
    return checkType(hpInput.getType());
  }

  /**
   * Validates a HpTypeInput if:
   *
   * <ul>
   *   <li>its rated power is positive
   *   <li>its rated thermal power is positive
   * </ul>
   *
   * @param hpTypeInput HpTypeInput to validate
   * @return a try object either containing an {@link InvalidEntityException} or an empty Success
   */
  private static Try<Void, InvalidEntityException> checkHpType(HpTypeInput hpTypeInput) {
    return Try.ofVoid(
        () ->
            detectZeroOrNegativeQuantities(
                new Quantity<?>[] {
                  hpTypeInput.getsRated(), hpTypeInput.getpThermal(),
                },
                hpTypeInput),
<<<<<<< HEAD
        InvalidEntityException.class);
  }

  /**
   * Validates a AcInput if:
   *
   * <ul>
   *   <li>{@link SystemParticipantValidationUtils#checkAcType(AcTypeInput)} confirms a valid type
   *       properties
   * </ul>
   *
   * @param acInput AcInput to validate
   * @return a list of try objects either containing an {@link InvalidEntityException} or an empty
   *     Success
   */
  private static List<Try<Void, InvalidEntityException>> checkAc(AcInput acInput) {
    return checkType(acInput.getType());
  }

  /**
   * Validates a AcTypeInput if:
   *
   * <ul>
   *   <li>its rated power is positive
   *   <li>its rated thermal power is positive
   * </ul>
   *
   * @param acTypeInput AcTypeInput to validate
   * @return a try object either containing an {@link InvalidEntityException} or an empty Success
   */
  private static Try<Void, InvalidEntityException> checkAcType(AcTypeInput acTypeInput) {
    return Try.ofVoid(
        () ->
            detectZeroOrNegativeQuantities(
                new Quantity<?>[] {
                  acTypeInput.getsRated(), acTypeInput.getpThermal(),
                },
                acTypeInput),
=======
>>>>>>> acd2a48f
        InvalidEntityException.class);
  }

  /**
   * Validates a LoadInput if:
   *
   * <ul>
   *   <li>its load profile is not null
   *   <li>its load profile matches the supported types / profile names
   *   <li>its rated apparent power is not negative
   *   <li>its annual energy consumption is not negative
   *   <li>its rated power factor is between 0 and 1
   * </ul>
   *
   * @param loadInput LoadInput to validate
   * @return a list of try objects either containing an {@link InvalidEntityException} or an empty
   *     Success
   */
  private static List<Try<Void, InvalidEntityException>> checkLoad(LoadInput loadInput) {
    List<Try<Void, InvalidEntityException>> exceptions = new ArrayList<>();

    exceptions.add(
        Try.ofVoid(
            loadInput.getLoadProfile() == null,
            () -> new InvalidEntityException("No load profile defined for load", loadInput)));

    if (loadInput.getLoadProfile() != null) {
      LoadProfile profile = loadInput.getLoadProfile();

      // Validate if the profile is one of the allowed profiles
      exceptions.add(
          Try.ofVoid(
              !(profile.equals(LoadProfile.DefaultLoadProfiles.NO_LOAD_PROFILE)
                  || Arrays.asList(LoadProfile.getAllProfiles()).contains(profile)),
              () ->
                  new InvalidEntityException(
                      "Load profile must contain at least one valid entry: h0, g[0-6], l[0-2], ep1, ez2, random, or LoadProfile#NO_LOAD_PROFILE.",
                      loadInput)));
    }

    // Check negative quantities and power factor
    exceptions.addAll(
        Try.ofVoid(
            InvalidEntityException.class,
            () ->
                detectNegativeQuantities(
                    new Quantity<?>[] {loadInput.getsRated(), loadInput.geteConsAnnual()},
                    loadInput),
            () -> checkRatedPowerFactor(loadInput, loadInput.getCosPhiRated())));

    return exceptions;
  }

  /**
   * Validates a PvInput if:
   *
   * <ul>
   *   <li>its rated apparent power is not negative
   *   <li>its albedo value of the plant's surrounding is between 0 and 1
   *   <li>its inclination in a compass direction (azimuth) is between -180° and 180°
   *   <li>its efficiency of the asset's inverter (etaConv) is between 0% and 100%
   *   <li>its tilted inclination from horizontal (elevation angle) is between 0° and 90°
   *   <li>its rated power factor is between 0 and 1
   * </ul>
   *
   * @param pvInput PvInput to validate
   * @return a list of try objects either containing an {@link InvalidEntityException} or an empty
   *     Success
   */
  private static List<Try<Void, InvalidEntityException>> checkPv(PvInput pvInput) {
    return Try.ofVoid(
        InvalidEntityException.class,
        () -> detectNegativeQuantities(new Quantity<?>[] {pvInput.getsRated()}, pvInput),
        () -> checkAlbedo(pvInput),
        () -> checkAzimuth(pvInput),
        () ->
            isBetweenZeroAndHundredPercent(
                pvInput, pvInput.getEtaConv(), "Efficiency of the converter"),
        () -> checkElevationAngle(pvInput),
        () -> checkRatedPowerFactor(pvInput, pvInput.getCosPhiRated()));
  }

  /**
   * Check if albedo of pvInput is between 0 and 1
   *
   * @param pvInput PvInput to validate
   */
  private static void checkAlbedo(PvInput pvInput) throws InvalidEntityException {
    if (pvInput.getAlbedo() < 0d || pvInput.getAlbedo() > 1d)
      throw new InvalidEntityException(
          "Albedo of the plant's surrounding of "
              + pvInput.getClass().getSimpleName()
              + " must be between 0 and 1",
          pvInput);
  }

  /**
   * Check if azimuth angle of pvInput is between -180° and 180°
   *
   * @param pvInput PvInput to validate
   */
  private static void checkAzimuth(PvInput pvInput) throws InvalidEntityException {
    if (pvInput.getAzimuth().isLessThan(Quantities.getQuantity(-180d, AZIMUTH))
        || pvInput.getAzimuth().isGreaterThan(Quantities.getQuantity(180d, AZIMUTH)))
      throw new InvalidEntityException(
          "Azimuth angle of "
              + pvInput.getClass().getSimpleName()
              + " must be between -180° and 180°",
          pvInput);
  }

  /**
   * Check if tilted inclination from horizontal of pvInput is between 0° and 90°
   *
   * @param pvInput PvInput to validate
   */
  private static void checkElevationAngle(PvInput pvInput) throws InvalidEntityException {
    if (pvInput.getElevationAngle().isLessThan(Quantities.getQuantity(0d, SOLAR_ELEVATION_ANGLE))
        || pvInput
            .getElevationAngle()
            .isGreaterThan(Quantities.getQuantity(90d, SOLAR_ELEVATION_ANGLE)))
      throw new InvalidEntityException(
          "Tilted inclination from horizontal of "
              + pvInput.getClass().getSimpleName()
              + " must be between 0° and 90°",
          pvInput);
  }

  /**
   * Validates a StorageInput if:
   *
   * <ul>
   *   <li>{@link SystemParticipantValidationUtils#checkStorageType(StorageTypeInput)} confirms a
   *       valid type properties
   * </ul>
   *
   * @param storageInput StorageInput to validate
   * @return a list of try objects either containing an {@link InvalidEntityException} or an empty
   *     Success
   */
  private static List<Try<Void, InvalidEntityException>> checkStorage(StorageInput storageInput) {
    return checkType(storageInput.getType());
  }

  /**
   * Validates a StorageTypeInput if:
   *
   * <ul>
   *   <li>its efficiency of the electrical converter is between 0% and 100%
   *   <li>its active power gradient is not negative
   *   <li>its battery capacity is positive
   *   <li>its maximum permissible active power (in-feed or consumption) is not negative
   * </ul>
   *
   * @param storageTypeInput StorageTypeInput to validate
   * @return a list of try objects either containing an {@link InvalidEntityException} or an empty
   *     Success
   */
  private static List<Try<Void, InvalidEntityException>> checkStorageType(
      StorageTypeInput storageTypeInput) {
    List<Try<Void, InvalidEntityException>> exceptions = new ArrayList<>();

    exceptions.addAll(
        Try.ofVoid(
            InvalidEntityException.class,
            () ->
                isBetweenZeroAndHundredPercent(
                    storageTypeInput,
                    storageTypeInput.getEta(),
                    "Efficiency of the electrical converter"),
            () ->
                detectNegativeQuantities(
                    new Quantity<?>[] {
                      storageTypeInput.getpMax(), storageTypeInput.getActivePowerGradient(),
                    },
                    storageTypeInput),
            () ->
                detectZeroOrNegativeQuantities(
                    new Quantity<?>[] {storageTypeInput.geteStorage()}, storageTypeInput)));

    return exceptions;
  }

  /**
   * Validates a WecInput if:
   *
   * <ul>
   *   <li>{@link SystemParticipantValidationUtils#checkWecType(WecTypeInput)} confirms a valid type
   *       properties
   * </ul>
   *
   * @param wecInput WecInput to validate
   * @return a list of try objects either containing an {@link InvalidEntityException} or an empty
   *     Success
   */
  private static List<Try<Void, InvalidEntityException>> checkWec(WecInput wecInput) {
    return checkType(wecInput.getType());
  }

  /**
   * Validates a WecTypeInput if:
   *
   * <ul>
   *   <li>its efficiency of the assets converter is between 0% and 100%
   *   <li>its rotor area is not negative
   *   <li>its height of the rotor hub is not negative
   * </ul>
   *
   * @param wecTypeInput WecTypeInput to validate
   * @return a list of try objects either containing an {@link InvalidEntityException} or an empty
   *     Success
   */
  private static List<Try<Void, InvalidEntityException>> checkWecType(WecTypeInput wecTypeInput) {
    return Try.ofVoid(
        InvalidEntityException.class,
        () ->
            isBetweenZeroAndHundredPercent(
                wecTypeInput, wecTypeInput.getEtaConv(), "Efficiency of the converter"),
        () ->
            detectNegativeQuantities(
                new Quantity<?>[] {wecTypeInput.getRotorArea(), wecTypeInput.getHubHeight()},
                wecTypeInput));
  }

  /**
   * Validates a EvcsInput if:
   *
   * <ul>
   *   <li>its number of charging points is < 1
   *   <li>its rated power factor is between 0 and 1
   *   <li>its rated apparent power is not negative
   * </ul>
   *
   * @param evcsInput EvcsInput to validate
   * @return a list of try objects either containing an {@link InvalidEntityException} or an empty
   *     Success
   */
  private static List<Try<Void, InvalidEntityException>> checkEvcs(EvcsInput evcsInput) {
    Try.VoidSupplier<InvalidEntityException> chargingPointValidation =
        () -> {
          if (evcsInput.getChargingPoints() < 1)
            throw new InvalidEntityException(
                "Invalid number of charging points: '"
                    + evcsInput.getChargingPoints()
                    + "'. At least one charging point is needed.",
                evcsInput);
        };

    return Try.ofVoid(
        InvalidEntityException.class,
        chargingPointValidation,
        () -> checkRatedPowerFactor(evcsInput, evcsInput.getCosPhiRated()),
        () ->
            detectNegativeQuantities(new Quantity[] {evcsInput.getType().getsRated()}, evcsInput));
  }

  /**
   * Validates if the rated power factor is between 0 and 1, otherwise throws an {@link
   * InvalidEntityException}
   *
   * @param input entity to validate
   * @param cosPhiRated rated power factor to check
   */
  private static void checkRatedPowerFactor(UniqueInputEntity input, double cosPhiRated)
      throws InvalidEntityException {
    if (cosPhiRated < 0d || cosPhiRated > 1d)
      throw new InvalidEntityException(
          "Rated power factor of " + input.getClass().getSimpleName() + " must be between 0 and 1",
          input);
  }

  /**
   * Validates if a value (e.g. an efficiency) is between 0% and 100%, otherwise throws an {@link
   * InvalidEntityException}
   *
   * @param input entity to validate
   * @param value value of entity to check
   */
  private static void isBetweenZeroAndHundredPercent(
      UniqueInputEntity input, ComparableQuantity<Dimensionless> value, String string)
      throws InvalidEntityException {
    if (value.isLessThan(Quantities.getQuantity(0d, Units.PERCENT))
        || value.isGreaterThan(Quantities.getQuantity(100d, Units.PERCENT)))
      throw new InvalidEntityException(
          string + " of " + input.getClass().getSimpleName() + " must be between 0% and 100%",
          input);
  }
}<|MERGE_RESOLUTION|>--- conflicted
+++ resolved
@@ -359,7 +359,6 @@
                   hpTypeInput.getsRated(), hpTypeInput.getpThermal(),
                 },
                 hpTypeInput),
-<<<<<<< HEAD
         InvalidEntityException.class);
   }
 
@@ -398,8 +397,6 @@
                   acTypeInput.getsRated(), acTypeInput.getpThermal(),
                 },
                 acTypeInput),
-=======
->>>>>>> acd2a48f
         InvalidEntityException.class);
   }
 
