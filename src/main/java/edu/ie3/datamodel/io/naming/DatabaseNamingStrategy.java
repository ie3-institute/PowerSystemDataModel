--- conflicted
+++ resolved
@@ -82,15 +82,11 @@
    * @param timeSeries to be named TimeSeries
    * @return the table name
    */
-<<<<<<< HEAD
-  public <T extends TimeSeries<E, V>, E extends TimeSeriesEntry<?>, V extends Value>
-=======
   public <
           T extends TimeSeries<E, V, R>,
           E extends TimeSeriesEntry<V>,
           V extends Value,
           R extends Value>
->>>>>>> 4b0f4a4b
       Optional<String> getEntityName(T timeSeries) {
     if (timeSeries instanceof IndividualTimeSeries individualTimeSeries) {
       Optional<E> maybeFirstElement = individualTimeSeries.getEntries().stream().findFirst();
