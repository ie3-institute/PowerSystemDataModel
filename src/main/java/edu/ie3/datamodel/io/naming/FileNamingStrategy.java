--- conflicted
+++ resolved
@@ -269,12 +269,8 @@
    * @return An optional sub path to the id coordinate file
    * @deprecated unused, no substitute
    */
-<<<<<<< HEAD
+  @Deprecated(since = "3.0", forRemoval = true)
   public Optional<Path> getIdCoordinateFilePath() {
-=======
-  @Deprecated(since = "3.0", forRemoval = true)
-  public Optional<String> getIdCoordinateFilePath() {
->>>>>>> c5b3df70
     // do not adapt orElseGet, see https://www.baeldung.com/java-optional-or-else-vs-or-else-get for
     // details
     return getFilePath(
