/*
 * © 2021. TU Dortmund University,
 * Institute of Energy Systems, Energy Efficiency and Energy Economics,
 * Research group Distribution grid planning and operation
*/
package edu.ie3.datamodel.io.naming;

import edu.ie3.datamodel.io.IoUtil;
import edu.ie3.datamodel.io.naming.timeseries.IndividualTimeSeriesMetaInformation;
import edu.ie3.datamodel.io.naming.timeseries.LoadProfileMetaInformation;
import edu.ie3.datamodel.models.Entity;
import edu.ie3.datamodel.models.timeseries.TimeSeries;
import edu.ie3.datamodel.models.timeseries.TimeSeriesEntry;
import edu.ie3.datamodel.models.timeseries.individual.IndividualTimeSeries;
import edu.ie3.datamodel.models.timeseries.repetitive.LoadProfileTimeSeries;
import edu.ie3.datamodel.models.value.Value;
import edu.ie3.datamodel.utils.FileUtils;
import java.nio.file.Path;
import java.util.Optional;
import java.util.regex.Pattern;
import org.apache.commons.io.FilenameUtils;
import org.slf4j.Logger;
import org.slf4j.LoggerFactory;

/**
 * A naming strategy, that combines an {@link EntityPersistenceNamingStrategy} for naming entities
 * and a {@link FileHierarchy} for a folder structure.
 */
public class FileNamingStrategy {

  private static final Logger logger = LoggerFactory.getLogger(FileNamingStrategy.class);

  private final EntityPersistenceNamingStrategy entityPersistenceNamingStrategy;
  private final FileHierarchy fileHierarchy;

  /**
   * Constructor for building the file naming strategy.
   *
   * @param entityPersistenceNamingStrategy entity naming strategy
   * @param fileHierarchy directory hierarchy
   */
  public FileNamingStrategy(
      EntityPersistenceNamingStrategy entityPersistenceNamingStrategy,
      FileHierarchy fileHierarchy) {
    this.entityPersistenceNamingStrategy = entityPersistenceNamingStrategy;
    this.fileHierarchy = fileHierarchy;
  }

  /**
   * Constructor for building the file naming strategy. Since no directory hierarchy is provided, a
   * flat directory hierarchy is used.
   *
   * @param entityPersistenceNamingStrategy entity naming strategy
   */
  public FileNamingStrategy(EntityPersistenceNamingStrategy entityPersistenceNamingStrategy) {
    this(entityPersistenceNamingStrategy, new FlatDirectoryHierarchy());
  }

  /**
   * Constructor for building the file naming strategy. Since no entity naming strategy is provided,
   * the entity naming strategy is used. Since no directory hierarchy is provided, a flat directory
   * hierarchy is used.
   */
  public FileNamingStrategy() {
    this(new EntityPersistenceNamingStrategy(), new FlatDirectoryHierarchy());
  }

  /**
   * Get the full path to the file with regard to some (not explicitly specified) base directory.
   * The path does NOT start or end with any of the known file separators or file extension.
   *
   * @param cls Targeted class of the given file
   * @return An optional sub path to the actual file
   */
  public Optional<Path> getFilePath(Class<? extends Entity> cls) {
    return FileUtils.of(getEntityName(cls), getDirectoryPath(cls));
  }

  /**
   * Get the full path to the file with regard to some (not explicitly specified) base directory.
   * The path does NOT start or end with any of the known file separators or file extension.
   *
   * @param <T> Type of the time series
   * @param <E> Type of the entry in the time series
   * @param <V> Type of the value, that is carried by the time series entry
   * @param timeSeries Time series to derive naming information from
   * @return An optional sub path to the actual file
   */
  public <
          T extends TimeSeries<E, V, R>,
          E extends TimeSeriesEntry<V>,
          V extends Value,
          R extends Value>
      Optional<Path> getFilePath(T timeSeries) {
    return FileUtils.of(
        entityPersistenceNamingStrategy.getEntityName(timeSeries), getDirectoryPath(timeSeries));
  }

  /**
   * Compose a full file path from directory name and file name. Additionally perform some checks,
   * like if the file name itself actually is available
   *
   * @param fileName File name
   * @param subDirectories Sub directory path
   * @return Concatenation of sub directory structure and file name
   * @deprecated replaced with {@link FileUtils#of(String, Optional)}
   */
  @Deprecated(since = "3.0", forRemoval = true)
  private Optional<Path> getFilePath(String fileName, Optional<Path> subDirectories) {
    if (fileName.isEmpty()) return Optional.empty();
    return subDirectories
        .map(path -> path.resolve(fileName))
        .or(() -> Optional.of(Path.of(fileName)));
  }

  /**
   * Returns the sub directory structure with regard to some (not explicitly specified) base
   * directory. The path does NOT start or end with any of the known file separators.
   *
   * @param cls Targeted class of the given file
   * @return An optional sub directory path
   */
  public Optional<Path> getDirectoryPath(Class<? extends Entity> cls) {
    Optional<Path> maybeDirectoryName = fileHierarchy.getSubDirectory(cls);
    if (maybeDirectoryName.isEmpty()) {
      logger.debug("Cannot determine directory name for class '{}'.", cls);
      return Optional.empty();
    } else {
      /* Make sure, the directory path does not start or end with file separator and in between the separator is harmonized */
      return maybeDirectoryName.map(IoUtil::harmonizeFileSeparator);
    }
  }

  /**
   * Returns the sub directory structure with regard to some (not explicitly specified) base
   * directory. The path does NOT start or end with any of the known file separators.
   *
   * @param <T> Type of the time series
   * @param <E> Type of the entry in the time series
   * @param <V> Type of the value, that is carried by the time series entry
   * @param timeSeries Time series to derive naming information from
   * @return An optional sub directory path
   */
<<<<<<< HEAD
  public <T extends TimeSeries<E, V>, E extends TimeSeriesEntry<? extends Value>, V extends Value>
=======
  public <
          T extends TimeSeries<E, V, R>,
          E extends TimeSeriesEntry<V>,
          V extends Value,
          R extends Value>
>>>>>>> 4b0f4a4b
      Optional<Path> getDirectoryPath(T timeSeries) {
    Optional<Path> maybeDirectoryName = fileHierarchy.getSubDirectory(timeSeries.getClass());
    if (maybeDirectoryName.isEmpty()) {
      logger.debug("Cannot determine directory name for time series '{}'.", timeSeries);
      return Optional.empty();
    } else {
      /* Make sure, the directory path does not start or end with file separator and in between the separator is harmonized */
      return maybeDirectoryName.map(IoUtil::harmonizeFileSeparator);
    }
  }

  /**
   * Returns the pattern to identify individual time series in this instance of the file naming
   * strategy considering the {@link EntityPersistenceNamingStrategy} and {@link FileHierarchy}.
   *
   * @return An individual time series pattern
   */
  public Pattern getIndividualTimeSeriesPattern() {
    Optional<Path> subDirectory = fileHierarchy.getSubDirectory(IndividualTimeSeries.class);

    if (subDirectory.isEmpty()) {
      return entityPersistenceNamingStrategy.getIndividualTimeSeriesPattern();
    } else {
      /* Build the pattern by joining the subdirectory with the file name pattern, harmonizing file separators and
       * finally escaping them */
      String joined =
          FilenameUtils.concat(
              subDirectory.get().toString(),
              entityPersistenceNamingStrategy.getIndividualTimeSeriesPattern().pattern());
      String harmonized = IoUtil.harmonizeFileSeparator(joined);
      String escaped = harmonized.replace("\\", "\\\\");

      return Pattern.compile(escaped);
    }
  }

  /**
   * Returns the pattern to identify load profile time series in this instance of the file naming
   * strategy considering the {@link EntityPersistenceNamingStrategy} and {@link FileHierarchy}.
   *
   * @return A load profile time series pattern
   */
  public Pattern getLoadProfileTimeSeriesPattern() {
    Optional<Path> subDirectory = fileHierarchy.getSubDirectory(LoadProfileTimeSeries.class);

    if (subDirectory.isEmpty()) {
      return entityPersistenceNamingStrategy.getLoadProfileTimeSeriesPattern();
    } else {
      /* Build the pattern by joining the sub directory with the file name pattern, harmonizing file separators and
       * finally escaping them */
      String joined =
          FilenameUtils.concat(
              subDirectory.get().toString(),
              entityPersistenceNamingStrategy.getLoadProfileTimeSeriesPattern().pattern());
      String harmonized = IoUtil.harmonizeFileSeparator(joined);
      String escaped = harmonized.replace("\\", "\\\\");

      return Pattern.compile(escaped);
    }
  }

  /**
   * Extracts meta information from a file name, of a time series.
   *
   * @param path Path to the file
   * @return The meeting meta information
   */
  public TimeSeriesMetaInformation timeSeriesMetaInformation(Path path) {
    /* Extract file name from possibly fully qualified path */
    Path fileName = path.getFileName();
    if (fileName == null)
      throw new IllegalArgumentException("Unable to extract file name from path '" + path + "'.");
    return timeSeriesMetaInformation(fileName.toString());
  }

  /**
   * Extracts meta information from a file name, of a time series. Here, a file name <u>without</u>
   * leading path has to be provided
   *
   * @param fileName File name
   * @return The meeting meta information
   */
  public TimeSeriesMetaInformation timeSeriesMetaInformation(String fileName) {
    /* Remove the file ending (ending limited to 255 chars, which is the max file name allowed in NTFS and ext4) */
    String withoutEnding = removeFileNameEnding(fileName);

    if (getIndividualTimeSeriesPattern().matcher(withoutEnding).matches())
      return entityPersistenceNamingStrategy.individualTimesSeriesMetaInformation(withoutEnding);
    else if (getLoadProfileTimeSeriesPattern().matcher(withoutEnding).matches())
      return entityPersistenceNamingStrategy.loadProfileTimesSeriesMetaInformation(withoutEnding);
    else
      throw new IllegalArgumentException(
          "Unknown format of '" + fileName + "'. Cannot extract meta information.");
  }

  public IndividualTimeSeriesMetaInformation individualTimeSeriesMetaInformation(String fileName) {
    return entityPersistenceNamingStrategy.individualTimesSeriesMetaInformation(
        removeFileNameEnding(fileName));
  }

  public LoadProfileMetaInformation loadProfileTimeSeriesMetaInformation(String fileName) {
    return entityPersistenceNamingStrategy.loadProfileTimesSeriesMetaInformation(
        removeFileNameEnding(fileName));
  }

  public static String removeFileNameEnding(String fileName) {
    return fileName.replaceAll("(?:\\.[^.\\\\/\\s]{1,255}){1,2}$", "");
  }

  public static Path removeFileNameEnding(Path filename) {
    return Path.of(removeFileNameEnding(filename.toString()));
  }

  /**
   * Get the entity name for coordinates
   *
   * @return the entity name string
   */
  public String getIdCoordinateEntityName() {
    return entityPersistenceNamingStrategy.getIdCoordinateEntityName();
  }

  /**
   * Returns the name of the entity, that should be used for persistence.
   *
   * @param cls Targeted class of the given file
   * @return The name of the entity
   */
  public Optional<String> getEntityName(Class<? extends Entity> cls) {
    return entityPersistenceNamingStrategy.getEntityName(cls);
  }

  /**
   * Builds a file name (and only the file name without any directories and extension) of the given
   * information.
   *
   * @param <T> Type of the time series
   * @param <E> Type of the entry in the time series
   * @param <V> Type of the value, that is carried by the time series entry
   * @param timeSeries Time series to derive naming information from
   * @return A file name for this particular time series
   */
<<<<<<< HEAD
  public <T extends TimeSeries<E, V>, E extends TimeSeriesEntry<? extends Value>, V extends Value>
=======
  public <
          T extends TimeSeries<E, V, R>,
          E extends TimeSeriesEntry<V>,
          V extends Value,
          R extends Value>
>>>>>>> 4b0f4a4b
      Optional<String> getEntityName(T timeSeries) {
    return entityPersistenceNamingStrategy.getEntityName(timeSeries);
  }
}<|MERGE_RESOLUTION|>--- conflicted
+++ resolved
@@ -141,15 +141,11 @@
    * @param timeSeries Time series to derive naming information from
    * @return An optional sub directory path
    */
-<<<<<<< HEAD
-  public <T extends TimeSeries<E, V>, E extends TimeSeriesEntry<? extends Value>, V extends Value>
-=======
   public <
           T extends TimeSeries<E, V, R>,
           E extends TimeSeriesEntry<V>,
           V extends Value,
           R extends Value>
->>>>>>> 4b0f4a4b
       Optional<Path> getDirectoryPath(T timeSeries) {
     Optional<Path> maybeDirectoryName = fileHierarchy.getSubDirectory(timeSeries.getClass());
     if (maybeDirectoryName.isEmpty()) {
@@ -292,15 +288,11 @@
    * @param timeSeries Time series to derive naming information from
    * @return A file name for this particular time series
    */
-<<<<<<< HEAD
-  public <T extends TimeSeries<E, V>, E extends TimeSeriesEntry<? extends Value>, V extends Value>
-=======
   public <
           T extends TimeSeries<E, V, R>,
           E extends TimeSeriesEntry<V>,
           V extends Value,
           R extends Value>
->>>>>>> 4b0f4a4b
       Optional<String> getEntityName(T timeSeries) {
     return entityPersistenceNamingStrategy.getEntityName(timeSeries);
   }
