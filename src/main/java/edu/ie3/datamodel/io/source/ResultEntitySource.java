/*
 * © 2021. TU Dortmund University,
 * Institute of Energy Systems, Energy Efficiency and Energy Economics,
 * Research group Distribution grid planning and operation
*/
package edu.ie3.datamodel.io.source;

import edu.ie3.datamodel.exceptions.FailedValidationException;
import edu.ie3.datamodel.exceptions.SourceException;
import edu.ie3.datamodel.exceptions.ValidationException;
import edu.ie3.datamodel.io.factory.result.*;
import edu.ie3.datamodel.models.result.CongestionResult;
import edu.ie3.datamodel.models.result.NodeResult;
import edu.ie3.datamodel.models.result.ResultEntity;
import edu.ie3.datamodel.models.result.connector.LineResult;
import edu.ie3.datamodel.models.result.connector.SwitchResult;
import edu.ie3.datamodel.models.result.connector.Transformer2WResult;
import edu.ie3.datamodel.models.result.connector.Transformer3WResult;
import edu.ie3.datamodel.models.result.system.*;
import edu.ie3.datamodel.models.result.thermal.CylindricalStorageResult;
import edu.ie3.datamodel.models.result.thermal.ThermalHouseResult;
import edu.ie3.datamodel.utils.Try;
import java.time.format.DateTimeFormatter;
import java.util.ArrayList;
import java.util.List;
import java.util.Set;
import java.util.stream.Collectors;
import java.util.stream.Stream;

/**
 * Interface that provides the capability to build entities of type {@link ResultEntity} container
 * from .csv files.
 *
 * @version 0.1
 * @since 22 June 2021
 */
public class ResultEntitySource extends EntitySource {

  private final SystemParticipantResultFactory systemParticipantResultFactory;
  private final ThermalResultFactory thermalResultFactory;
  private final SwitchResultFactory switchResultFactory;
  private final NodeResultFactory nodeResultFactory;
  private final ConnectorResultFactory connectorResultFactory;
  private final CongestionResultFactory congestionResultFactory;
  private final FlexOptionsResultFactory flexOptionsResultFactory;

  private final DataSource dataSource;

  public ResultEntitySource(DataSource dataSource) {
    this.dataSource = dataSource;

    // init factories
    this.systemParticipantResultFactory = new SystemParticipantResultFactory();
    this.thermalResultFactory = new ThermalResultFactory();
    this.switchResultFactory = new SwitchResultFactory();
    this.nodeResultFactory = new NodeResultFactory();
    this.connectorResultFactory = new ConnectorResultFactory();
    this.congestionResultFactory = new CongestionResultFactory();
    this.flexOptionsResultFactory = new FlexOptionsResultFactory();
  }

  public ResultEntitySource(DataSource dataSource, DateTimeFormatter dateTimeFormatter) {
    this.dataSource = dataSource;

    // init factories
    this.systemParticipantResultFactory = new SystemParticipantResultFactory(dateTimeFormatter);
    this.thermalResultFactory = new ThermalResultFactory();
    this.switchResultFactory = new SwitchResultFactory();
    this.nodeResultFactory = new NodeResultFactory();
    this.connectorResultFactory = new ConnectorResultFactory();
    this.congestionResultFactory = new CongestionResultFactory();
    this.flexOptionsResultFactory = new FlexOptionsResultFactory();
  }

  @Override
  public void validate() throws ValidationException {
    List<Try<Void, ValidationException>> participantResults =
        new ArrayList<>(
            Stream.of(
                    LoadResult.class,
                    FixedFeedInResult.class,
                    BmResult.class,
                    PvResult.class,
                    ChpResult.class,
                    WecResult.class,
                    StorageResult.class,
                    EvcsResult.class,
                    EvResult.class,
                    HpResult.class,
                    EmResult.class)
                .map(c -> validate(c, dataSource, systemParticipantResultFactory))
                .toList());

    participantResults.addAll(
        List.of(
<<<<<<< HEAD
            validate(ThermalHouseResult.class, dataSource, thermalResultFactory),
            validate(CylindricalStorageResult.class, dataSource, thermalResultFactory),
            validate(SwitchResult.class, dataSource, switchResultFactory),
            validate(NodeResult.class, dataSource, nodeResultFactory),
            validate(LineResult.class, dataSource, connectorResultFactory),
            validate(Transformer2WResult.class, dataSource, connectorResultFactory),
            validate(Transformer3WResult.class, dataSource, connectorResultFactory),
            validate(FlexOptionsResult.class, dataSource, flexOptionsResultFactory)));
=======
            validate(ThermalHouseResult.class, thermalResultFactory),
            validate(CylindricalStorageResult.class, thermalResultFactory),
            validate(SwitchResult.class, switchResultFactory),
            validate(NodeResult.class, nodeResultFactory),
            validate(LineResult.class, connectorResultFactory),
            validate(Transformer2WResult.class, connectorResultFactory),
            validate(Transformer3WResult.class, connectorResultFactory),
            validate(FlexOptionsResult.class, flexOptionsResultFactory),
            validate(CongestionResult.class, congestionResultFactory)));
>>>>>>> f1a1d052

    Try.scanCollection(participantResults, Void.class)
        .transformF(FailedValidationException::new)
        .getOrThrow();
  }

  /**
   * Returns a unique set of {@link NodeResult} instances.
   *
   * <p>This set has to be unique in the sense of object uniqueness but also in the sense of {@link
   * java.util.UUID} uniqueness of the provided {@link NodeResult} which has to be checked manually,
   * as {@link NodeResult#equals(Object)} is NOT restricted by the uuid of {@link NodeResult}.
   *
   * @return a set of object and uuid unique {@link NodeResult} entities
   */
  public Set<NodeResult> getNodeResults() throws SourceException {
    return getResultEntities(NodeResult.class, nodeResultFactory);
  }

  /**
   * Returns a unique set of {@link SwitchResult} instances.
   *
   * <p>This set has to be unique in the sense of object uniqueness but also in the sense of {@link
   * java.util.UUID} uniqueness of the provided {@link SwitchResult} which has to be checked
   * manually, as {@link SwitchResult#equals(Object)} is NOT restricted by the uuid of {@link
   * SwitchResult}.
   *
   * @return a set of object and uuid unique {@link SwitchResult} entities
   */
  public Set<SwitchResult> getSwitchResults() throws SourceException {
    return getResultEntities(SwitchResult.class, switchResultFactory);
  }

  /**
   * Returns a unique set of {@link LineResult} instances.
   *
   * <p>This set has to be unique in the sense of object uniqueness but also in the sense of {@link
   * java.util.UUID} uniqueness of the provided {@link LineResult} which has to be checked manually,
   * as {@link LineResult#equals(Object)} is NOT restricted by the uuid of {@link LineResult}.
   *
   * @return a set of object and uuid unique {@link LineResult} entities
   */
  public Set<LineResult> getLineResults() throws SourceException {
    return getResultEntities(LineResult.class, connectorResultFactory);
  }

  /**
   * Returns a unique set of {@link Transformer2WResult} instances.
   *
   * <p>This set has to be unique in the sense of object uniqueness but also in the sense of {@link
   * java.util.UUID} uniqueness of the provided {@link Transformer2WResult} which has to be checked
   * manually, as {@link Transformer2WResult#equals(Object)} is NOT restricted by the uuid of {@link
   * Transformer2WResult}.
   *
   * @return a set of object and uuid unique {@link Transformer2WResult} entities
   */
  public Set<Transformer2WResult> getTransformer2WResultResults() throws SourceException {
    return getResultEntities(Transformer2WResult.class, connectorResultFactory);
  }

  /**
   * Returns a unique set of {@link Transformer3WResult} instances.
   *
   * <p>This set has to be unique in the sense of object uniqueness but also in the sense of {@link
   * java.util.UUID} uniqueness of the provided {@link Transformer3WResult} which has to be checked
   * manually, as {@link Transformer3WResult#equals(Object)} is NOT restricted by the uuid of {@link
   * Transformer3WResult}.
   *
   * @return a set of object and uuid unique {@link Transformer3WResult} entities
   */
  public Set<Transformer3WResult> getTransformer3WResultResults() throws SourceException {
    return getResultEntities(Transformer3WResult.class, connectorResultFactory);
  }

  /**
   * Returns a unique set of {@link FlexOptionsResult} instances.
   *
   * <p>This set has to be unique in the sense of object uniqueness but also in the sense of {@link
   * java.util.UUID} uniqueness of the provided {@link FlexOptionsResult} which has to be checked
   * manually, as {@link FlexOptionsResult#equals(Object)} is NOT restricted by the uuid of {@link
   * FlexOptionsResult}.
   *
   * @return a set of object and uuid unique {@link FlexOptionsResult} entities
   */
  public Set<FlexOptionsResult> getFlexOptionsResults() throws SourceException {
    return getResultEntities(FlexOptionsResult.class, flexOptionsResultFactory);
  }

  /**
   * Returns a unique set of {@link LoadResult} instances.
   *
   * <p>This set has to be unique in the sense of object uniqueness but also in the sense of {@link
   * java.util.UUID} uniqueness of the provided {@link LoadResult} which has to be checked manually,
   * as {@link LoadResult#equals(Object)} is NOT restricted by the uuid of {@link LoadResult}.
   *
   * @return a set of object and uuid unique {@link LoadResult} entities
   */
  public Set<LoadResult> getLoadResults() throws SourceException {
    return getResultEntities(LoadResult.class, systemParticipantResultFactory);
  }

  /**
   * Returns a unique set of {@link PvResult} instances.
   *
   * <p>This set has to be unique in the sense of object uniqueness but also in the sense of {@link
   * java.util.UUID} uniqueness of the provided {@link PvResult} which has to be checked manually,
   * as {@link PvResult#equals(Object)} is NOT restricted by the uuid of {@link PvResult}.
   *
   * @return a set of object and uuid unique {@link PvResult} entities
   */
  public Set<PvResult> getPvResults() throws SourceException {
    return getResultEntities(PvResult.class, systemParticipantResultFactory);
  }

  /**
   * Returns a unique set of {@link FixedFeedInResult} instances.
   *
   * <p>This set has to be unique in the sense of object uniqueness but also in the sense of {@link
   * java.util.UUID} uniqueness of the provided {@link FixedFeedInResult} which has to be checked
   * manually, as {@link FixedFeedInResult#equals(Object)} is NOT restricted by the uuid of {@link
   * FixedFeedInResult}.
   *
   * @return a set of object and uuid unique {@link FixedFeedInResult} entities
   */
  public Set<FixedFeedInResult> getFixedFeedInResults() throws SourceException {
    return getResultEntities(FixedFeedInResult.class, systemParticipantResultFactory);
  }

  /**
   * Returns a unique set of {@link BmResult} instances.
   *
   * <p>This set has to be unique in the sense of object uniqueness but also in the sense of {@link
   * java.util.UUID} uniqueness of the provided {@link BmResult} which has to be checked manually,
   * as {@link BmResult#equals(Object)} is NOT restricted by the uuid of {@link BmResult}.
   *
   * @return a set of object and uuid unique {@link BmResult} entities
   */
  public Set<BmResult> getBmResults() throws SourceException {
    return getResultEntities(BmResult.class, systemParticipantResultFactory);
  }

  /**
   * Returns a unique set of {@link ChpResult} instances.
   *
   * <p>This set has to be unique in the sense of object uniqueness but also in the sense of {@link
   * java.util.UUID} uniqueness of the provided {@link ChpResult} which has to be checked manually,
   * as {@link ChpResult#equals(Object)} is NOT restricted by the uuid of {@link ChpResult}.
   *
   * @return a set of object and uuid unique {@link ChpResult} entities
   */
  public Set<ChpResult> getChpResults() throws SourceException {
    return getResultEntities(ChpResult.class, systemParticipantResultFactory);
  }

  /**
   * Returns a unique set of {@link WecResult} instances.
   *
   * <p>This set has to be unique in the sense of object uniqueness but also in the sense of {@link
   * java.util.UUID} uniqueness of the provided {@link WecResult} which has to be checked manually,
   * as {@link WecResult#equals(Object)} is NOT restricted by the uuid of {@link WecResult}.
   *
   * @return a set of object and uuid unique {@link WecResult} entities
   */
  public Set<WecResult> getWecResults() throws SourceException {
    return getResultEntities(WecResult.class, systemParticipantResultFactory);
  }

  /**
   * Returns a unique set of {@link StorageResult} instances.
   *
   * <p>This set has to be unique in the sense of object uniqueness but also in the sense of {@link
   * java.util.UUID} uniqueness of the provided {@link StorageResult} which has to be checked
   * manually, as {@link StorageResult#equals(Object)} is NOT restricted by the uuid of {@link
   * StorageResult}.
   *
   * @return a set of object and uuid unique {@link StorageResult} entities
   */
  public Set<StorageResult> getStorageResults() throws SourceException {
    return getResultEntities(StorageResult.class, systemParticipantResultFactory);
  }

  /**
   * Returns a unique set of {@link EvcsResult} instances.
   *
   * <p>This set has to be unique in the sense of object uniqueness but also in the sense of {@link
   * java.util.UUID} uniqueness of the provided {@link EvcsResult} which has to be checked manually,
   * as {@link EvcsResult#equals(Object)} is NOT restricted by the uuid of {@link EvcsResult}.
   *
   * @return a set of object and uuid unique {@link EvcsResult} entities
   */
  public Set<EvcsResult> getEvcsResults() throws SourceException {
    return getResultEntities(EvcsResult.class, systemParticipantResultFactory);
  }

  /**
   * Returns a unique set of {@link EvResult} instances.
   *
   * <p>This set has to be unique in the sense of object uniqueness but also in the sense of {@link
   * java.util.UUID} uniqueness of the provided {@link EvResult} which has to be checked manually,
   * as {@link EvResult#equals(Object)} is NOT restricted by the uuid of {@link EvResult}.
   *
   * @return a set of object and uuid unique {@link EvResult} entities
   */
  public Set<EvResult> getEvResults() throws SourceException {
    return getResultEntities(EvResult.class, systemParticipantResultFactory);
  }

  /**
   * Returns a unique set of {@link HpResult} instances.
   *
   * <p>This set has to be unique in the sense of object uniqueness but also in the sense of {@link
   * java.util.UUID} uniqueness of the provided {@link HpResult} which has to be checked manually,
   * as {@link HpResult#equals(Object)} is NOT restricted by the uuid of {@link HpResult}.
   *
   * @return a set of object and uuid unique {@link HpResult} entities
   */
  public Set<HpResult> getHpResults() throws SourceException {
    return getResultEntities(HpResult.class, systemParticipantResultFactory);
  }

  /**
   * Returns a unique set of {@link CylindricalStorageResult} instances.
   *
   * <p>This set has to be unique in the sense of object uniqueness but also in the sense of {@link
   * java.util.UUID} uniqueness of the provided {@link CylindricalStorageResult} which has to be
   * checked manually, as {@link CylindricalStorageResult#equals(Object)} is NOT restricted by the
   * uuid of {@link CylindricalStorageResult}.
   *
   * @return a set of object and uuid unique {@link CylindricalStorageResult} entities
   */
  public Set<CylindricalStorageResult> getCylindricalStorageResult() throws SourceException {
    return getResultEntities(CylindricalStorageResult.class, thermalResultFactory);
  }

  /**
   * Returns a unique set of {@link ThermalHouseResult} instances.
   *
   * <p>This set has to be unique in the sense of object uniqueness but also in the sense of {@link
   * java.util.UUID} uniqueness of the provided {@link ThermalHouseResult} which has to be checked
   * manually, as {@link ThermalHouseResult#equals(Object)} is NOT restricted by the uuid of {@link
   * ThermalHouseResult}.
   *
   * @return a set of object and uuid unique {@link ThermalHouseResult} entities
   */
  public Set<ThermalHouseResult> getThermalHouseResults() throws SourceException {
    return getResultEntities(ThermalHouseResult.class, thermalResultFactory);
  }

  /**
   * Returns a unique set of {@link EmResult} instances.
   *
   * <p>This set has to be unique in the sense of object uniqueness but also in the sense of {@link
   * java.util.UUID} uniqueness of the provided {@link EmResult} which has to be checked manually,
   * as {@link EmResult#equals(Object)} is NOT restricted by the uuid of {@link EmResult}.
   *
   * @return a set of object and uuid unique {@link EmResult} entities
   */
  public Set<EmResult> getEmResults() throws SourceException {
    return getResultEntities(EmResult.class, systemParticipantResultFactory);
  }

  /**
   * Returns a unique set of {@link CongestionResult} instances.
   *
   * @return a set of object and subgrid unique {@link CongestionResult} entities
   */
  public Set<CongestionResult> getCongestionResults() throws SourceException {
    return getResultEntities(CongestionResult.class, congestionResultFactory);
  }

  // -=-=-=-=-=-=-=-=-=-=-=-=-=-=-=-=-=-=-=-=-=-=-=-=-=-=-=-=-=-=-=-=-=-=-=-=-=-=-=-=-=-=-=-=-=-=-=-=-=-=-=-

  /**
   * Build and cast entities to the correct type, since result factories outputs result entities of
   * some general type.
   *
   * @param entityClass that should be build
   * @param factory for building the entity
   * @return a set of entities
   * @param <T> type of entity
   */
  @SuppressWarnings("unchecked")
  private <T extends ResultEntity> Set<T> getResultEntities(
      Class<T> entityClass, ResultEntityFactory<? extends ResultEntity> factory)
      throws SourceException {
    return getEntities(entityClass, dataSource, (ResultEntityFactory<T>) factory, t -> t)
        .collect(Collectors.toSet());
  }
}<|MERGE_RESOLUTION|>--- conflicted
+++ resolved
@@ -93,7 +93,6 @@
 
     participantResults.addAll(
         List.of(
-<<<<<<< HEAD
             validate(ThermalHouseResult.class, dataSource, thermalResultFactory),
             validate(CylindricalStorageResult.class, dataSource, thermalResultFactory),
             validate(SwitchResult.class, dataSource, switchResultFactory),
@@ -101,20 +100,10 @@
             validate(LineResult.class, dataSource, connectorResultFactory),
             validate(Transformer2WResult.class, dataSource, connectorResultFactory),
             validate(Transformer3WResult.class, dataSource, connectorResultFactory),
-            validate(FlexOptionsResult.class, dataSource, flexOptionsResultFactory)));
-=======
-            validate(ThermalHouseResult.class, thermalResultFactory),
-            validate(CylindricalStorageResult.class, thermalResultFactory),
-            validate(SwitchResult.class, switchResultFactory),
-            validate(NodeResult.class, nodeResultFactory),
-            validate(LineResult.class, connectorResultFactory),
-            validate(Transformer2WResult.class, connectorResultFactory),
-            validate(Transformer3WResult.class, connectorResultFactory),
-            validate(FlexOptionsResult.class, flexOptionsResultFactory),
-            validate(CongestionResult.class, congestionResultFactory)));
->>>>>>> f1a1d052
-
-    Try.scanCollection(participantResults, Void.class)
+            validate(FlexOptionsResult.class, dataSource, flexOptionsResultFactory)),
+            validate(CongestionResult.class, dataSource, congestionResultFactory)));
+
+      Try.scanCollection(participantResults, Void.class)
         .transformF(FailedValidationException::new)
         .getOrThrow();
   }
