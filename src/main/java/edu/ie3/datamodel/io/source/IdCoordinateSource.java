--- conflicted
+++ resolved
@@ -94,15 +94,9 @@
   default List<CoordinateDistance> calculateCoordinateDistances(
       Point coordinate, int n, Collection<Point> coordinates) {
     if (coordinates != null && !coordinates.isEmpty()) {
-<<<<<<< HEAD
-      return GeoUtils.calcOrderedCoordinateDistances(coordinate, coordinates).stream()
-          .limit(n)
-          .toList();
-=======
-      List<CoordinateDistance> sortedDistances =
-          GeoUtils.calcOrderedCoordinateDistances(coordinate, coordinates);
-      return restrictToBoundingBox(coordinate, sortedDistances, n);
->>>>>>> adb7b2b0
+          return GeoUtils.calcOrderedCoordinateDistances(coordinate, coordinates).stream()
+                  .limit(n)
+                  .toList();
     } else {
       return Collections.emptyList();
     }
