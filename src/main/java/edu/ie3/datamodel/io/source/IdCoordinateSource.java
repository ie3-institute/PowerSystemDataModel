/*
 * © 2021. TU Dortmund University,
 * Institute of Energy Systems, Energy Efficiency and Energy Economics,
 * Research group Distribution grid planning and operation
*/
package edu.ie3.datamodel.io.source;

import edu.ie3.datamodel.io.factory.SimpleFactoryData;
import edu.ie3.datamodel.io.factory.timeseries.IdCoordinateFactory;
import edu.ie3.util.geo.CoordinateDistance;
import edu.ie3.util.geo.GeoUtils;
import java.util.*;
<<<<<<< HEAD
import java.util.stream.Collectors;
import java.util.stream.Stream;
import org.apache.commons.lang3.tuple.Pair;
=======
import javax.measure.quantity.Length;
>>>>>>> 040d2e3c
import org.locationtech.jts.geom.Point;
import tech.units.indriya.ComparableQuantity;

/**
 * This class serves mapping purposes between the ID of a coordinate and the actual coordinate with
 * latitude and longitude values, which is especially needed for data source that don't offer
 * combined primary or foreign keys.
 */
<<<<<<< HEAD
public class IdCoordinateSource {

  public final IdCoordinateFactory factory;
  /** Mapping in both ways (id -> coordinate) and (coordinate -> id) have to be unique */
  public final Map<Integer, Point> idToCoordinate;

  public final Map<Point, Integer> coordinateToId;

  DataSource dataSource;

  public IdCoordinateSource(IdCoordinateFactory factory, DataSource dataSource) {
    this.factory = factory;
    this.dataSource = dataSource;

    /* setup the coordinate id to lat/long mapping */
    idToCoordinate = setupIdToCoordinateMap();
    coordinateToId = invert(idToCoordinate);
  }

  /** For source testing */
  public Stream<Map<String, String>> extractSourceData() {
    return dataSource.getIdCoordinateSourceData(factory);
  }

=======
public interface IdCoordinateSource extends DataSource {
>>>>>>> 040d2e3c
  /**
   * Get the matching coordinate for the given ID
   *
   * @param id the ID to look up
   * @return matching coordinate
   */
  public Optional<Point> getCoordinate(int id) {
    return Optional.ofNullable(idToCoordinate.get(id));
  }

  /**
   * Get the matching coordinates for the given IDs
   *
   * @param ids the IDs to look up
   * @return the matching coordinates
   */
  public Collection<Point> getCoordinates(int... ids) {
    return Arrays.stream(ids)
        .mapToObj(this::getCoordinate)
        .flatMap(Optional::stream)
        .collect(Collectors.toSet());
  }

  /**
   * Get the ID for the coordinate point
   *
   * @param coordinate the coordinate to look up
   * @return the matching ID
   */
  public Optional<Integer> getId(Point coordinate) {
    return Optional.ofNullable(coordinateToId.get(coordinate));
  }

  /**
   * Returns all the coordinates of this source
   *
   * @return all available coordinates
   */
  public Collection<Point> getAllCoordinates() {
    return coordinateToId.keySet();
  }

  /**
   * Returns the nearest n coordinate points. If n is greater than four, this method will try to
   * return the corner points of the bounding box.
   *
   * @param coordinate the coordinate to look up
   * @param n number of searched points
   * @return the nearest n coordinates or all coordinates if n is less than all available points
   */
  List<CoordinateDistance> getNearestCoordinates(Point coordinate, int n);

  /**
   * Returns the closest n coordinate points to the given coordinate, that are inside a given
   * bounding box, from a collection of all available points. The bounding box is calculated with
   * the given distance. If n is greater than four, this method will try to return the corner points
   * of the bounding box.
   *
   * @param coordinate the coordinate to look up the nearest neighbours for
   * @param n how many neighbours to look up
   * @param distance to the borders of the envelope that contains the coordinates
   * @return the nearest n coordinates to the given point
   */
<<<<<<< HEAD
  public List<CoordinateDistance> getNearestCoordinates(Point coordinate, int n) {
    return getNearestCoordinates(coordinate, n, getAllCoordinates());
  }

  /**
   * Read in and process the mapping
   *
   * @return Mapping from coordinate id to coordinate
   */
  private Map<Integer, Point> setupIdToCoordinateMap() {
    return dataSource
        .getIdCoordinateSourceData(factory)
        .map(fieldToValues -> new SimpleFactoryData(fieldToValues, Pair.class))
        .map(factory::get)
        .flatMap(Optional::stream)
        .collect(Collectors.toMap(Pair::getKey, Pair::getValue));
  }

  /**
   * Inverts the mapping, so that former values map to keys
   *
   * @param map Mapping in the "right" direction
   * @param <V> Type of values
   * @param <K> Type of keys
   * @return Mapping in the "left" direction (Bad joke, I know...)
   */
  private <V, K> Map<V, K> invert(Map<K, V> map) {
    Map<V, K> inv = new HashMap<>();
    for (Map.Entry<K, V> entry : map.entrySet()) inv.put(entry.getValue(), entry.getKey());
    return inv;
  }

  /**
   * Returns the nearest n coordinate points to the given coordinate from a given collection of
   * points. If the set is empty or null we look through all coordinates.
=======
  List<CoordinateDistance> getClosestCoordinates(
      Point coordinate, int n, ComparableQuantity<Length> distance);

  /**
   * Calculates and returns the nearest n coordinate distances to the given coordinate from a given
   * collection of points. If the set is empty or null an empty list is returned. If n is greater
   * than four, this method will try to return the corner points of the bounding box.
>>>>>>> 040d2e3c
   *
   * @param coordinate the coordinate to look up the nearest neighbours for
   * @param n how many neighbours to look up
   * @param coordinates the collection of points
   * @return a list of the nearest n coordinates to the given point or an empty list
   */
<<<<<<< HEAD
  public List<CoordinateDistance> getNearestCoordinates(
=======
  default List<CoordinateDistance> calculateCoordinateDistances(
>>>>>>> 040d2e3c
      Point coordinate, int n, Collection<Point> coordinates) {
    if (coordinates != null && !coordinates.isEmpty()) {
      SortedSet<CoordinateDistance> sortedDistances =
          GeoUtils.calcOrderedCoordinateDistances(coordinate, coordinates);
      return restrictToBoundingBox(coordinate, sortedDistances, n);
    } else {
      return Collections.emptyList();
    }
  }

  /**
   * Method for evaluating the found points. This method tries to return the four corner points of
   * the bounding box of the given coordinate. If one of the found points matches the given
   * coordinate, only this point is returned. If the given number of searched points is less than
   * four, this method will only return the nearest n corner points. If the given number of searched
   * points is greater than four, this method will return the four corner points plus the nearest n
   * points to match the number of searched points.
   *
   * <p>To work properly, the given collection of {@link CoordinateDistance}'s should already be
   * sorted by distance.
   *
   * @param coordinate at the center of the bounding box
   * @param distances list of found points with their distances
   * @param numberOfPoints that should be returned
   * @return list of distances
   */
  default List<CoordinateDistance> restrictToBoundingBox(
      Point coordinate, Collection<CoordinateDistance> distances, int numberOfPoints) {
    boolean topLeft = false;
    boolean topRight = false;
    boolean bottomLeft = false;
    boolean bottomRight = false;

    List<CoordinateDistance> resultingDistances = new ArrayList<>();
    List<CoordinateDistance> other = new ArrayList<>();

    // search for smallest bounding box
    for (CoordinateDistance distance : distances) {
      Point point = distance.getCoordinateB();

      // check for bounding box
      if (!topLeft && (point.getX() < coordinate.getX() && point.getY() > coordinate.getY())) {
        resultingDistances.add(distance);
        topLeft = true;
      } else if (!topRight
          && (point.getX() > coordinate.getX() && point.getY() > coordinate.getY())) {
        resultingDistances.add(distance);
        topRight = true;
      } else if (!bottomLeft
          && (point.getX() < coordinate.getX() && point.getY() < coordinate.getY())) {
        resultingDistances.add(distance);
        bottomLeft = true;
      } else if (!bottomRight
          && (point.getX() > coordinate.getX() && point.getY() < coordinate.getY())) {
        resultingDistances.add(distance);
        bottomRight = true;
      } else if (coordinate.equalsExact(point, 1e-6)) {
        // if current point is matching the given coordinate, we need to return only the current
        // point

        resultingDistances.clear();
        resultingDistances.add(distance);
        return resultingDistances;
      } else {
        other.add(distance);
      }
    }

    // check if n distances are found
    int diff = numberOfPoints - resultingDistances.size();

    if (diff > 0) {
      resultingDistances.addAll(other.stream().limit(diff).toList());
    } else if (diff < 0) {
      return resultingDistances.stream().limit(numberOfPoints).toList();
    }

    return resultingDistances;
  }

  public int getCoordinateCount() {
    return idToCoordinate.keySet().size();
  }
}<|MERGE_RESOLUTION|>--- conflicted
+++ resolved
@@ -10,13 +10,10 @@
 import edu.ie3.util.geo.CoordinateDistance;
 import edu.ie3.util.geo.GeoUtils;
 import java.util.*;
-<<<<<<< HEAD
 import java.util.stream.Collectors;
 import java.util.stream.Stream;
 import org.apache.commons.lang3.tuple.Pair;
-=======
 import javax.measure.quantity.Length;
->>>>>>> 040d2e3c
 import org.locationtech.jts.geom.Point;
 import tech.units.indriya.ComparableQuantity;
 
@@ -25,7 +22,6 @@
  * latitude and longitude values, which is especially needed for data source that don't offer
  * combined primary or foreign keys.
  */
-<<<<<<< HEAD
 public class IdCoordinateSource {
 
   public final IdCoordinateFactory factory;
@@ -50,9 +46,6 @@
     return dataSource.getIdCoordinateSourceData(factory);
   }
 
-=======
-public interface IdCoordinateSource extends DataSource {
->>>>>>> 040d2e3c
   /**
    * Get the matching coordinate for the given ID
    *
@@ -116,7 +109,6 @@
    * @param distance to the borders of the envelope that contains the coordinates
    * @return the nearest n coordinates to the given point
    */
-<<<<<<< HEAD
   public List<CoordinateDistance> getNearestCoordinates(Point coordinate, int n) {
     return getNearestCoordinates(coordinate, n, getAllCoordinates());
   }
@@ -150,28 +142,16 @@
   }
 
   /**
-   * Returns the nearest n coordinate points to the given coordinate from a given collection of
-   * points. If the set is empty or null we look through all coordinates.
-=======
-  List<CoordinateDistance> getClosestCoordinates(
-      Point coordinate, int n, ComparableQuantity<Length> distance);
-
-  /**
    * Calculates and returns the nearest n coordinate distances to the given coordinate from a given
    * collection of points. If the set is empty or null an empty list is returned. If n is greater
    * than four, this method will try to return the corner points of the bounding box.
->>>>>>> 040d2e3c
    *
    * @param coordinate the coordinate to look up the nearest neighbours for
    * @param n how many neighbours to look up
    * @param coordinates the collection of points
    * @return a list of the nearest n coordinates to the given point or an empty list
    */
-<<<<<<< HEAD
   public List<CoordinateDistance> getNearestCoordinates(
-=======
-  default List<CoordinateDistance> calculateCoordinateDistances(
->>>>>>> 040d2e3c
       Point coordinate, int n, Collection<Point> coordinates) {
     if (coordinates != null && !coordinates.isEmpty()) {
       SortedSet<CoordinateDistance> sortedDistances =
