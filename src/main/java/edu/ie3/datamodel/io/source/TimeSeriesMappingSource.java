/*
 * © 2021. TU Dortmund University,
 * Institute of Energy Systems, Energy Efficiency and Energy Economics,
 * Research group Distribution grid planning and operation
*/
package edu.ie3.datamodel.io.source;

import edu.ie3.datamodel.exceptions.FactoryException;
import edu.ie3.datamodel.io.factory.SimpleEntityData;
import edu.ie3.datamodel.io.factory.timeseries.TimeSeriesMappingFactory;
import edu.ie3.datamodel.models.input.InputEntity;
import edu.ie3.datamodel.utils.Try;
<<<<<<< HEAD
=======
import edu.ie3.datamodel.utils.Try.*;
>>>>>>> 8192a49f
import java.util.Map;
import java.util.Objects;
import java.util.Optional;
import java.util.UUID;
import java.util.stream.Collectors;
import java.util.stream.Stream;

/**
 * This interface describes basic function to handle mapping between models and their respective
 * time series
 */
public abstract class TimeSeriesMappingSource {

  private final TimeSeriesMappingFactory mappingFactory;

  protected TimeSeriesMappingSource() {
    this.mappingFactory = new TimeSeriesMappingFactory();
  }

  /**
   * Get a mapping from model {@link UUID} to the time series {@link UUID}
   *
   * @return That mapping
   */
  public Map<UUID, UUID> getMapping() {
    return getMappingSourceData()
        .map(this::createMappingEntry)
        .filter(Try::isSuccess)
<<<<<<< HEAD
        .map(t -> (Try.Success<MappingEntry>) t)
        .map(Try.Success::get)
=======
        .map(t -> (Success<MappingEntry, FactoryException>) t)
        .map(Success::get)
>>>>>>> 8192a49f
        .collect(Collectors.toMap(MappingEntry::getParticipant, MappingEntry::getTimeSeries));
  }

  /**
   * Get a time series identifier to a given model identifier
   *
   * @param modelIdentifier Identifier of the model
   * @return An {@link Optional} to the time series identifier
   */
  public Optional<UUID> getTimeSeriesUuid(UUID modelIdentifier) {
    return Optional.ofNullable(getMapping().get(modelIdentifier));
  }

  /**
   * Extract a stream of maps from the database for the mapping
   *
   * @return Stream of maps
   */
  public abstract Stream<Map<String, String>> getMappingSourceData();

  // -=-=-=-=-=-=-=-=-=-=-=-=-=-=-=-=-=-=-=-=-=-=-=-=-=-=-=-=-=-=-=-=-=-=-=-=-=-=-=-=-=-=-=-=-=-=-=-=-=-=-=-=-

<<<<<<< HEAD
  private Try<MappingEntry> createMappingEntry(Map<String, String> fieldToValues) {
=======
  private Try<MappingEntry, FactoryException> createMappingEntry(
      Map<String, String> fieldToValues) {
>>>>>>> 8192a49f
    SimpleEntityData entityData = new SimpleEntityData(fieldToValues, MappingEntry.class);
    return mappingFactory.get(entityData);
  }

  // -=-=-=-=-=-=-=-=-=-=-=-=-=-=-=-=-=-=-=-=-=-=-=-=-=-=-=-=-=-=-=-=-=-=-=-=-=-=-=-=-=-=-=-=-=-=-=-=-=-=-=-=-

  /** Class to represent one entry within the participant to time series mapping */
  public static class MappingEntry extends InputEntity {
    private final UUID participant;
    private final UUID timeSeries;

    public MappingEntry(UUID uuid, UUID participant, UUID timeSeries) {
      super(uuid);
      this.participant = participant;
      this.timeSeries = timeSeries;
    }

    public UUID getParticipant() {
      return participant;
    }

    public UUID getTimeSeries() {
      return timeSeries;
    }

    @Override
    public boolean equals(Object o) {
      if (this == o) return true;
      if (!(o instanceof MappingEntry that)) return false;
      if (!super.equals(o)) return false;
      return participant.equals(that.participant) && timeSeries.equals(that.timeSeries);
    }

    @Override
    public int hashCode() {
      return Objects.hash(super.hashCode(), participant, timeSeries);
    }

    @Override
    public String toString() {
      return "MappingEntry{"
          + "uuid="
          + getUuid()
          + ", participant="
          + participant
          + ", timeSeries="
          + timeSeries
          + '}';
    }
  }
}<|MERGE_RESOLUTION|>--- conflicted
+++ resolved
@@ -10,10 +10,7 @@
 import edu.ie3.datamodel.io.factory.timeseries.TimeSeriesMappingFactory;
 import edu.ie3.datamodel.models.input.InputEntity;
 import edu.ie3.datamodel.utils.Try;
-<<<<<<< HEAD
-=======
 import edu.ie3.datamodel.utils.Try.*;
->>>>>>> 8192a49f
 import java.util.Map;
 import java.util.Objects;
 import java.util.Optional;
@@ -42,13 +39,8 @@
     return getMappingSourceData()
         .map(this::createMappingEntry)
         .filter(Try::isSuccess)
-<<<<<<< HEAD
-        .map(t -> (Try.Success<MappingEntry>) t)
-        .map(Try.Success::get)
-=======
         .map(t -> (Success<MappingEntry, FactoryException>) t)
         .map(Success::get)
->>>>>>> 8192a49f
         .collect(Collectors.toMap(MappingEntry::getParticipant, MappingEntry::getTimeSeries));
   }
 
@@ -71,12 +63,8 @@
 
   // -=-=-=-=-=-=-=-=-=-=-=-=-=-=-=-=-=-=-=-=-=-=-=-=-=-=-=-=-=-=-=-=-=-=-=-=-=-=-=-=-=-=-=-=-=-=-=-=-=-=-=-=-
 
-<<<<<<< HEAD
-  private Try<MappingEntry> createMappingEntry(Map<String, String> fieldToValues) {
-=======
   private Try<MappingEntry, FactoryException> createMappingEntry(
       Map<String, String> fieldToValues) {
->>>>>>> 8192a49f
     SimpleEntityData entityData = new SimpleEntityData(fieldToValues, MappingEntry.class);
     return mappingFactory.get(entityData);
   }
