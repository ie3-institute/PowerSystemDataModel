--- conflicted
+++ resolved
@@ -35,14 +35,8 @@
    * @param fileNamingStrategy the file naming strategy
    */
   public CsvTimeSeriesMetaInformationSource(
-<<<<<<< HEAD
       String csvSep, Path folderPath, FileNamingStrategy fileNamingStrategy) {
-    super(csvSep, folderPath, fileNamingStrategy);
-
-=======
-      String csvSep, String folderPath, FileNamingStrategy fileNamingStrategy) {
     this.dataSource = new CsvDataSource(csvSep, folderPath, fileNamingStrategy);
->>>>>>> 2ac87334
     // retrieve only the desired time series
     this.timeSeriesMetaInformation =
         dataSource.connector.getCsvIndividualTimeSeriesMetaInformation(
