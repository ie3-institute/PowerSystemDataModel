--- conflicted
+++ resolved
@@ -16,25 +16,8 @@
   private final CsvDataSource dataSource;
 
   public CsvTimeSeriesMappingSource(
-<<<<<<< HEAD
-      String csvSep, Path folderPath, FileNamingStrategy fileNamingStrategy) {
-    super(csvSep, folderPath, fileNamingStrategy);
-
-    /* Build the map */
-    mapping =
-        buildStreamWithFieldsToAttributesMap(MappingEntry.class, connector)
-            .map(
-                fieldToValues -> {
-                  SimpleEntityData entityData =
-                      new SimpleEntityData(fieldToValues, MappingEntry.class);
-                  return mappingFactory.get(entityData);
-                })
-            .flatMap(Optional::stream)
-            .collect(Collectors.toMap(MappingEntry::getParticipant, MappingEntry::getTimeSeries));
-=======
-      String csvSep, String gridFolderPath, FileNamingStrategy fileNamingStrategy) {
+      String csvSep, Path gridFolderPath, FileNamingStrategy fileNamingStrategy) {
     this.dataSource = new CsvDataSource(csvSep, gridFolderPath, fileNamingStrategy);
->>>>>>> 2ac87334
   }
 
   @Override
