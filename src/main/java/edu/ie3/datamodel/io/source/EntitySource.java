--- conflicted
+++ resolved
@@ -377,20 +377,14 @@
 
   /**
    * Returns a stream of optional {@link EntityData} that can be used to build instances of several
-   * subtypes of {@link UniqueEntity} by a corresponding {@link EntityFactory} that consumes this
+   * subtypes of {@link Entity} by a corresponding {@link EntityFactory} that consumes this
    * data.
    *
    * @param entityClass the entity class that should be build
    * @return stream of the entity data wrapped in a {@link Try}
    */
   protected Stream<Try<EntityData, SourceException>> buildEntityData(
-<<<<<<< HEAD
       Class<? extends Entity> entityClass) {
-    return dataSource
-        .getSourceData(entityClass)
-        .map(fieldsToAttributes -> new Success<>(new EntityData(fieldsToAttributes, entityClass)));
-=======
-      Class<? extends UniqueEntity> entityClass) {
 
     return Try.of(() -> dataSource.getSourceData(entityClass), SourceException.class)
         .convert(
@@ -399,7 +393,6 @@
                     fieldsToAttributes ->
                         new Success<>(new EntityData(fieldsToAttributes, entityClass))),
             exception -> Stream.of(Failure.of(exception)));
->>>>>>> 471f8658
   }
 
   protected static <S extends UniqueEntity> Map<UUID, S> unpackMap(
