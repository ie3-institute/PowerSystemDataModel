/*
 * © 2021. TU Dortmund University,
 * Institute of Energy Systems, Energy Efficiency and Energy Economics,
 * Research group Distribution grid planning and operation
*/
package edu.ie3.datamodel.io.source;

import edu.ie3.datamodel.exceptions.SourceException;
import edu.ie3.datamodel.io.factory.input.OperatorInputFactory;
import edu.ie3.datamodel.io.factory.typeinput.LineTypeInputFactory;
import edu.ie3.datamodel.io.factory.typeinput.SystemParticipantTypeInputFactory;
import edu.ie3.datamodel.io.factory.typeinput.Transformer2WTypeInputFactory;
import edu.ie3.datamodel.io.factory.typeinput.Transformer3WTypeInputFactory;
import edu.ie3.datamodel.models.input.OperatorInput;
import edu.ie3.datamodel.models.input.connector.type.LineTypeInput;
import edu.ie3.datamodel.models.input.connector.type.Transformer2WTypeInput;
import edu.ie3.datamodel.models.input.connector.type.Transformer3WTypeInput;
import edu.ie3.datamodel.models.input.system.type.*;
import edu.ie3.datamodel.utils.Try;
import java.util.Set;

/**
 * Interface that provides the capability to build entities of type {@link
 * SystemParticipantTypeInput} and {@link OperatorInput} from different data sources e.g. .csv files
 * or databases
 *
 * @version 0.1
 * @since 08.04.20
 */
public class TypeSource extends EntitySource {
  // factories
  private final OperatorInputFactory operatorInputFactory;
  private final Transformer2WTypeInputFactory transformer2WTypeInputFactory;
  private final LineTypeInputFactory lineTypeInputFactory;
  private final Transformer3WTypeInputFactory transformer3WTypeInputFactory;
  private final SystemParticipantTypeInputFactory systemParticipantTypeInputFactory;

  public TypeSource(DataSource dataSource) {
    this.dataSource = dataSource;

    this.operatorInputFactory = new OperatorInputFactory();
    this.transformer2WTypeInputFactory = new Transformer2WTypeInputFactory();
    this.lineTypeInputFactory = new LineTypeInputFactory();
    this.transformer3WTypeInputFactory = new Transformer3WTypeInputFactory();
    this.systemParticipantTypeInputFactory = new SystemParticipantTypeInputFactory();
  }

  /**
   * Returns a set of {@link Transformer2WTypeInput} instances. This set has to be unique in the
   * sense of object uniqueness but also in the sense of {@link java.util.UUID} uniqueness of the
   * provided {@link Transformer2WTypeInput} which has to be checked manually, as {@link
   * Transformer2WTypeInput#equals(Object)} is NOT restricted on the uuid of {@link
   * Transformer2WTypeInput}.
   *
   * @return a set of object and uuid unique {@link Transformer2WTypeInput} entities
   */
  public Set<Transformer2WTypeInput> getTransformer2WTypes() throws SourceException {
    return Try.scanCollection(
            buildEntities(Transformer2WTypeInput.class, transformer2WTypeInputFactory),
            Transformer2WTypeInput.class)
<<<<<<< HEAD
        .getOrThrow(SourceException.class);
=======
        .transformF(SourceException::new)
        .getOrThrow();
>>>>>>> 8192a49f
  }

  /**
   * Returns a set of {@link OperatorInput} instances. This set has to be unique in the sense of
   * object uniqueness but also in the sense of {@link java.util.UUID} uniqueness of the provided
   * {@link OperatorInput} which has to be checked manually, as {@link OperatorInput#equals(Object)}
   * is NOT restricted on the uuid of {@link OperatorInput}.
   *
   * @return a set of object and uuid unique {@link OperatorInput} entities
   */
<<<<<<< HEAD
  public Set<OperatorInput> getOperators() {
    return Try.scanCollection(
            buildEntities(OperatorInput.class, operatorInputFactory), OperatorInput.class)
=======
  public Set<OperatorInput> getOperators() throws SourceException {
    return Try.scanCollection(
            buildEntities(OperatorInput.class, operatorInputFactory), OperatorInput.class)
        .transformF(SourceException::new)
>>>>>>> 8192a49f
        .getOrThrow();
  }

  /**
   * Returns a set of {@link LineTypeInput} instances. This set has to be unique in the sense of
   * object uniqueness but also in the sense of {@link java.util.UUID} uniqueness of the provided
   * {@link LineTypeInput} which has to be checked manually, as {@link LineTypeInput#equals(Object)}
   * is NOT restricted on the uuid of {@link LineTypeInput}.
   *
   * @return a set of object and uuid unique {@link LineTypeInput} entities
   */
  public Set<LineTypeInput> getLineTypes() throws SourceException {
    return Try.scanCollection(
            buildEntities(LineTypeInput.class, lineTypeInputFactory), LineTypeInput.class)
<<<<<<< HEAD
        .getOrThrow(SourceException.class);
=======
        .transformF(SourceException::new)
        .getOrThrow();
>>>>>>> 8192a49f
  }

  /**
   * Returns a set of {@link Transformer3WTypeInput} instances. This set has to be unique in the
   * sense of object uniqueness but also in the sense of {@link java.util.UUID} uniqueness of the
   * provided {@link Transformer3WTypeInput} which has to be checked manually, as {@link
   * Transformer3WTypeInput#equals(Object)} is NOT restricted on the uuid of {@link
   * Transformer3WTypeInput}.
   *
   * @return a set of object and uuid unique {@link Transformer3WTypeInput} entities
   */
  public Set<Transformer3WTypeInput> getTransformer3WTypes() throws SourceException {
    return Try.scanCollection(
            buildEntities(Transformer3WTypeInput.class, transformer3WTypeInputFactory),
            Transformer3WTypeInput.class)
<<<<<<< HEAD
        .getOrThrow(SourceException.class);
=======
        .transformF(SourceException::new)
        .getOrThrow();
>>>>>>> 8192a49f
  }

  /**
   * Returns a set of {@link BmTypeInput} instances. This set has to be unique in the sense of
   * object uniqueness but also in the sense of {@link java.util.UUID} uniqueness of the provided
   * {@link BmTypeInput} which has to be checked manually, as {@link BmTypeInput#equals(Object)} is
   * NOT restricted on the uuid of {@link BmTypeInput}.
   *
   * @return a set of object and uuid unique {@link BmTypeInput} entities
   */
  public Set<BmTypeInput> getBmTypes() throws SourceException {
    return Try.scanCollection(
            buildEntities(BmTypeInput.class, systemParticipantTypeInputFactory), BmTypeInput.class)
<<<<<<< HEAD
        .getOrThrow(SourceException.class);
=======
        .transformF(SourceException::new)
        .getOrThrow();
>>>>>>> 8192a49f
  }

  /**
   * Returns a set of {@link ChpTypeInput} instances. This set has to be unique in the sense of
   * object uniqueness but also in the sense of {@link java.util.UUID} uniqueness of the provided
   * {@link ChpTypeInput} which has to be checked manually, as {@link ChpTypeInput#equals(Object)}
   * is NOT restricted on the uuid of {@link ChpTypeInput}.
   *
   * @return a set of object and uuid unique {@link ChpTypeInput} entities
   */
  public Set<ChpTypeInput> getChpTypes() throws SourceException {
    return Try.scanCollection(
            buildEntities(ChpTypeInput.class, systemParticipantTypeInputFactory),
            ChpTypeInput.class)
<<<<<<< HEAD
        .getOrThrow(SourceException.class);
=======
        .transformF(SourceException::new)
        .getOrThrow();
>>>>>>> 8192a49f
  }

  /**
   * Returns a set of {@link HpTypeInput} instances. This set has to be unique in the sense of
   * object uniqueness but also in the sense of {@link java.util.UUID} uniqueness of the provided
   * {@link HpTypeInput} which has to be checked manually, as {@link HpTypeInput#equals(Object)} is
   * NOT restricted on the uuid of {@link HpTypeInput}.
   *
   * @return a set of object and uuid unique {@link HpTypeInput} entities
   */
  public Set<HpTypeInput> getHpTypes() throws SourceException {
    return Try.scanCollection(
            buildEntities(HpTypeInput.class, systemParticipantTypeInputFactory), HpTypeInput.class)
<<<<<<< HEAD
        .getOrThrow(SourceException.class);
=======
        .transformF(SourceException::new)
        .getOrThrow();
>>>>>>> 8192a49f
  }

  /**
   * Returns a set of {@link StorageTypeInput} instances. This set has to be unique in the sense of
   * object uniqueness but also in the sense of {@link java.util.UUID} uniqueness of the provided
   * {@link StorageTypeInput} which has to be checked manually, as {@link
   * StorageTypeInput#equals(Object)} is NOT restricted on the uuid of {@link StorageTypeInput}.
   *
   * @return a set of object and uuid unique {@link StorageTypeInput} entities
   */
  public Set<StorageTypeInput> getStorageTypes() throws SourceException {
    return Try.scanCollection(
            buildEntities(StorageTypeInput.class, systemParticipantTypeInputFactory),
            StorageTypeInput.class)
<<<<<<< HEAD
        .getOrThrow(SourceException.class);
=======
        .transformF(SourceException::new)
        .getOrThrow();
>>>>>>> 8192a49f
  }

  /**
   * Returns a set of {@link WecTypeInput} instances. This set has to be unique in the sense of
   * object uniqueness but also in the sense of {@link java.util.UUID} uniqueness of the provided
   * {@link WecTypeInput} which has to be checked manually, as {@link WecTypeInput#equals(Object)}
   * is NOT restricted on the uuid of {@link WecTypeInput}.
   *
   * @return a set of object and uuid unique {@link WecTypeInput} entities
   */
  public Set<WecTypeInput> getWecTypes() throws SourceException {
    return Try.scanCollection(
            buildEntities(WecTypeInput.class, systemParticipantTypeInputFactory),
            WecTypeInput.class)
<<<<<<< HEAD
        .getOrThrow(SourceException.class);
=======
        .transformF(SourceException::new)
        .getOrThrow();
>>>>>>> 8192a49f
  }

  /**
   * Returns a set of {@link EvTypeInput} instances. This set has to be unique in the sense of
   * object uniqueness but also in the sense of {@link java.util.UUID} uniqueness of the provided
   * {@link EvTypeInput} which has to be checked manually, as {@link EvTypeInput#equals(Object)} is
   * NOT restricted on the uuid of {@link EvTypeInput}.
   *
   * @return a set of object and uuid unique {@link EvTypeInput} entities
   */
  public Set<EvTypeInput> getEvTypes() throws SourceException {
    return Try.scanCollection(
            buildEntities(EvTypeInput.class, systemParticipantTypeInputFactory), EvTypeInput.class)
<<<<<<< HEAD
        .getOrThrow(SourceException.class);
=======
        .transformF(SourceException::new)
        .getOrThrow();
>>>>>>> 8192a49f
  }
}<|MERGE_RESOLUTION|>--- conflicted
+++ resolved
@@ -58,12 +58,8 @@
     return Try.scanCollection(
             buildEntities(Transformer2WTypeInput.class, transformer2WTypeInputFactory),
             Transformer2WTypeInput.class)
-<<<<<<< HEAD
-        .getOrThrow(SourceException.class);
-=======
-        .transformF(SourceException::new)
-        .getOrThrow();
->>>>>>> 8192a49f
+        .transformF(SourceException::new)
+        .getOrThrow();
   }
 
   /**
@@ -74,16 +70,10 @@
    *
    * @return a set of object and uuid unique {@link OperatorInput} entities
    */
-<<<<<<< HEAD
-  public Set<OperatorInput> getOperators() {
+  public Set<OperatorInput> getOperators() throws SourceException {
     return Try.scanCollection(
             buildEntities(OperatorInput.class, operatorInputFactory), OperatorInput.class)
-=======
-  public Set<OperatorInput> getOperators() throws SourceException {
-    return Try.scanCollection(
-            buildEntities(OperatorInput.class, operatorInputFactory), OperatorInput.class)
-        .transformF(SourceException::new)
->>>>>>> 8192a49f
+        .transformF(SourceException::new)
         .getOrThrow();
   }
 
@@ -98,12 +88,8 @@
   public Set<LineTypeInput> getLineTypes() throws SourceException {
     return Try.scanCollection(
             buildEntities(LineTypeInput.class, lineTypeInputFactory), LineTypeInput.class)
-<<<<<<< HEAD
-        .getOrThrow(SourceException.class);
-=======
-        .transformF(SourceException::new)
-        .getOrThrow();
->>>>>>> 8192a49f
+        .transformF(SourceException::new)
+        .getOrThrow();
   }
 
   /**
@@ -119,12 +105,8 @@
     return Try.scanCollection(
             buildEntities(Transformer3WTypeInput.class, transformer3WTypeInputFactory),
             Transformer3WTypeInput.class)
-<<<<<<< HEAD
-        .getOrThrow(SourceException.class);
-=======
-        .transformF(SourceException::new)
-        .getOrThrow();
->>>>>>> 8192a49f
+        .transformF(SourceException::new)
+        .getOrThrow();
   }
 
   /**
@@ -138,12 +120,8 @@
   public Set<BmTypeInput> getBmTypes() throws SourceException {
     return Try.scanCollection(
             buildEntities(BmTypeInput.class, systemParticipantTypeInputFactory), BmTypeInput.class)
-<<<<<<< HEAD
-        .getOrThrow(SourceException.class);
-=======
-        .transformF(SourceException::new)
-        .getOrThrow();
->>>>>>> 8192a49f
+        .transformF(SourceException::new)
+        .getOrThrow();
   }
 
   /**
@@ -158,12 +136,8 @@
     return Try.scanCollection(
             buildEntities(ChpTypeInput.class, systemParticipantTypeInputFactory),
             ChpTypeInput.class)
-<<<<<<< HEAD
-        .getOrThrow(SourceException.class);
-=======
-        .transformF(SourceException::new)
-        .getOrThrow();
->>>>>>> 8192a49f
+        .transformF(SourceException::new)
+        .getOrThrow();
   }
 
   /**
@@ -177,12 +151,8 @@
   public Set<HpTypeInput> getHpTypes() throws SourceException {
     return Try.scanCollection(
             buildEntities(HpTypeInput.class, systemParticipantTypeInputFactory), HpTypeInput.class)
-<<<<<<< HEAD
-        .getOrThrow(SourceException.class);
-=======
-        .transformF(SourceException::new)
-        .getOrThrow();
->>>>>>> 8192a49f
+        .transformF(SourceException::new)
+        .getOrThrow();
   }
 
   /**
@@ -197,12 +167,8 @@
     return Try.scanCollection(
             buildEntities(StorageTypeInput.class, systemParticipantTypeInputFactory),
             StorageTypeInput.class)
-<<<<<<< HEAD
-        .getOrThrow(SourceException.class);
-=======
-        .transformF(SourceException::new)
-        .getOrThrow();
->>>>>>> 8192a49f
+        .transformF(SourceException::new)
+        .getOrThrow();
   }
 
   /**
@@ -217,12 +183,8 @@
     return Try.scanCollection(
             buildEntities(WecTypeInput.class, systemParticipantTypeInputFactory),
             WecTypeInput.class)
-<<<<<<< HEAD
-        .getOrThrow(SourceException.class);
-=======
-        .transformF(SourceException::new)
-        .getOrThrow();
->>>>>>> 8192a49f
+        .transformF(SourceException::new)
+        .getOrThrow();
   }
 
   /**
@@ -236,11 +198,7 @@
   public Set<EvTypeInput> getEvTypes() throws SourceException {
     return Try.scanCollection(
             buildEntities(EvTypeInput.class, systemParticipantTypeInputFactory), EvTypeInput.class)
-<<<<<<< HEAD
-        .getOrThrow(SourceException.class);
-=======
-        .transformF(SourceException::new)
-        .getOrThrow();
->>>>>>> 8192a49f
+        .transformF(SourceException::new)
+        .getOrThrow();
   }
 }