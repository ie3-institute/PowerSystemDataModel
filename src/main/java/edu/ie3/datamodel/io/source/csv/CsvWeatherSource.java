--- conflicted
+++ resolved
@@ -34,39 +34,7 @@
 /** Implements a WeatherSource for CSV files by using the CsvTimeSeriesSource as a base */
 public class CsvWeatherSource extends WeatherSource {
 
-<<<<<<< HEAD
-  private final TimeBasedWeatherValueFactory weatherFactory;
-
-  private final Map<Point, IndividualTimeSeries<WeatherValue>> coordinateToTimeSeries;
-  private final IdCoordinateSource coordinateSource;
-
-  /**
-   * Initializes a CsvWeatherSource with a {@link CsvIdCoordinateSource} instance and immediately
-   * imports weather data, which will be kept for the lifetime of this source
-   *
-   * @param csvSep the separator string for csv columns
-   * @param folderPath path to the folder holding the time series files
-   * @param fileNamingStrategy strategy for the file naming of time series files / data sinks
-   * @param weatherFactory factory to transfer field to value mapping into actual java object
-   *     instances
-   * @param coordinateFactory factory to build coordinate id to coordinate mapping
-   */
-  public CsvWeatherSource(
-      String csvSep,
-      Path folderPath,
-      FileNamingStrategy fileNamingStrategy,
-      TimeBasedWeatherValueFactory weatherFactory,
-      IdCoordinateFactory coordinateFactory) {
-    this(
-        csvSep,
-        folderPath,
-        fileNamingStrategy,
-        new CsvIdCoordinateSource(csvSep, folderPath, fileNamingStrategy, coordinateFactory),
-        weatherFactory);
-  }
-=======
   private final CsvDataSource dataSource;
->>>>>>> 2ac87334
 
   /**
    * Initializes a CsvWeatherSource and immediately imports weather data, which will be kept for the
