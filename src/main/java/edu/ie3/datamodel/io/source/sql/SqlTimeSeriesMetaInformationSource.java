/*
 * © 2022. TU Dortmund University,
 * Institute of Energy Systems, Energy Efficiency and Energy Economics,
 * Research group Distribution grid planning and operation
*/
package edu.ie3.datamodel.io.source.sql;

import edu.ie3.datamodel.io.connectors.SqlConnector;
import edu.ie3.datamodel.io.factory.EntityData;
import edu.ie3.datamodel.io.factory.timeseries.TimeSeriesMetaInformationFactory;
import edu.ie3.datamodel.io.naming.DatabaseNamingStrategy;
import edu.ie3.datamodel.io.naming.timeseries.ColumnScheme;
import edu.ie3.datamodel.io.naming.timeseries.IndividualTimeSeriesMetaInformation;
import edu.ie3.datamodel.io.naming.timeseries.LoadProfileMetaInformation;
import edu.ie3.datamodel.io.source.TimeSeriesMetaInformationSource;
import edu.ie3.datamodel.utils.TimeSeriesUtils;
import java.util.List;
import java.util.Map;
import java.util.Optional;
import java.util.UUID;
import java.util.function.Function;
import java.util.stream.Collectors;

/** SQL implementation for retrieving {@link TimeSeriesMetaInformationSource} from the SQL scheme */
public class SqlTimeSeriesMetaInformationSource extends TimeSeriesMetaInformationSource {

  private static final TimeSeriesMetaInformationFactory metaInformationFactory =
      new TimeSeriesMetaInformationFactory();

  private final Map<UUID, IndividualTimeSeriesMetaInformation> timeSeriesMetaInformation;

  private final DatabaseNamingStrategy namingStrategy;
  private final SqlDataSource dataSource;

  public SqlTimeSeriesMetaInformationSource(
      SqlConnector connector, String schemaName, DatabaseNamingStrategy databaseNamingStrategy) {
    this.dataSource = new SqlDataSource(connector, schemaName, databaseNamingStrategy);
    this.namingStrategy = databaseNamingStrategy;

    String queryComplete = createQueryComplete(schemaName);
    String loadMetaInformationQuery = createLoadProfileQueryComplete(schemaName);

    this.timeSeriesMetaInformation =
        dataSource
            .executeQuery(queryComplete)
            .map(this::createEntity)
            .flatMap(Optional::stream)
            .collect(
                Collectors.toMap(
                    IndividualTimeSeriesMetaInformation::getUuid, Function.identity()));

    this.loadProfileMetaInformation =
        dataSource
            .executeQuery(loadMetaInformationQuery)
            .map(this::createLoadProfileEntity)
            .flatMap(Optional::stream)
            .collect(Collectors.toMap(LoadProfileMetaInformation::getProfile, Function.identity()));
  }

  /**
   * Creates a query that retrieves all time series uuid from existing time series tables.
   *
   * @param schemaName schema that the time series reside in
   * @return query String
   */
  private String createQueryComplete(String schemaName) {
    Map<String, ColumnScheme> acceptedTableNames =
        TimeSeriesUtils.getAcceptedColumnSchemes().stream()
            .collect(
                Collectors.toMap(
                    namingStrategy::getTimeSeriesEntityName, columnScheme -> columnScheme));

    List<String> selectQueries =
        dataSource.getDbTables(schemaName, namingStrategy.getTimeSeriesPrefix() + "%").stream()
            .map(
                tableName ->
                    Optional.ofNullable(acceptedTableNames.get(tableName))
                        .map(
                            columnScheme ->
                                "SELECT DISTINCT time_series, '"
                                    + columnScheme.getScheme()
                                    + "' as column_scheme FROM "
                                    + schemaName
                                    + "."
                                    + tableName))
            .flatMap(Optional::stream)
            .toList();

    return selectQueries.isEmpty() ? ";" : String.join("\nUNION\n", selectQueries) + ";";
  }

  /**
   * Creates a query that retrieves all time series uuid from existing time series tables.
   *
   * @param schemaName schema that the time series reside in
   * @return query String
   */
  private String createLoadProfileQueryComplete(String schemaName) {
    String tableName = namingStrategy.getLoadProfileTableName();
    boolean isNotPresent = dataSource.getDbTables(schemaName, tableName).isEmpty();

    return isNotPresent
        ? ";"
        : "SELECT DISTINCT load_profile FROM " + schemaName + "." + tableName + ";";
  }

  @Override
  public Map<UUID, IndividualTimeSeriesMetaInformation> getTimeSeriesMetaInformation() {
    return timeSeriesMetaInformation;
  }

  @Override
  public Optional<IndividualTimeSeriesMetaInformation> getTimeSeriesMetaInformation(
      UUID timeSeriesUuid) {
    return Optional.ofNullable(timeSeriesMetaInformation.get(timeSeriesUuid));
  }

  private Optional<IndividualTimeSeriesMetaInformation> createEntity(
      Map<String, String> fieldToValues) {
    EntityData entityData =
        new EntityData(fieldToValues, IndividualTimeSeriesMetaInformation.class);
<<<<<<< HEAD
    return metaInformationFactory
        .get(entityData)
        .map(meta -> (IndividualTimeSeriesMetaInformation) meta)
        .getData();
  }

  private Optional<LoadProfileMetaInformation> createLoadProfileEntity(
      Map<String, String> fieldToValues) {
    EntityData entityData = new EntityData(fieldToValues, LoadProfileMetaInformation.class);
    return metaInformationFactory
        .get(entityData)
        .map(meta -> (LoadProfileMetaInformation) meta)
=======
    return mappingFactory
        .get(entityData)
        .map(IndividualTimeSeriesMetaInformation.class::cast)
>>>>>>> 4b0f4a4b
        .getData();
  }
}<|MERGE_RESOLUTION|>--- conflicted
+++ resolved
@@ -119,10 +119,9 @@
       Map<String, String> fieldToValues) {
     EntityData entityData =
         new EntityData(fieldToValues, IndividualTimeSeriesMetaInformation.class);
-<<<<<<< HEAD
     return metaInformationFactory
         .get(entityData)
-        .map(meta -> (IndividualTimeSeriesMetaInformation) meta)
+        .map(IndividualTimeSeriesMetaInformation.class::cast)
         .getData();
   }
 
@@ -131,12 +130,7 @@
     EntityData entityData = new EntityData(fieldToValues, LoadProfileMetaInformation.class);
     return metaInformationFactory
         .get(entityData)
-        .map(meta -> (LoadProfileMetaInformation) meta)
-=======
-    return mappingFactory
-        .get(entityData)
-        .map(IndividualTimeSeriesMetaInformation.class::cast)
->>>>>>> 4b0f4a4b
+        .map(LoadProfileMetaInformation.class::cast)
         .getData();
   }
 }