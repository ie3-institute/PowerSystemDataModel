--- conflicted
+++ resolved
@@ -140,18 +140,6 @@
   protected IndividualTimeSeries<V> buildIndividualTimeSeries(
       UUID timeSeriesUuid,
       Path filePath,
-<<<<<<< HEAD
-      Function<Map<String, String>, Try<TimeBasedValue<V>>> fieldToValueFunction)
-      throws SourceException {
-    try (BufferedReader reader = dataSource.connector.initReader(filePath)) {
-      Set<TimeBasedValue<V>> timeBasedValues =
-          dataSource
-              .buildStreamWithFieldsToAttributesMap(TimeBasedValue.class, reader)
-              .map(fieldToValueFunction)
-              .map(Try::getOrThrow)
-              .collect(Collectors.toSet());
-      return new IndividualTimeSeries<>(timeSeriesUuid, timeBasedValues);
-=======
       Function<Map<String, String>, Try<TimeBasedValue<V>, FactoryException>> fieldToValueFunction)
       throws SourceException {
     try (BufferedReader reader = dataSource.connector.initReader(filePath)) {
@@ -163,7 +151,6 @@
               "TimeBasedValue<V>");
       return new IndividualTimeSeries<>(
           timeSeriesUuid, new HashSet<>(timeBasedValues.getOrThrow().toList()));
->>>>>>> 8192a49f
     } catch (FileNotFoundException e) {
       throw new SourceException("Unable to find a file with path '" + filePath + "'.", e);
     } catch (IOException e) {
