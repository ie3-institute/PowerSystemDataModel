--- conflicted
+++ resolved
@@ -38,59 +38,6 @@
    * @param metaInformation The given meta information
    * @throws SourceException If the given meta information are not supported
    * @return The source
-<<<<<<< HEAD
-   * @deprecated since 3.0. Use {@link CsvTimeSeriesSource#getSource(java.lang.String,
-   *     java.lang.String, edu.ie3.datamodel.io.naming.FileNamingStrategy,
-   *     edu.ie3.datamodel.io.csv.CsvIndividualTimeSeriesMetaInformation)} instead.
-   */
-  @Deprecated(since = "3.0", forRemoval = true)
-  public static CsvTimeSeriesSource<? extends Value> getSource(
-      String csvSep,
-      Path folderPath,
-      FileNamingStrategy fileNamingStrategy,
-      edu.ie3.datamodel.io.connectors.CsvFileConnector.CsvIndividualTimeSeriesMetaInformation
-          metaInformation)
-      throws SourceException {
-    if (!TimeSeriesSource.isSchemeAccepted(metaInformation.getColumnScheme()))
-      throw new SourceException(
-          "Unsupported column scheme '" + metaInformation.getColumnScheme() + "'.");
-
-    Class<? extends Value> valClass = metaInformation.getColumnScheme().getValueClass();
-
-    return create(csvSep, folderPath, fileNamingStrategy, metaInformation, valClass);
-  }
-
-  /** @deprecated since 3.0 */
-  @Deprecated(since = "3.0", forRemoval = true)
-  private static <T extends Value> CsvTimeSeriesSource<T> create(
-      String csvSep,
-      Path folderPath,
-      FileNamingStrategy fileNamingStrategy,
-      edu.ie3.datamodel.io.connectors.CsvFileConnector.CsvIndividualTimeSeriesMetaInformation
-          metaInformation,
-      Class<T> valClass) {
-    TimeBasedSimpleValueFactory<T> valueFactory = new TimeBasedSimpleValueFactory<>(valClass);
-    return new CsvTimeSeriesSource<>(
-        csvSep,
-        folderPath,
-        fileNamingStrategy,
-        metaInformation.getUuid(),
-        metaInformation.getFullFilePath(),
-        valClass,
-        valueFactory);
-  }
-
-  /**
-   * Factory method to build a source from given meta information
-   *
-   * @param csvSep the separator string for csv columns
-   * @param folderPath path to the folder holding the time series files
-   * @param fileNamingStrategy strategy for the file naming of time series files / data sinks
-   * @param metaInformation The given meta information
-   * @throws SourceException If the given meta information are not supported
-   * @return The source
-=======
->>>>>>> 18e9ae65
    */
   public static CsvTimeSeriesSource<? extends Value> getSource(
       String csvSep,
