--- conflicted
+++ resolved
@@ -172,11 +172,7 @@
                   .getCoordinate(coordinateId)
                   .map(point -> new TimeBasedWeatherValueData(flatCaseFields, point))
                   .map(weatherFactory::get)
-<<<<<<< HEAD
-                  .map(Try::getOrThrow);
-=======
                   .flatMap(Try::getData);
->>>>>>> 8192a49f
             });
   }
 
@@ -229,6 +225,6 @@
    */
   protected Stream<TimeBasedValue<WeatherValue>> filterEmptyOptionals(
       Stream<Optional<TimeBasedValue<WeatherValue>>> elements) {
-    return elements.filter(Optional::isPresent).map(Optional::get).map(TimeBasedValue.class::cast);
+    return elements.flatMap(Optional::stream).map(TimeBasedValue.class::cast);
   }
 }