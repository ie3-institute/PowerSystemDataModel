--- conflicted
+++ resolved
@@ -171,17 +171,9 @@
               int coordinateId = Integer.parseInt(flatCaseFields.remove(coordinateIdFieldName));
               return idCoordinateSource
                   .getCoordinate(coordinateId)
-<<<<<<< HEAD
-                  .map(
-                      point ->
-                          new TimeBasedWeatherValueData(
-                              new FactoryData.MapWithRowIndex("-1", flatCaseFields), point))
-                  .map(weatherValueFactory::get)
-                  .map(Try::getOrThrow);
-=======
-                  .map(point -> new TimeBasedWeatherValueData(flatCaseFields, point))
-                  .flatMap(weatherFactory::get);
->>>>>>> 275fb46c
+                  .map(point -> new TimeBasedWeatherValueData(new FactoryData.MapWithRowIndex("-1", flatCaseFields), point))
+                  .map(weatherFactory::get)
+                      .map(Try::getOrThrow);
             });
   }
 
