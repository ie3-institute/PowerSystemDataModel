/*
 * © 2021. TU Dortmund University,
 * Institute of Energy Systems, Energy Efficiency and Energy Economics,
 * Research group Distribution grid planning and operation
*/
package edu.ie3.datamodel.io.source;

import edu.ie3.datamodel.exceptions.SourceException;
import edu.ie3.datamodel.io.factory.timeseries.SimpleTimeBasedValueData;
import edu.ie3.datamodel.io.factory.timeseries.TimeBasedSimpleValueFactory;
import edu.ie3.datamodel.io.naming.timeseries.ColumnScheme;
import edu.ie3.datamodel.models.timeseries.individual.IndividualTimeSeries;
import edu.ie3.datamodel.models.timeseries.individual.TimeBasedValue;
import edu.ie3.datamodel.models.value.Value;
import edu.ie3.datamodel.utils.TimeSeriesUtils;
import edu.ie3.util.interval.ClosedInterval;
import java.time.ZonedDateTime;
<<<<<<< HEAD
import java.util.*;
=======
import java.util.Optional;
>>>>>>> 040d2e3c

/**
 * The interface definition of a source, that is able to provide one specific time series for one
 * model
 */
<<<<<<< HEAD
public abstract class TimeSeriesSource<V extends Value> {

  /**
   * Checks whether the given column scheme can be used with time series.
   *
   * @param scheme the column scheme to check
   * @return whether the scheme is accepted or not
   * @deprecated since 3.0. Use {@link TimeSeriesUtils#isSchemeAccepted(ColumnScheme)} instead.
   */
  @Deprecated(since = "3.0", forRemoval = true)
  public static boolean isSchemeAccepted(edu.ie3.datamodel.io.csv.timeseries.ColumnScheme scheme) {
    return EnumSet.of(
            edu.ie3.datamodel.io.csv.timeseries.ColumnScheme.ACTIVE_POWER,
            edu.ie3.datamodel.io.csv.timeseries.ColumnScheme.APPARENT_POWER,
            edu.ie3.datamodel.io.csv.timeseries.ColumnScheme.ENERGY_PRICE,
            edu.ie3.datamodel.io.csv.timeseries.ColumnScheme.APPARENT_POWER_AND_HEAT_DEMAND,
            edu.ie3.datamodel.io.csv.timeseries.ColumnScheme.ACTIVE_POWER_AND_HEAT_DEMAND,
            edu.ie3.datamodel.io.csv.timeseries.ColumnScheme.HEAT_DEMAND)
        .contains(scheme);
  }

=======
public interface TimeSeriesSource<V extends Value> extends DataSource {
>>>>>>> 040d2e3c
  /**
   * Build a {@link TimeBasedValue} of type {@code V}, whereas the underlying {@link Value} does not
   * need any additional information.
   *
   * @param fieldToValues Mapping from field id to values
   * @param valueClass Class of the desired underlying value
   * @param factory Factory to process the "flat" information
   * @return Optional simple time based value
   */
  public Optional<TimeBasedValue<V>> buildTimeBasedValue(
      Map<String, String> fieldToValues,
      Class<V> valueClass,
      TimeBasedSimpleValueFactory<V> factory) {
    SimpleTimeBasedValueData<V> factoryData =
        new SimpleTimeBasedValueData<>(fieldToValues, valueClass);
    return factory.get(factoryData);
  }

  public abstract IndividualTimeSeries<V> getTimeSeries();

  public abstract IndividualTimeSeries<V> getTimeSeries(ClosedInterval<ZonedDateTime> timeInterval)
      throws SourceException;

  public abstract Optional<V> getValue(ZonedDateTime time) throws SourceException;
}<|MERGE_RESOLUTION|>--- conflicted
+++ resolved
@@ -15,17 +15,13 @@
 import edu.ie3.datamodel.utils.TimeSeriesUtils;
 import edu.ie3.util.interval.ClosedInterval;
 import java.time.ZonedDateTime;
-<<<<<<< HEAD
 import java.util.*;
-=======
 import java.util.Optional;
->>>>>>> 040d2e3c
 
 /**
  * The interface definition of a source, that is able to provide one specific time series for one
  * model
  */
-<<<<<<< HEAD
 public abstract class TimeSeriesSource<V extends Value> {
 
   /**
@@ -47,9 +43,6 @@
         .contains(scheme);
   }
 
-=======
-public interface TimeSeriesSource<V extends Value> extends DataSource {
->>>>>>> 040d2e3c
   /**
    * Build a {@link TimeBasedValue} of type {@code V}, whereas the underlying {@link Value} does not
    * need any additional information.
