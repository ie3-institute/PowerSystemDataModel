/*
 * © 2021. TU Dortmund University,
 * Institute of Energy Systems, Energy Efficiency and Energy Economics,
 * Research group Distribution grid planning and operation
*/
package edu.ie3.datamodel.io.source;

import edu.ie3.datamodel.exceptions.FactoryException;
import edu.ie3.datamodel.exceptions.SourceException;
import edu.ie3.datamodel.io.factory.timeseries.SimpleTimeBasedValueData;
import edu.ie3.datamodel.io.factory.timeseries.TimeBasedSimpleValueFactory;
import edu.ie3.datamodel.models.timeseries.individual.IndividualTimeSeries;
import edu.ie3.datamodel.models.timeseries.individual.TimeBasedValue;
import edu.ie3.datamodel.models.value.Value;
import edu.ie3.datamodel.utils.Try;
import edu.ie3.util.interval.ClosedInterval;
import java.time.ZonedDateTime;
import java.util.*;
import java.util.Optional;

/**
 * The interface definition of a source, that is able to provide one specific time series for one
 * model
 */
public abstract class TimeSeriesSource<V extends Value> {

  protected Class<V> valueClass;
  protected TimeBasedSimpleValueFactory<V> valueFactory;

  protected TimeSeriesSource(Class<V> valueClass, TimeBasedSimpleValueFactory<V> factory) {
    this.valueFactory = factory;
    this.valueClass = valueClass;
  }

  /**
   * Build a {@link TimeBasedValue} of type {@code V}, whereas the underlying {@link Value} does not
   * need any additional information.
   *
   * @param fieldToValues Mapping from field id to values
   * @return {@link Try} of simple time based value
   */
<<<<<<< HEAD
  protected Try<TimeBasedValue<V>> createTimeBasedValue(Map<String, String> fieldToValues) {
=======
  protected Try<TimeBasedValue<V>, FactoryException> createTimeBasedValue(
      Map<String, String> fieldToValues) {
>>>>>>> 8192a49f
    SimpleTimeBasedValueData<V> factoryData =
        new SimpleTimeBasedValueData<>(fieldToValues, valueClass);
    return valueFactory.get(factoryData);
  }

  public abstract IndividualTimeSeries<V> getTimeSeries();

  public abstract IndividualTimeSeries<V> getTimeSeries(ClosedInterval<ZonedDateTime> timeInterval)
      throws SourceException;

  public abstract Optional<V> getValue(ZonedDateTime time) throws SourceException;
}<|MERGE_RESOLUTION|>--- conflicted
+++ resolved
@@ -39,12 +39,8 @@
    * @param fieldToValues Mapping from field id to values
    * @return {@link Try} of simple time based value
    */
-<<<<<<< HEAD
-  protected Try<TimeBasedValue<V>> createTimeBasedValue(Map<String, String> fieldToValues) {
-=======
   protected Try<TimeBasedValue<V>, FactoryException> createTimeBasedValue(
       Map<String, String> fieldToValues) {
->>>>>>> 8192a49f
     SimpleTimeBasedValueData<V> factoryData =
         new SimpleTimeBasedValueData<>(fieldToValues, valueClass);
     return valueFactory.get(factoryData);
