--- conflicted
+++ resolved
@@ -9,11 +9,8 @@
 
 import edu.ie3.datamodel.exceptions.SourceException;
 import edu.ie3.datamodel.io.connectors.SqlConnector;
-<<<<<<< HEAD
 import edu.ie3.datamodel.io.factory.FactoryData;
 import edu.ie3.datamodel.io.factory.timeseries.SimpleTimeBasedValueData;
-=======
->>>>>>> 275fb46c
 import edu.ie3.datamodel.io.factory.timeseries.TimeBasedSimpleValueFactory;
 import edu.ie3.datamodel.io.naming.DatabaseNamingStrategy;
 import edu.ie3.datamodel.io.naming.timeseries.ColumnScheme;
@@ -194,21 +191,7 @@
    */
   private Optional<TimeBasedValue<V>> createEntity(Map<String, String> fieldToValues) {
     fieldToValues.remove("timeSeries");
-<<<<<<< HEAD
-    SimpleTimeBasedValueData<V> factoryData =
-        new SimpleTimeBasedValueData<>(
-            new FactoryData.MapWithRowIndex("-1", fieldToValues), valueClass);
-
-    Try<TimeBasedValue<V>> timeBasedValue = valueFactory.get(factoryData);
-
-    if (timeBasedValue.isSuccess()) {
-      return Optional.of(timeBasedValue.getOrThrow());
-    } else {
-      return Optional.empty();
-    }
-=======
     return createTimeBasedValue(fieldToValues);
->>>>>>> 275fb46c
   }
 
   /**
