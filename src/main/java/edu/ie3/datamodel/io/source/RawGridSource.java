/*
 * © 2021. TU Dortmund University,
 * Institute of Energy Systems, Energy Efficiency and Energy Economics,
 * Research group Distribution grid planning and operation
*/
package edu.ie3.datamodel.io.source;

<<<<<<< HEAD
=======
import edu.ie3.datamodel.exceptions.FactoryException;
>>>>>>> 8192a49f
import edu.ie3.datamodel.exceptions.RawGridException;
import edu.ie3.datamodel.exceptions.SourceException;
import edu.ie3.datamodel.io.factory.EntityFactory;
import edu.ie3.datamodel.io.factory.input.*;
import edu.ie3.datamodel.models.input.*;
import edu.ie3.datamodel.models.input.MeasurementUnitInput;
import edu.ie3.datamodel.models.input.NodeInput;
import edu.ie3.datamodel.models.input.OperatorInput;
import edu.ie3.datamodel.models.input.connector.*;
import edu.ie3.datamodel.models.input.connector.LineInput;
import edu.ie3.datamodel.models.input.connector.SwitchInput;
import edu.ie3.datamodel.models.input.connector.Transformer2WInput;
import edu.ie3.datamodel.models.input.connector.Transformer3WInput;
import edu.ie3.datamodel.models.input.connector.type.LineTypeInput;
import edu.ie3.datamodel.models.input.connector.type.Transformer2WTypeInput;
import edu.ie3.datamodel.models.input.connector.type.Transformer3WTypeInput;
import edu.ie3.datamodel.models.input.container.RawGridElements;
import edu.ie3.datamodel.utils.Try;
<<<<<<< HEAD
=======
import edu.ie3.datamodel.utils.Try.*;
>>>>>>> 8192a49f
import java.util.*;
import java.util.Set;
import java.util.stream.Collectors;
import java.util.stream.Stream;

/**
 * Implementation that provides the capability to build entities that are hold by a {@link
 * RawGridElements} as well as the {@link RawGridElements} container as well from different data
 * sources e.g. .csv files or databases.
 *
 * @version 0.1
 * @since 08.04.20
 */
public class RawGridSource extends EntitySource {

  // field names
  protected static final String NODE_A = "nodeA";
  protected static final String NODE_B = "nodeB";
  protected static final String TYPE = "type";

  // general fields
  private final TypeSource typeSource;

  // factories
  private final NodeInputFactory nodeInputFactory;
  private final LineInputFactory lineInputFactory;
  private final Transformer2WInputFactory transformer2WInputFactory;
  private final Transformer3WInputFactory transformer3WInputFactory;
  private final SwitchInputFactory switchInputFactory;
  private final MeasurementUnitInputFactory measurementUnitInputFactory;

  public RawGridSource(TypeSource typeSource, DataSource dataSource) {
    this.typeSource = typeSource;
    this.dataSource = dataSource;

    // init factories
    this.nodeInputFactory = new NodeInputFactory();
    this.lineInputFactory = new LineInputFactory();
    this.transformer2WInputFactory = new Transformer2WInputFactory();
    this.transformer3WInputFactory = new Transformer3WInputFactory();
    this.switchInputFactory = new SwitchInputFactory();
    this.measurementUnitInputFactory = new MeasurementUnitInputFactory();
  }

  /**
   * Should return either a consistent instance of {@link RawGridElements} or throw a {@link
   * SourceException}. The decision to throw a {@link SourceException} instead of returning the
   * incomplete {@link RawGridElements} instance is motivated by the fact, that a {@link
   * RawGridElements} is a container instance that depends on several other entities. Without being
   * complete, it is useless for further processing.
   *
   * <p>Hence, whenever at least one entity {@link RawGridElements} depends on cannot be provided,
   * {@link SourceException} should be thrown. The thrown exception should provide enough
   * information to debug the error and fix the persistent data that has been failed to processed.
   *
   * <p>Furthermore, it is expected, that the specific implementation of this method ensures not
   * only the completeness of the resulting {@link RawGridElements} instance, but also its validity
   * e.g. in the sense that not duplicate UUIDs exist within all entities contained in the returning
   * instance.
   *
   * @return either a valid, complete {@link RawGridElements} or throws a {@link SourceException}
   */
<<<<<<< HEAD
  public RawGridElements getGridData() throws RawGridException, SourceException {
=======
  public RawGridElements getGridData() throws SourceException {
>>>>>>> 8192a49f
    /* read all needed entities start with the types and operators */
    Set<OperatorInput> operators = typeSource.getOperators();
    Set<LineTypeInput> lineTypes = typeSource.getLineTypes();
    Set<Transformer2WTypeInput> transformer2WTypeInputs = typeSource.getTransformer2WTypes();
    Set<Transformer3WTypeInput> transformer3WTypeInputs = typeSource.getTransformer3WTypes();

    /* assets */
    Set<NodeInput> nodes = getNodes(operators);
<<<<<<< HEAD
    Try<Set<LineInput>> lineInputs = Try.of(() -> getLines(nodes, lineTypes, operators));
    Try<Set<Transformer2WInput>> transformer2WInputs =
        Try.of(() -> get2WTransformers(nodes, transformer2WTypeInputs, operators));
    Try<Set<Transformer3WInput>> transformer3WInputs =
        Try.of(() -> get3WTransformers(nodes, transformer3WTypeInputs, operators));
    Try<Set<SwitchInput>> switches = Try.of(() -> getSwitches(nodes, operators));
    Try<Set<MeasurementUnitInput>> measurementUnits =
        Try.of(() -> getMeasurementUnits(nodes, operators));

    List<SourceException> exceptions =
        (List<SourceException>)
            Try.getExceptions(
                List.of(
                    lineInputs,
                    transformer2WInputs,
                    transformer3WInputs,
                    switches,
                    measurementUnits));
=======
    Try<Set<LineInput>, SourceException> lineInputs =
        Try.of(() -> getLines(nodes, lineTypes, operators), SourceException.class);
    Try<Set<Transformer2WInput>, SourceException> transformer2WInputs =
        Try.of(
            () -> get2WTransformers(nodes, transformer2WTypeInputs, operators),
            SourceException.class);
    Try<Set<Transformer3WInput>, SourceException> transformer3WInputs =
        Try.of(
            () -> get3WTransformers(nodes, transformer3WTypeInputs, operators),
            SourceException.class);
    Try<Set<SwitchInput>, SourceException> switches =
        Try.of(() -> getSwitches(nodes, operators), SourceException.class);
    Try<Set<MeasurementUnitInput>, SourceException> measurementUnits =
        Try.of(() -> getMeasurementUnits(nodes, operators), SourceException.class);

    List<SourceException> exceptions =
        Try.getExceptions(
            List.of(
                lineInputs, transformer2WInputs, transformer3WInputs, switches, measurementUnits));
>>>>>>> 8192a49f

    if (!exceptions.isEmpty()) {
      throw new RawGridException(
          exceptions.size() + " error(s) occurred while initializing raw grid. ", exceptions);
    } else {
      /* build and return the grid if it is not empty */
      // getOrThrow should not throw an exception in this context, because all exception are
      // filtered and thrown before
      return new RawGridElements(
          nodes,
          lineInputs.getOrThrow(),
          transformer2WInputs.getOrThrow(),
          transformer3WInputs.getOrThrow(),
          switches.getOrThrow(),
          measurementUnits.getOrThrow());
    }
  }

  /**
   * Returns a unique set of {@link NodeInput} instances.
   *
   * <p>This set has to be unique in the sense of object uniqueness but also in the sense of {@link
   * java.util.UUID} uniqueness of the provided {@link NodeInput} which has to be checked manually,
   * as {@link NodeInput#equals(Object)} is NOT restricted on the uuid of {@link NodeInput}.
   *
   * @return a set of object and uuid unique {@link NodeInput} entities
   */
  public Set<NodeInput> getNodes() throws SourceException {
    return getNodes(typeSource.getOperators());
  }

  /**
   * Returns a set of {@link NodeInput} instances. This set has to be unique in the sense of object
   * uniqueness but also in the sense of {@link java.util.UUID} uniqueness of the provided {@link
   * NodeInput} which has to be checked manually, as {@link NodeInput#equals(Object)} is NOT
   * restricted on the uuid of {@link NodeInput}.
   *
   * <p>In contrast to {@link #getNodes} this method provides the ability to pass in an already
   * existing set of {@link OperatorInput} entities, the {@link NodeInput} instances depend on.
   * Doing so, already loaded nodes can be recycled to improve performance and prevent unnecessary
   * loading operations.
   *
   * <p>If something fails during the creation process a {@link SourceException} is thrown, else a
   * set with all entities that has been able to be build is returned.
   *
   * @param operators a set of object and uuid unique {@link OperatorInput} that should be used for
   *     the returning instances
   * @return a set of object and uuid unique {@link NodeInput} entities
   */
  public Set<NodeInput> getNodes(Set<OperatorInput> operators) throws SourceException {
    return Try.scanCollection(
            assetInputEntityDataStream(NodeInput.class, operators)
                .map(nodeInputFactory::get)
                .collect(Collectors.toSet()),
            NodeInput.class)
<<<<<<< HEAD
        .getOrThrow(SourceException.class);
=======
        .transformF(SourceException::new)
        .getOrThrow();
>>>>>>> 8192a49f
  }

  /**
   * Returns a unique set of {@link LineInput} instances.
   *
   * <p>This set has to be unique in the sense of object uniqueness but also in the sense of {@link
   * java.util.UUID} uniqueness of the provided {@link LineInput} which has to be checked manually,
   * as {@link LineInput#equals(Object)} is NOT restricted on the uuid of {@link LineInput}.
   *
   * @return a set of object and uuid unique {@link LineInput} entities
   */
  public Set<LineInput> getLines() throws SourceException {
    Set<OperatorInput> operators = typeSource.getOperators();
    return getLines(getNodes(operators), typeSource.getLineTypes(), operators);
  }

  /**
   * Returns a set of {@link LineInput} instances. This set has to be unique in the sense of object
   * uniqueness but also in the sense of {@link java.util.UUID} uniqueness of the provided {@link
   * LineInput} which has to be checked manually, as {@link LineInput#equals(Object)} is NOT
   * restricted on the uuid of {@link LineInput}.
   *
   * <p>In contrast to {@link #getNodes} this method provides the ability to pass in an already
   * existing set of {@link NodeInput}, {@link LineTypeInput} and {@link OperatorInput} entities,
   * the {@link LineInput} instances depend on. Doing so, already loaded nodes, line types and
   * operators can be recycled to improve performance and prevent unnecessary loading operations.
   *
   * <p>If something fails during the creation process a {@link SourceException} is thrown, else a
   * set with all entities that has been able to be build is returned.
   *
   * @param operators a set of object and uuid unique {@link OperatorInput} that should be used for
   *     the returning instances
   * @param nodes a set of object and uuid unique {@link NodeInput} entities
   * @param lineTypeInputs a set of object and uuid unique {@link LineTypeInput} entities
   * @return a set of object and uuid unique {@link LineInput} entities
   */
  public Set<LineInput> getLines(
      Set<NodeInput> nodes, Set<LineTypeInput> lineTypeInputs, Set<OperatorInput> operators)
      throws SourceException {
    return Try.scanCollection(
            typedEntityStream(LineInput.class, lineInputFactory, nodes, operators, lineTypeInputs)
                .collect(Collectors.toSet()),
            LineInput.class)
<<<<<<< HEAD
        .getOrThrow(SourceException.class);
=======
        .transformF(SourceException::new)
        .getOrThrow();
>>>>>>> 8192a49f
  }

  /**
   * Returns a unique set of {@link Transformer2WInput} instances.
   *
   * <p>This set has to be unique in the sense of object uniqueness but also in the sense of {@link
   * java.util.UUID} uniqueness of the provided {@link Transformer2WInput} which has to be checked
   * manually, as {@link Transformer2WInput#equals(Object)} is NOT restricted on the uuid of {@link
   * Transformer2WInput}.
   *
   * @return a set of object and uuid unique {@link Transformer2WInput} entities
   */
  public Set<Transformer2WInput> get2WTransformers() throws SourceException {
    Set<OperatorInput> operators = typeSource.getOperators();
    return get2WTransformers(getNodes(operators), typeSource.getTransformer2WTypes(), operators);
  }

  /**
   * Returns a set of {@link Transformer2WInput} instances. This set has to be unique in the sense
   * of object uniqueness but also in the sense of {@link java.util.UUID} uniqueness of the provided
   * {@link Transformer2WInput} which has to be checked manually, as {@link
   * Transformer2WInput#equals(Object)} is NOT restricted on the uuid of {@link Transformer2WInput}.
   *
   * <p>In contrast to {@link #getNodes()} this method provides the ability to pass in an already
   * existing set of {@link NodeInput}, {@link Transformer2WTypeInput} and {@link OperatorInput}
   * entities, the {@link Transformer2WInput} instances depend on. Doing so, already loaded nodes,
   * line types and operators can be recycled to improve performance and prevent unnecessary loading
   * operations.
   *
   * <p>If something fails during the creation process a {@link SourceException} is thrown, else a
   * set with all entities that has been able to be build is returned.
   *
   * @param operators a set of object and uuid unique {@link OperatorInput} that should be used for
   *     the returning instances
   * @param nodes a set of object and uuid unique {@link NodeInput} entities
   * @param transformer2WTypes a set of object and uuid unique {@link Transformer2WTypeInput}
   *     entities
   * @return a set of object and uuid unique {@link Transformer2WInput} entities
   */
  public Set<Transformer2WInput> get2WTransformers(
      Set<NodeInput> nodes,
      Set<Transformer2WTypeInput> transformer2WTypes,
      Set<OperatorInput> operators)
      throws SourceException {
    return Try.scanCollection(
            typedEntityStream(
                    Transformer2WInput.class,
                    transformer2WInputFactory,
                    nodes,
                    operators,
                    transformer2WTypes)
                .collect(Collectors.toSet()),
            Transformer2WInput.class)
<<<<<<< HEAD
        .getOrThrow(SourceException.class);
=======
        .transformF(SourceException::new)
        .getOrThrow();
>>>>>>> 8192a49f
  }

  /**
   * Returns a unique set of {@link Transformer3WInput} instances.
   *
   * <p>This set has to be unique in the sense of object uniqueness but also in the sense of {@link
   * java.util.UUID} uniqueness of the provided {@link Transformer3WInput} which has to be checked
   * manually, as {@link Transformer3WInput#equals(Object)} is NOT restricted on the uuid of {@link
   * Transformer3WInput}.
   *
   * @return a set of object and uuid unique {@link Transformer3WInput} entities
   */
  public Set<Transformer3WInput> get3WTransformers() throws SourceException {
    Set<OperatorInput> operators = typeSource.getOperators();
    return get3WTransformers(getNodes(operators), typeSource.getTransformer3WTypes(), operators);
  }

  /**
   * Returns a set of {@link Transformer3WInput} instances. This set has to be unique in the sense
   * of object uniqueness but also in the sense of {@link java.util.UUID} uniqueness of the provided
   * {@link Transformer3WInput} which has to be checked manually, as {@link
   * Transformer3WInput#equals(Object)} is NOT restricted on the uuid of {@link Transformer3WInput}.
   *
   * <p>In contrast to {@link #getNodes()} this method provides the ability to pass in an already
   * existing set of {@link NodeInput}, {@link Transformer3WTypeInput} and {@link OperatorInput}
   * entities, the {@link Transformer3WInput} instances depend on. Doing so, already loaded nodes,
   * line types and operators can be recycled to improve performance and prevent unnecessary loading
   * operations.
   *
   * <p>If something fails during the creation process a {@link SourceException} is thrown, else a
   * set with all entities that has been able to be build is returned.
   *
   * @param operators a set of object and uuid unique {@link OperatorInput} that should be used for
   *     the returning instances
   * @param nodes a set of object and uuid unique {@link NodeInput} entities
   * @param transformer3WTypeInputs a set of object and uuid unique {@link Transformer3WTypeInput}
   *     entities
   * @return a set of object and uuid unique {@link Transformer3WInput} entities
   */
  public Set<Transformer3WInput> get3WTransformers(
      Set<NodeInput> nodes,
      Set<Transformer3WTypeInput> transformer3WTypeInputs,
      Set<OperatorInput> operators)
      throws SourceException {
    return Try.scanCollection(
            buildTransformer3WEntities(
                transformer3WInputFactory, nodes, transformer3WTypeInputs, operators),
            Transformer3WInput.class)
<<<<<<< HEAD
        .getOrThrow(SourceException.class);
=======
        .transformF(SourceException::new)
        .getOrThrow();
>>>>>>> 8192a49f
  }

  /**
   * Returns a unique set of {@link SwitchInput} instances.
   *
   * <p>This set has to be unique in the sense of object uniqueness but also in the sense of {@link
   * java.util.UUID} uniqueness of the provided {@link SwitchInput} which has to be checked
   * manually, as {@link SwitchInput#equals(Object)} is NOT restricted on the uuid of {@link
   * SwitchInput}.
   *
   * @return a set of object and uuid unique {@link SwitchInput} entities
   */
  public Set<SwitchInput> getSwitches() throws SourceException {
    Set<OperatorInput> operators = typeSource.getOperators();
    return getSwitches(getNodes(operators), operators);
  }

  /**
   * Returns a set of {@link SwitchInput} instances. This set has to be unique in the sense of
   * object uniqueness but also in the sense of {@link java.util.UUID} uniqueness of the provided
   * {@link SwitchInput} which has to be checked manually, as {@link SwitchInput#equals(Object)} is
   * NOT restricted on the uuid of {@link SwitchInput}.
   *
   * <p>In contrast to {@link #getNodes()} this method provides the ability to pass in an already
   * existing set of {@link NodeInput} and {@link OperatorInput} entities, the {@link SwitchInput}
   * instances depend on. Doing so, already loaded nodes, line types and operators can be recycled
   * to improve performance and prevent unnecessary loading operations.
   *
   * <p>If something fails during the creation process a {@link SourceException} is thrown, else a
   * set with all entities that has been able to be build is returned.
   *
   * @param operators a set of object and uuid unique {@link OperatorInput} that should be used for
   *     the returning instances
   * @param nodes a set of object and uuid unique {@link NodeInput} entities
   * @return a set of object and uuid unique {@link SwitchInput} entities
   */
  public Set<SwitchInput> getSwitches(Set<NodeInput> nodes, Set<OperatorInput> operators)
      throws SourceException {
    return buildUntypedConnectorInputEntities(
        SwitchInput.class, switchInputFactory, nodes, operators);
  }

  /**
   * Returns a unique set of {@link MeasurementUnitInput} instances.
   *
   * <p>This set has to be unique in the sense of object uniqueness but also in the sense of {@link
   * java.util.UUID} uniqueness of the provided {@link MeasurementUnitInput} which has to be checked
   * manually, as {@link MeasurementUnitInput#equals(Object)} is NOT restricted on the uuid of
   * {@link MeasurementUnitInput}.
   *
   * @return a set of object and uuid unique {@link MeasurementUnitInput} entities
   */
  public Set<MeasurementUnitInput> getMeasurementUnits() throws SourceException {
    Set<OperatorInput> operators = typeSource.getOperators();
    return getMeasurementUnits(getNodes(operators), operators);
  }

  /**
   * Returns a set of {@link MeasurementUnitInput} instances. This set has to be unique in the sense
   * of object uniqueness but also in the sense of {@link java.util.UUID} uniqueness of the provided
   * {@link MeasurementUnitInput} which has to be checked manually, as {@link
   * MeasurementUnitInput#equals(Object)} is NOT restricted on the uuid of {@link
   * MeasurementUnitInput}.
   *
   * <p>In contrast to {@link #getNodes()} this method provides the ability to pass in an already
   * existing set of {@link NodeInput} and {@link OperatorInput} entities, the {@link
   * MeasurementUnitInput} instances depend on. Doing so, already loaded nodes, line types and
   * operators can be recycled to improve performance and prevent unnecessary loading operations.
   *
   * <p>If something fails during the creation process a {@link SourceException} is thrown, else a
   * set with all entities that has been able to be build is returned.
   *
   * @param operators a set of object and uuid unique {@link OperatorInput} that should be used for
   *     the returning instances
   * @param nodes a set of object and uuid unique {@link NodeInput} entities
   * @return a set of object and uuid unique {@link MeasurementUnitInput} entities
   */
  public Set<MeasurementUnitInput> getMeasurementUnits(
      Set<NodeInput> nodes, Set<OperatorInput> operators) throws SourceException {
    return Try.scanCollection(
            buildNodeAssetEntities(
                MeasurementUnitInput.class, measurementUnitInputFactory, nodes, operators),
            MeasurementUnitInput.class)
<<<<<<< HEAD
        .getOrThrow(SourceException.class);
  }

  // -=-=-=-=-=-=-=-=-=-=-=-=-=-=-=-=-=-=-=-=-=-=-=-=-=-=-=-=-=-=-=-=-=-=-=-=-=-=-=-=-=-=-=-=-=-=-=-=-=-=-=-=-=-=-
  public <T extends AssetInput> Set<Try<T>> buildNodeInputEntities(
=======
        .transformF(SourceException::new)
        .getOrThrow();
  }

  // -=-=-=-=-=-=-=-=-=-=-=-=-=-=-=-=-=-=-=-=-=-=-=-=-=-=-=-=-=-=-=-=-=-=-=-=-=-=-=-=-=-=-=-=-=-=-=-=-=-=-=-=-=-=-
  public <T extends AssetInput> Set<Try<T, FactoryException>> buildNodeInputEntities(
>>>>>>> 8192a49f
      Class<T> entityClass,
      EntityFactory<T, AssetInputEntityData> factory,
      Collection<OperatorInput> operators) {
    return assetInputEntityDataStream(entityClass, operators)
        .map(factory::get)
        .collect(Collectors.toSet());
  }

  public <T extends ConnectorInput> Set<T> buildUntypedConnectorInputEntities(
      Class<T> entityClass,
      EntityFactory<T, ConnectorInputEntityData> factory,
      Collection<NodeInput> nodes,
<<<<<<< HEAD
      Collection<OperatorInput> operators) {
    return untypedConnectorInputEntityStream(entityClass, factory, nodes, operators)
        .collect(Collectors.toSet());
  }

  public Set<Try<Transformer3WInput>> buildTransformer3WEntities(
=======
      Collection<OperatorInput> operators)
      throws SourceException {
    return Try.scanCollection(
            untypedConnectorInputEntityStream(entityClass, factory, nodes, operators)
                .collect(Collectors.toSet()),
            entityClass)
        .transformF(SourceException::new)
        .getOrThrow();
  }

  public Set<Try<Transformer3WInput, FactoryException>> buildTransformer3WEntities(
>>>>>>> 8192a49f
      Transformer3WInputFactory transformer3WInputFactory,
      Collection<NodeInput> nodes,
      Collection<Transformer3WTypeInput> transformer3WTypeInputs,
      Collection<OperatorInput> operators) {
    return buildTransformer3WEntityData(
            buildTypedConnectorEntityData(
                buildUntypedConnectorInputEntityData(
                    assetInputEntityDataStream(Transformer3WInput.class, operators), nodes),
                transformer3WTypeInputs),
            nodes)
<<<<<<< HEAD
        .filter(Optional::isPresent)
        .map(Optional::get)
=======
>>>>>>> 8192a49f
        .map(transformer3WInputFactory::get)
        .collect(Collectors.toSet());
  }

<<<<<<< HEAD
  public <T extends ConnectorInput, A extends AssetTypeInput> Set<Try<T>> buildTypedEntities(
      Class<T> entityClass,
      EntityFactory<T, TypedConnectorInputEntityData<A>> factory,
      Collection<NodeInput> nodes,
      Collection<OperatorInput> operators,
      Collection<A> types) {
=======
  public <T extends ConnectorInput, A extends AssetTypeInput>
      Set<Try<T, FactoryException>> buildTypedEntities(
          Class<T> entityClass,
          EntityFactory<T, TypedConnectorInputEntityData<A>> factory,
          Collection<NodeInput> nodes,
          Collection<OperatorInput> operators,
          Collection<A> types) {
>>>>>>> 8192a49f
    return typedEntityStream(entityClass, factory, nodes, operators, types)
        .collect(Collectors.toSet());
  }

  /**
   * Enriches the given untyped entity data with the equivalent asset type. If this is not possible,
   * a {@link Failure} is returned.
   *
   * @param noTypeConnectorEntityDataStream Stream of untyped entity data
   * @param availableTypes Yet available asset types
   * @param <T> Type of the asset type
   * @return Stream of {@link Try} to enhanced data
   */
  protected <T extends AssetTypeInput>
      Stream<Try<TypedConnectorInputEntityData<T>, SourceException>> buildTypedConnectorEntityData(
          Stream<Try<ConnectorInputEntityData, SourceException>> noTypeConnectorEntityDataStream,
          Collection<T> availableTypes) {
    return noTypeConnectorEntityDataStream
        .parallel()
        .map(
            noTypeEntityDataOpt ->
                noTypeEntityDataOpt.flatMap(
                    noTypeEntityData -> findAndAddType(noTypeEntityData, availableTypes)));
  }

  /**
   * Converts a stream of {@link AssetInputEntityData} in connection with a collection of known
   * {@link NodeInput}s to a stream of {@link ConnectorInputEntityData}.
   *
   * @param assetInputEntityDataStream Input stream of {@link AssetInputEntityData}
   * @param nodes A collection of known nodes
   * @return A stream on {@link Try} to matching {@link ConnectorInputEntityData}
   */
  protected Stream<Try<ConnectorInputEntityData, SourceException>>
      buildUntypedConnectorInputEntityData(
          Stream<AssetInputEntityData> assetInputEntityDataStream, Collection<NodeInput> nodes) {
    return assetInputEntityDataStream
        .parallel()
        .map(
            assetInputEntityData ->
                buildUntypedConnectorInputEntityData(assetInputEntityData, nodes));
  }

  /**
   * Converts a single given {@link AssetInputEntityData} in connection with a collection of known
   * {@link NodeInput}s to {@link ConnectorInputEntityData}. If this is not possible, a {@link
   * Failure}.
   *
   * @param assetInputEntityData Input entity data to convert
   * @param nodes A collection of known nodes
   * @return A {@link Try} to matching {@link ConnectorInputEntityData}
   */
  protected Try<ConnectorInputEntityData, SourceException> buildUntypedConnectorInputEntityData(
      AssetInputEntityData assetInputEntityData, Collection<NodeInput> nodes) {
    // get the raw data
    Map<String, String> fieldsToAttributes = assetInputEntityData.getFieldsToValues();

    // get the two connector nodes
    String nodeAUuid = fieldsToAttributes.get(NODE_A);
    String nodeBUuid = fieldsToAttributes.get(NODE_B);
    Optional<NodeInput> nodeA = findFirstEntityByUuid(nodeAUuid, nodes);
    Optional<NodeInput> nodeB = findFirstEntityByUuid(nodeBUuid, nodes);

    // if nodeA or nodeB are not present we return a failure and log a
    // warning
    if (nodeA.isEmpty() || nodeB.isEmpty()) {
      String debugString =
          Stream.of(
                  new AbstractMap.SimpleEntry<>(nodeA, NODE_A + ": " + nodeAUuid),
                  new AbstractMap.SimpleEntry<>(nodeB, NODE_B + ": " + nodeBUuid))
              .filter(entry -> entry.getKey().isEmpty())
              .map(AbstractMap.SimpleEntry::getValue)
              .collect(Collectors.joining("\n"));

      String skippingMessage =
          buildSkippingMessage(
              assetInputEntityData.getTargetClass().getSimpleName(),
              fieldsToAttributes.get("uuid"),
              fieldsToAttributes.get("id"),
              debugString);

      return new Failure<>(new SourceException("Failure due to: " + skippingMessage));
    }

    // remove fields that are passed as objects to constructor
    fieldsToAttributes.keySet().removeAll(new HashSet<>(Arrays.asList(NODE_A, NODE_B)));

    return new Success<>(
        new ConnectorInputEntityData(
            fieldsToAttributes,
            assetInputEntityData.getTargetClass(),
            assetInputEntityData.getOperatorInput(),
            nodeA.get(),
            nodeB.get()));
  }

<<<<<<< HEAD
  private <T extends ConnectorInput, A extends AssetTypeInput> Stream<Try<T>> typedEntityStream(
      Class<T> entityClass,
      EntityFactory<T, TypedConnectorInputEntityData<A>> factory,
      Collection<NodeInput> nodes,
      Collection<OperatorInput> operators,
      Collection<A> types) {
=======
  private <T extends ConnectorInput, A extends AssetTypeInput>
      Stream<Try<T, FactoryException>> typedEntityStream(
          Class<T> entityClass,
          EntityFactory<T, TypedConnectorInputEntityData<A>> factory,
          Collection<NodeInput> nodes,
          Collection<OperatorInput> operators,
          Collection<A> types) {
>>>>>>> 8192a49f
    return buildTypedConnectorEntityData(
            buildUntypedConnectorInputEntityData(
                assetInputEntityDataStream(entityClass, operators), nodes),
            types)
<<<<<<< HEAD
        .filter(Optional::isPresent)
        .map(Optional::get)
        .map(factory::get);
  }

  public <T extends ConnectorInput> Stream<T> untypedConnectorInputEntityStream(
      Class<T> entityClass,
      EntityFactory<T, ConnectorInputEntityData> factory,
      Set<NodeInput> nodes,
      Set<OperatorInput> operators) {
    return buildUntypedConnectorInputEntityData(
            assetInputEntityDataStream(entityClass, operators), nodes)
        .filter(Optional::isPresent)
        .map(Optional::get)
        .map(factory::get)
        .map(Try::getOrThrow);
  }

  private <T extends ConnectorInput> Stream<T> untypedConnectorInputEntityStream(
      Class<T> entityClass,
      EntityFactory<T, ConnectorInputEntityData> factory,
      Collection<NodeInput> nodes,
      Collection<OperatorInput> operators) {
=======
        .map(factory::get);
  }

  public <T extends ConnectorInput>
      Stream<Try<T, FactoryException>> untypedConnectorInputEntityStream(
          Class<T> entityClass,
          EntityFactory<T, ConnectorInputEntityData> factory,
          Set<NodeInput> nodes,
          Set<OperatorInput> operators) {
    return buildUntypedConnectorInputEntityData(
            assetInputEntityDataStream(entityClass, operators), nodes)
        .map(factory::get);
  }

  private <T extends ConnectorInput>
      Stream<Try<T, FactoryException>> untypedConnectorInputEntityStream(
          Class<T> entityClass,
          EntityFactory<T, ConnectorInputEntityData> factory,
          Collection<NodeInput> nodes,
          Collection<OperatorInput> operators) {
>>>>>>> 8192a49f
    return untypedConnectorInputEntityStream(
        entityClass, factory, new HashSet<>(nodes), new HashSet<>(operators));
  }

  /**
   * Enriches the Stream of tries on {@link Transformer3WInputEntityData} with the information of
   * the internal node.
   *
   * @param typedConnectorEntityDataStream Stream of already typed input entity data
   * @param nodes Yet available nodes
   * @return A stream of {@link Try} on enriched data
   */
  protected Stream<Try<Transformer3WInputEntityData, SourceException>> buildTransformer3WEntityData(
      Stream<Try<TypedConnectorInputEntityData<Transformer3WTypeInput>, SourceException>>
          typedConnectorEntityDataStream,
      Collection<NodeInput> nodes) {
    return typedConnectorEntityDataStream
        .parallel()
        .map(
            typedEntityDataOpt ->
                typedEntityDataOpt.flatMap(typeEntityData -> addThirdNode(typeEntityData, nodes)));
  }

  /**
   * Enriches the third node to the already typed entity data of a three winding transformer. If no
   * matching node can be found, return a {@link Failure}.
   *
   * @param typeEntityData Already typed entity data
   * @param nodes Yet available nodes
   * @return a {@link Try} to the enriched data
   */
  protected Try<Transformer3WInputEntityData, SourceException> addThirdNode(
      TypedConnectorInputEntityData<Transformer3WTypeInput> typeEntityData,
      Collection<NodeInput> nodes) {

    // get the raw data
    Map<String, String> fieldsToAttributes = typeEntityData.getFieldsToValues();

    // get nodeC of the transformer
    String nodeCUuid = fieldsToAttributes.get("nodeC");
    Optional<NodeInput> nodeC = findFirstEntityByUuid(nodeCUuid, nodes);

    // if nodeC is not present we return a failure
    // log a warning
    if (nodeC.isEmpty()) {
      String skippingMessage =
          buildSkippingMessage(
              typeEntityData.getTargetClass().getSimpleName(),
              fieldsToAttributes.get("uuid"),
              fieldsToAttributes.get("id"),
              "nodeC: " + nodeCUuid);
      return new Failure<>(new SourceException("Failure due to: " + skippingMessage));
    }

    // remove fields that are passed as objects to constructor
    fieldsToAttributes.keySet().remove("nodeC");

    return new Success<>(
        new Transformer3WInputEntityData(
            fieldsToAttributes,
            typeEntityData.getTargetClass(),
            typeEntityData.getOperatorInput(),
            typeEntityData.getNodeA(),
            typeEntityData.getNodeB(),
            nodeC.get(),
            typeEntityData.getType()));
  }
}<|MERGE_RESOLUTION|>--- conflicted
+++ resolved
@@ -5,10 +5,7 @@
 */
 package edu.ie3.datamodel.io.source;
 
-<<<<<<< HEAD
-=======
 import edu.ie3.datamodel.exceptions.FactoryException;
->>>>>>> 8192a49f
 import edu.ie3.datamodel.exceptions.RawGridException;
 import edu.ie3.datamodel.exceptions.SourceException;
 import edu.ie3.datamodel.io.factory.EntityFactory;
@@ -27,10 +24,7 @@
 import edu.ie3.datamodel.models.input.connector.type.Transformer3WTypeInput;
 import edu.ie3.datamodel.models.input.container.RawGridElements;
 import edu.ie3.datamodel.utils.Try;
-<<<<<<< HEAD
-=======
 import edu.ie3.datamodel.utils.Try.*;
->>>>>>> 8192a49f
 import java.util.*;
 import java.util.Set;
 import java.util.stream.Collectors;
@@ -93,11 +87,7 @@
    *
    * @return either a valid, complete {@link RawGridElements} or throws a {@link SourceException}
    */
-<<<<<<< HEAD
-  public RawGridElements getGridData() throws RawGridException, SourceException {
-=======
   public RawGridElements getGridData() throws SourceException {
->>>>>>> 8192a49f
     /* read all needed entities start with the types and operators */
     Set<OperatorInput> operators = typeSource.getOperators();
     Set<LineTypeInput> lineTypes = typeSource.getLineTypes();
@@ -106,26 +96,6 @@
 
     /* assets */
     Set<NodeInput> nodes = getNodes(operators);
-<<<<<<< HEAD
-    Try<Set<LineInput>> lineInputs = Try.of(() -> getLines(nodes, lineTypes, operators));
-    Try<Set<Transformer2WInput>> transformer2WInputs =
-        Try.of(() -> get2WTransformers(nodes, transformer2WTypeInputs, operators));
-    Try<Set<Transformer3WInput>> transformer3WInputs =
-        Try.of(() -> get3WTransformers(nodes, transformer3WTypeInputs, operators));
-    Try<Set<SwitchInput>> switches = Try.of(() -> getSwitches(nodes, operators));
-    Try<Set<MeasurementUnitInput>> measurementUnits =
-        Try.of(() -> getMeasurementUnits(nodes, operators));
-
-    List<SourceException> exceptions =
-        (List<SourceException>)
-            Try.getExceptions(
-                List.of(
-                    lineInputs,
-                    transformer2WInputs,
-                    transformer3WInputs,
-                    switches,
-                    measurementUnits));
-=======
     Try<Set<LineInput>, SourceException> lineInputs =
         Try.of(() -> getLines(nodes, lineTypes, operators), SourceException.class);
     Try<Set<Transformer2WInput>, SourceException> transformer2WInputs =
@@ -145,7 +115,6 @@
         Try.getExceptions(
             List.of(
                 lineInputs, transformer2WInputs, transformer3WInputs, switches, measurementUnits));
->>>>>>> 8192a49f
 
     if (!exceptions.isEmpty()) {
       throw new RawGridException(
@@ -201,12 +170,8 @@
                 .map(nodeInputFactory::get)
                 .collect(Collectors.toSet()),
             NodeInput.class)
-<<<<<<< HEAD
-        .getOrThrow(SourceException.class);
-=======
         .transformF(SourceException::new)
         .getOrThrow();
->>>>>>> 8192a49f
   }
 
   /**
@@ -250,12 +215,8 @@
             typedEntityStream(LineInput.class, lineInputFactory, nodes, operators, lineTypeInputs)
                 .collect(Collectors.toSet()),
             LineInput.class)
-<<<<<<< HEAD
-        .getOrThrow(SourceException.class);
-=======
         .transformF(SourceException::new)
         .getOrThrow();
->>>>>>> 8192a49f
   }
 
   /**
@@ -309,12 +270,8 @@
                     transformer2WTypes)
                 .collect(Collectors.toSet()),
             Transformer2WInput.class)
-<<<<<<< HEAD
-        .getOrThrow(SourceException.class);
-=======
         .transformF(SourceException::new)
         .getOrThrow();
->>>>>>> 8192a49f
   }
 
   /**
@@ -363,12 +320,8 @@
             buildTransformer3WEntities(
                 transformer3WInputFactory, nodes, transformer3WTypeInputs, operators),
             Transformer3WInput.class)
-<<<<<<< HEAD
-        .getOrThrow(SourceException.class);
-=======
         .transformF(SourceException::new)
         .getOrThrow();
->>>>>>> 8192a49f
   }
 
   /**
@@ -452,20 +405,12 @@
             buildNodeAssetEntities(
                 MeasurementUnitInput.class, measurementUnitInputFactory, nodes, operators),
             MeasurementUnitInput.class)
-<<<<<<< HEAD
-        .getOrThrow(SourceException.class);
-  }
-
-  // -=-=-=-=-=-=-=-=-=-=-=-=-=-=-=-=-=-=-=-=-=-=-=-=-=-=-=-=-=-=-=-=-=-=-=-=-=-=-=-=-=-=-=-=-=-=-=-=-=-=-=-=-=-=-
-  public <T extends AssetInput> Set<Try<T>> buildNodeInputEntities(
-=======
         .transformF(SourceException::new)
         .getOrThrow();
   }
 
   // -=-=-=-=-=-=-=-=-=-=-=-=-=-=-=-=-=-=-=-=-=-=-=-=-=-=-=-=-=-=-=-=-=-=-=-=-=-=-=-=-=-=-=-=-=-=-=-=-=-=-=-=-=-=-
   public <T extends AssetInput> Set<Try<T, FactoryException>> buildNodeInputEntities(
->>>>>>> 8192a49f
       Class<T> entityClass,
       EntityFactory<T, AssetInputEntityData> factory,
       Collection<OperatorInput> operators) {
@@ -478,14 +423,6 @@
       Class<T> entityClass,
       EntityFactory<T, ConnectorInputEntityData> factory,
       Collection<NodeInput> nodes,
-<<<<<<< HEAD
-      Collection<OperatorInput> operators) {
-    return untypedConnectorInputEntityStream(entityClass, factory, nodes, operators)
-        .collect(Collectors.toSet());
-  }
-
-  public Set<Try<Transformer3WInput>> buildTransformer3WEntities(
-=======
       Collection<OperatorInput> operators)
       throws SourceException {
     return Try.scanCollection(
@@ -497,7 +434,6 @@
   }
 
   public Set<Try<Transformer3WInput, FactoryException>> buildTransformer3WEntities(
->>>>>>> 8192a49f
       Transformer3WInputFactory transformer3WInputFactory,
       Collection<NodeInput> nodes,
       Collection<Transformer3WTypeInput> transformer3WTypeInputs,
@@ -508,23 +444,10 @@
                     assetInputEntityDataStream(Transformer3WInput.class, operators), nodes),
                 transformer3WTypeInputs),
             nodes)
-<<<<<<< HEAD
-        .filter(Optional::isPresent)
-        .map(Optional::get)
-=======
->>>>>>> 8192a49f
         .map(transformer3WInputFactory::get)
         .collect(Collectors.toSet());
   }
 
-<<<<<<< HEAD
-  public <T extends ConnectorInput, A extends AssetTypeInput> Set<Try<T>> buildTypedEntities(
-      Class<T> entityClass,
-      EntityFactory<T, TypedConnectorInputEntityData<A>> factory,
-      Collection<NodeInput> nodes,
-      Collection<OperatorInput> operators,
-      Collection<A> types) {
-=======
   public <T extends ConnectorInput, A extends AssetTypeInput>
       Set<Try<T, FactoryException>> buildTypedEntities(
           Class<T> entityClass,
@@ -532,7 +455,6 @@
           Collection<NodeInput> nodes,
           Collection<OperatorInput> operators,
           Collection<A> types) {
->>>>>>> 8192a49f
     return typedEntityStream(entityClass, factory, nodes, operators, types)
         .collect(Collectors.toSet());
   }
@@ -629,14 +551,6 @@
             nodeB.get()));
   }
 
-<<<<<<< HEAD
-  private <T extends ConnectorInput, A extends AssetTypeInput> Stream<Try<T>> typedEntityStream(
-      Class<T> entityClass,
-      EntityFactory<T, TypedConnectorInputEntityData<A>> factory,
-      Collection<NodeInput> nodes,
-      Collection<OperatorInput> operators,
-      Collection<A> types) {
-=======
   private <T extends ConnectorInput, A extends AssetTypeInput>
       Stream<Try<T, FactoryException>> typedEntityStream(
           Class<T> entityClass,
@@ -644,36 +558,10 @@
           Collection<NodeInput> nodes,
           Collection<OperatorInput> operators,
           Collection<A> types) {
->>>>>>> 8192a49f
     return buildTypedConnectorEntityData(
             buildUntypedConnectorInputEntityData(
                 assetInputEntityDataStream(entityClass, operators), nodes),
             types)
-<<<<<<< HEAD
-        .filter(Optional::isPresent)
-        .map(Optional::get)
-        .map(factory::get);
-  }
-
-  public <T extends ConnectorInput> Stream<T> untypedConnectorInputEntityStream(
-      Class<T> entityClass,
-      EntityFactory<T, ConnectorInputEntityData> factory,
-      Set<NodeInput> nodes,
-      Set<OperatorInput> operators) {
-    return buildUntypedConnectorInputEntityData(
-            assetInputEntityDataStream(entityClass, operators), nodes)
-        .filter(Optional::isPresent)
-        .map(Optional::get)
-        .map(factory::get)
-        .map(Try::getOrThrow);
-  }
-
-  private <T extends ConnectorInput> Stream<T> untypedConnectorInputEntityStream(
-      Class<T> entityClass,
-      EntityFactory<T, ConnectorInputEntityData> factory,
-      Collection<NodeInput> nodes,
-      Collection<OperatorInput> operators) {
-=======
         .map(factory::get);
   }
 
@@ -694,7 +582,6 @@
           EntityFactory<T, ConnectorInputEntityData> factory,
           Collection<NodeInput> nodes,
           Collection<OperatorInput> operators) {
->>>>>>> 8192a49f
     return untypedConnectorInputEntityStream(
         entityClass, factory, new HashSet<>(nodes), new HashSet<>(operators));
   }
