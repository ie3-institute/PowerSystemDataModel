--- conflicted
+++ resolved
@@ -5,15 +5,11 @@
 */
 package edu.ie3.datamodel.io.source;
 
-<<<<<<< HEAD
-import edu.ie3.datamodel.exceptions.SourceException;
-=======
 import edu.ie3.datamodel.exceptions.RawGridException;
 import edu.ie3.datamodel.exceptions.SourceException;
 import edu.ie3.datamodel.io.factory.EntityFactory;
 import edu.ie3.datamodel.io.factory.input.*;
 import edu.ie3.datamodel.models.input.*;
->>>>>>> 6c1828db
 import edu.ie3.datamodel.models.input.MeasurementUnitInput;
 import edu.ie3.datamodel.models.input.NodeInput;
 import edu.ie3.datamodel.models.input.OperatorInput;
@@ -87,12 +83,6 @@
    * e.g. in the sense that not duplicate UUIDs exist within all entities contained in the returning
    * instance.
    *
-<<<<<<< HEAD
-   * @return either a valid, complete {@link RawGridElements} or throws a {@link
-   *     edu.ie3.datamodel.exceptions.SourceException}
-   */
-  RawGridElements getGridData() throws SourceException;
-=======
    * @return either a valid, complete {@link RawGridElements} or throws a {@link SourceException}
    */
   public RawGridElements getGridData() throws RawGridException, SourceException {
@@ -139,7 +129,6 @@
           measurementUnits.getOrThrow());
     }
   }
->>>>>>> 6c1828db
 
   /**
    * Returns a unique set of {@link NodeInput} instances.
@@ -150,13 +139,9 @@
    *
    * @return a set of object and uuid unique {@link NodeInput} entities
    */
-<<<<<<< HEAD
-  Set<NodeInput> getNodes() throws SourceException;
-=======
   public Set<NodeInput> getNodes() throws SourceException {
     return getNodes(typeSource.getOperators());
   }
->>>>>>> 6c1828db
 
   /**
    * Returns a set of {@link NodeInput} instances. This set has to be unique in the sense of object
@@ -176,9 +161,6 @@
    *     the returning instances
    * @return a set of object and uuid unique {@link NodeInput} entities
    */
-<<<<<<< HEAD
-  Set<NodeInput> getNodes(Set<OperatorInput> operators) throws SourceException;
-=======
   public Set<NodeInput> getNodes(Set<OperatorInput> operators) throws SourceException {
     return Try.scanCollection(
             assetInputEntityDataStream(NodeInput.class, operators)
@@ -187,7 +169,6 @@
             NodeInput.class)
         .getOrThrow(SourceException.class);
   }
->>>>>>> 6c1828db
 
   /**
    * Returns a unique set of {@link LineInput} instances.
@@ -198,14 +179,10 @@
    *
    * @return a set of object and uuid unique {@link LineInput} entities
    */
-<<<<<<< HEAD
-  Set<LineInput> getLines() throws SourceException;
-=======
   public Set<LineInput> getLines() throws SourceException {
     Set<OperatorInput> operators = typeSource.getOperators();
     return getLines(getNodes(operators), typeSource.getLineTypes(), operators);
   }
->>>>>>> 6c1828db
 
   /**
    * Returns a set of {@link LineInput} instances. This set has to be unique in the sense of object
@@ -227,11 +204,6 @@
    * @param lineTypeInputs a set of object and uuid unique {@link LineTypeInput} entities
    * @return a set of object and uuid unique {@link LineInput} entities
    */
-<<<<<<< HEAD
-  Set<LineInput> getLines(
-      Set<NodeInput> nodes, Set<LineTypeInput> lineTypeInputs, Set<OperatorInput> operators)
-      throws SourceException;
-=======
   public Set<LineInput> getLines(
       Set<NodeInput> nodes, Set<LineTypeInput> lineTypeInputs, Set<OperatorInput> operators)
       throws SourceException {
@@ -241,7 +213,6 @@
             LineInput.class)
         .getOrThrow(SourceException.class);
   }
->>>>>>> 6c1828db
 
   /**
    * Returns a unique set of {@link Transformer2WInput} instances.
@@ -253,14 +224,10 @@
    *
    * @return a set of object and uuid unique {@link Transformer2WInput} entities
    */
-<<<<<<< HEAD
-  Set<Transformer2WInput> get2WTransformers() throws SourceException;
-=======
   public Set<Transformer2WInput> get2WTransformers() throws SourceException {
     Set<OperatorInput> operators = typeSource.getOperators();
     return get2WTransformers(getNodes(operators), typeSource.getTransformer2WTypes(), operators);
   }
->>>>>>> 6c1828db
 
   /**
    * Returns a set of {@link Transformer2WInput} instances. This set has to be unique in the sense
@@ -288,9 +255,6 @@
       Set<NodeInput> nodes,
       Set<Transformer2WTypeInput> transformer2WTypes,
       Set<OperatorInput> operators)
-<<<<<<< HEAD
-      throws SourceException;
-=======
       throws SourceException {
     return Try.scanCollection(
             typedEntityStream(
@@ -303,7 +267,6 @@
             Transformer2WInput.class)
         .getOrThrow(SourceException.class);
   }
->>>>>>> 6c1828db
 
   /**
    * Returns a unique set of {@link Transformer3WInput} instances.
@@ -315,14 +278,10 @@
    *
    * @return a set of object and uuid unique {@link Transformer3WInput} entities
    */
-<<<<<<< HEAD
-  Set<Transformer3WInput> get3WTransformers() throws SourceException;
-=======
   public Set<Transformer3WInput> get3WTransformers() throws SourceException {
     Set<OperatorInput> operators = typeSource.getOperators();
     return get3WTransformers(getNodes(operators), typeSource.getTransformer3WTypes(), operators);
   }
->>>>>>> 6c1828db
 
   /**
    * Returns a set of {@link Transformer3WInput} instances. This set has to be unique in the sense
@@ -350,9 +309,6 @@
       Set<NodeInput> nodes,
       Set<Transformer3WTypeInput> transformer3WTypeInputs,
       Set<OperatorInput> operators)
-<<<<<<< HEAD
-      throws SourceException;
-=======
       throws SourceException {
     return Try.scanCollection(
             buildTransformer3WEntities(
@@ -360,7 +316,6 @@
             Transformer3WInput.class)
         .getOrThrow(SourceException.class);
   }
->>>>>>> 6c1828db
 
   /**
    * Returns a unique set of {@link SwitchInput} instances.
@@ -372,14 +327,10 @@
    *
    * @return a set of object and uuid unique {@link SwitchInput} entities
    */
-<<<<<<< HEAD
-  Set<SwitchInput> getSwitches() throws SourceException;
-=======
   public Set<SwitchInput> getSwitches() throws SourceException {
     Set<OperatorInput> operators = typeSource.getOperators();
     return getSwitches(getNodes(operators), operators);
   }
->>>>>>> 6c1828db
 
   /**
    * Returns a set of {@link SwitchInput} instances. This set has to be unique in the sense of
@@ -400,15 +351,10 @@
    * @param nodes a set of object and uuid unique {@link NodeInput} entities
    * @return a set of object and uuid unique {@link SwitchInput} entities
    */
-<<<<<<< HEAD
-  Set<SwitchInput> getSwitches(Set<NodeInput> nodes, Set<OperatorInput> operators)
-      throws SourceException;
-=======
   public Set<SwitchInput> getSwitches(Set<NodeInput> nodes, Set<OperatorInput> operators) {
     return buildUntypedConnectorInputEntities(
         SwitchInput.class, switchInputFactory, nodes, operators);
   }
->>>>>>> 6c1828db
 
   /**
    * Returns a unique set of {@link MeasurementUnitInput} instances.
@@ -420,14 +366,10 @@
    *
    * @return a set of object and uuid unique {@link MeasurementUnitInput} entities
    */
-<<<<<<< HEAD
-  Set<MeasurementUnitInput> getMeasurementUnits() throws SourceException;
-=======
   public Set<MeasurementUnitInput> getMeasurementUnits() throws SourceException {
     Set<OperatorInput> operators = typeSource.getOperators();
     return getMeasurementUnits(getNodes(operators), operators);
   }
->>>>>>> 6c1828db
 
   /**
    * Returns a set of {@link MeasurementUnitInput} instances. This set has to be unique in the sense
@@ -449,10 +391,6 @@
    * @param nodes a set of object and uuid unique {@link NodeInput} entities
    * @return a set of object and uuid unique {@link MeasurementUnitInput} entities
    */
-<<<<<<< HEAD
-  Set<MeasurementUnitInput> getMeasurementUnits(Set<NodeInput> nodes, Set<OperatorInput> operators)
-      throws SourceException;
-=======
   public Set<MeasurementUnitInput> getMeasurementUnits(
       Set<NodeInput> nodes, Set<OperatorInput> operators) throws SourceException {
     return Try.scanCollection(
@@ -696,5 +634,4 @@
             nodeC.get(),
             typeEntityData.getType()));
   }
->>>>>>> 6c1828db
 }