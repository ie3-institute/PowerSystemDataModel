--- conflicted
+++ resolved
@@ -5,7 +5,11 @@
 */
 package edu.ie3.datamodel.io.source;
 
-<<<<<<< HEAD
+import edu.ie3.datamodel.io.factory.EntityFactory;
+import edu.ie3.datamodel.io.factory.input.*;
+import edu.ie3.datamodel.models.UniqueEntity;
+import edu.ie3.datamodel.models.input.*;
+import edu.ie3.datamodel.models.input.connector.*;
 import edu.ie3.datamodel.exceptions.SourceException;
 import edu.ie3.datamodel.models.input.MeasurementUnitInput;
 import edu.ie3.datamodel.models.input.NodeInput;
@@ -14,27 +18,17 @@
 import edu.ie3.datamodel.models.input.connector.SwitchInput;
 import edu.ie3.datamodel.models.input.connector.Transformer2WInput;
 import edu.ie3.datamodel.models.input.connector.Transformer3WInput;
-=======
-import edu.ie3.datamodel.io.factory.EntityFactory;
-import edu.ie3.datamodel.io.factory.input.*;
-import edu.ie3.datamodel.models.UniqueEntity;
-import edu.ie3.datamodel.models.input.*;
-import edu.ie3.datamodel.models.input.connector.*;
->>>>>>> 275fb46c
 import edu.ie3.datamodel.models.input.connector.type.LineTypeInput;
 import edu.ie3.datamodel.models.input.connector.type.Transformer2WTypeInput;
 import edu.ie3.datamodel.models.input.connector.type.Transformer3WTypeInput;
 import edu.ie3.datamodel.models.input.container.RawGridElements;
-<<<<<<< HEAD
-import java.util.Set;
-=======
 import java.util.*;
 import java.util.concurrent.ConcurrentHashMap;
 import java.util.concurrent.ConcurrentMap;
 import java.util.concurrent.atomic.LongAdder;
 import java.util.stream.Collectors;
 import java.util.stream.Stream;
->>>>>>> 275fb46c
+import java.util.Set;
 
 /**
  * Interface that provides the capability to build entities that are hold by a {@link
@@ -93,9 +87,6 @@
    *
    * @return either a valid, complete {@link RawGridElements} or throws a {@link SourceException}
    */
-<<<<<<< HEAD
-  RawGridElements getGridData() throws SourceException;
-=======
   public Optional<RawGridElements> getGridData() {
     /* read all needed entities start with the types and operators */
     Set<OperatorInput> operators = typeSource.getOperators();
@@ -159,7 +150,6 @@
         ? Optional.empty()
         : Optional.of(gridElements);
   }
->>>>>>> 275fb46c
 
   /**
    * Returns a unique set of {@link NodeInput} instances.
@@ -170,13 +160,9 @@
    *
    * @return a set of object and uuid unique {@link NodeInput} entities
    */
-<<<<<<< HEAD
-  Set<NodeInput> getNodes() throws SourceException;
-=======
   public Set<NodeInput> getNodes() {
     return getNodes(typeSource.getOperators());
   }
->>>>>>> 275fb46c
 
   /**
    * Returns a set of {@link NodeInput} instances. This set has to be unique in the sense of object
@@ -196,13 +182,9 @@
    *     the returning instances
    * @return a set of object and uuid unique {@link NodeInput} entities
    */
-<<<<<<< HEAD
-  Set<NodeInput> getNodes(Set<OperatorInput> operators) throws SourceException;
-=======
   public Set<NodeInput> getNodes(Set<OperatorInput> operators) {
     return buildNodeInputEntities(NodeInput.class, nodeInputFactory, operators);
   }
->>>>>>> 275fb46c
 
   /**
    * Returns a unique set of {@link LineInput} instances.
@@ -213,14 +195,10 @@
    *
    * @return a set of object and uuid unique {@link LineInput} entities
    */
-<<<<<<< HEAD
-  Set<LineInput> getLines() throws SourceException;
-=======
   public Set<LineInput> getLines() {
     Set<OperatorInput> operators = typeSource.getOperators();
     return getLines(getNodes(operators), typeSource.getLineTypes(), operators);
   }
->>>>>>> 275fb46c
 
   /**
    * Returns a set of {@link LineInput} instances. This set has to be unique in the sense of object
@@ -242,16 +220,10 @@
    * @param lineTypeInputs a set of object and uuid unique {@link LineTypeInput} entities
    * @return a set of object and uuid unique {@link LineInput} entities
    */
-<<<<<<< HEAD
-  Set<LineInput> getLines(
-      Set<NodeInput> nodes, Set<LineTypeInput> lineTypeInputs, Set<OperatorInput> operators)
-      throws SourceException;
-=======
   public Set<LineInput> getLines(
       Set<NodeInput> nodes, Set<LineTypeInput> lineTypeInputs, Set<OperatorInput> operators) {
     return buildTypedEntities(LineInput.class, lineInputFactory, nodes, operators, lineTypeInputs);
   }
->>>>>>> 275fb46c
 
   /**
    * Returns a unique set of {@link Transformer2WInput} instances.
@@ -263,14 +235,10 @@
    *
    * @return a set of object and uuid unique {@link Transformer2WInput} entities
    */
-<<<<<<< HEAD
-  Set<Transformer2WInput> get2WTransformers() throws SourceException;
-=======
   public Set<Transformer2WInput> get2WTransformers() {
     Set<OperatorInput> operators = typeSource.getOperators();
     return get2WTransformers(getNodes(operators), typeSource.getTransformer2WTypes(), operators);
   }
->>>>>>> 275fb46c
 
   /**
    * Returns a set of {@link Transformer2WInput} instances. This set has to be unique in the sense
@@ -297,15 +265,10 @@
   public Set<Transformer2WInput> get2WTransformers(
       Set<NodeInput> nodes,
       Set<Transformer2WTypeInput> transformer2WTypes,
-<<<<<<< HEAD
-      Set<OperatorInput> operators)
-      throws SourceException;
-=======
       Set<OperatorInput> operators) {
     return buildTypedEntities(
         Transformer2WInput.class, transformer2WInputFactory, nodes, operators, transformer2WTypes);
   }
->>>>>>> 275fb46c
 
   /**
    * Returns a unique set of {@link Transformer3WInput} instances.
@@ -317,14 +280,10 @@
    *
    * @return a set of object and uuid unique {@link Transformer3WInput} entities
    */
-<<<<<<< HEAD
-  Set<Transformer3WInput> get3WTransformers() throws SourceException;
-=======
   public Set<Transformer3WInput> get3WTransformers() {
     Set<OperatorInput> operators = typeSource.getOperators();
     return get3WTransformers(getNodes(operators), typeSource.getTransformer3WTypes(), operators);
   }
->>>>>>> 275fb46c
 
   /**
    * Returns a set of {@link Transformer3WInput} instances. This set has to be unique in the sense
@@ -351,15 +310,10 @@
   public Set<Transformer3WInput> get3WTransformers(
       Set<NodeInput> nodes,
       Set<Transformer3WTypeInput> transformer3WTypeInputs,
-<<<<<<< HEAD
-      Set<OperatorInput> operators)
-      throws SourceException;
-=======
       Set<OperatorInput> operators) {
     return buildTransformer3WEntities(
         transformer3WInputFactory, nodes, transformer3WTypeInputs, operators);
   }
->>>>>>> 275fb46c
 
   /**
    * Returns a unique set of {@link SwitchInput} instances.
@@ -371,14 +325,11 @@
    *
    * @return a set of object and uuid unique {@link SwitchInput} entities
    */
-<<<<<<< HEAD
-  Set<SwitchInput> getSwitches() throws SourceException;
-=======
   public Set<SwitchInput> getSwitches() {
     Set<OperatorInput> operators = typeSource.getOperators();
     return getSwitches(getNodes(operators), operators);
   }
->>>>>>> 275fb46c
+  Set<SwitchInput> getSwitches() throws SourceException;
 
   /**
    * Returns a set of {@link SwitchInput} instances. This set has to be unique in the sense of
@@ -399,15 +350,10 @@
    * @param nodes a set of object and uuid unique {@link NodeInput} entities
    * @return a set of object and uuid unique {@link SwitchInput} entities
    */
-<<<<<<< HEAD
-  Set<SwitchInput> getSwitches(Set<NodeInput> nodes, Set<OperatorInput> operators)
-      throws SourceException;
-=======
   public Set<SwitchInput> getSwitches(Set<NodeInput> nodes, Set<OperatorInput> operators) {
     return buildUntypedConnectorInputEntities(
         SwitchInput.class, switchInputFactory, nodes, operators);
   }
->>>>>>> 275fb46c
 
   /**
    * Returns a unique set of {@link MeasurementUnitInput} instances.
@@ -419,14 +365,10 @@
    *
    * @return a set of object and uuid unique {@link MeasurementUnitInput} entities
    */
-<<<<<<< HEAD
-  Set<MeasurementUnitInput> getMeasurementUnits() throws SourceException;
-=======
   public Set<MeasurementUnitInput> getMeasurementUnits() {
     Set<OperatorInput> operators = typeSource.getOperators();
     return getMeasurementUnits(getNodes(operators), operators);
   }
->>>>>>> 275fb46c
 
   /**
    * Returns a set of {@link MeasurementUnitInput} instances. This set has to be unique in the sense
@@ -448,10 +390,6 @@
    * @param nodes a set of object and uuid unique {@link NodeInput} entities
    * @return a set of object and uuid unique {@link MeasurementUnitInput} entities
    */
-<<<<<<< HEAD
-  Set<MeasurementUnitInput> getMeasurementUnits(Set<NodeInput> nodes, Set<OperatorInput> operators)
-      throws SourceException;
-=======
   public Set<MeasurementUnitInput> getMeasurementUnits(
       Set<NodeInput> nodes, Set<OperatorInput> operators) {
     return buildNodeAssetEntities(
@@ -715,5 +653,4 @@
             nodeC.get(),
             typeEntityData.getType()));
   }
->>>>>>> 275fb46c
 }