/*
 * © 2021. TU Dortmund University,
 * Institute of Energy Systems, Energy Efficiency and Energy Economics,
 * Research group Distribution grid planning and operation
*/
package edu.ie3.datamodel.io.source;

import edu.ie3.datamodel.exceptions.SourceException;
import edu.ie3.datamodel.io.factory.timeseries.TimeBasedWeatherValueData;
import edu.ie3.datamodel.io.factory.timeseries.TimeBasedWeatherValueFactory;
import edu.ie3.datamodel.models.timeseries.individual.IndividualTimeSeries;
import edu.ie3.datamodel.models.timeseries.individual.TimeBasedValue;
import edu.ie3.datamodel.models.value.WeatherValue;
import edu.ie3.datamodel.utils.Try;
import edu.ie3.util.interval.ClosedInterval;
import java.time.ZonedDateTime;
import java.util.*;
import java.util.stream.Collectors;
import java.util.stream.Stream;
import org.locationtech.jts.geom.Point;
import org.slf4j.Logger;
import org.slf4j.LoggerFactory;

/** Abstract class for WeatherSource by Csv and Sql Data */
public abstract class WeatherSource {

  protected static final Logger log = LoggerFactory.getLogger(WeatherSource.class);

  protected TimeBasedWeatherValueFactory weatherFactory;

  protected Map<Point, IndividualTimeSeries<WeatherValue>> coordinateToTimeSeries;

  protected IdCoordinateSource idCoordinateSource;

  protected static final String COORDINATE_ID = "coordinateid";

  protected WeatherSource(
      IdCoordinateSource idCoordinateSource, TimeBasedWeatherValueFactory weatherFactory) {
    this.idCoordinateSource = idCoordinateSource;
    this.weatherFactory = weatherFactory;
  }

  // -=-=-=-=-=-=-=-=-=-=-=-=-=-=-=-=-=-=-=-=-=-=-=-=-=-=-=-=-=-=-=-=-=-=-=-=-=-=-=-=-=-=-

  public abstract Map<Point, IndividualTimeSeries<WeatherValue>> getWeather(
      ClosedInterval<ZonedDateTime> timeInterval) throws SourceException;

  public abstract Map<Point, IndividualTimeSeries<WeatherValue>> getWeather(
      ClosedInterval<ZonedDateTime> timeInterval, Collection<Point> coordinates)
      throws SourceException;

  public abstract Optional<TimeBasedValue<WeatherValue>> getWeather(
      ZonedDateTime date, Point coordinate) throws SourceException;

  // -=-=-=-=-=-=-=-=-=-=-=-=-=-=-=-=-=-=-=-=-=-=-=-=-=-=-=-=-=-=-=-=-=-=-=-=-=-=-=-=-=-=-

  /**
   * Converts a field to value map into TimeBasedWeatherValueData, extracts the coordinate id from
   * the field map and uses the {@link IdCoordinateSource} to map it to a point
   *
   * @param fieldMap the field to value map for one TimeBasedValue
   * @return the TimeBasedWeatherValueData
   */
  protected Optional<TimeBasedWeatherValueData> toTimeBasedWeatherValueData(
      Map<String, String> fieldMap) {
    String coordinateValue = fieldMap.remove(COORDINATE_ID);
    fieldMap.putIfAbsent("uuid", UUID.randomUUID().toString());
    int coordinateId = Integer.parseInt(coordinateValue);
    Optional<Point> coordinate = idCoordinateSource.getCoordinate(coordinateId);
    if (coordinate.isEmpty()) {
      log.warn("Unable to match coordinate ID {} to a point", coordinateId);
      return Optional.empty();
    }
    return Optional.of(new TimeBasedWeatherValueData(fieldMap, coordinate.get()));
  }

  /**
   * Maps a collection of TimeBasedValues into time series for each contained coordinate point
   *
   * @param timeBasedValues the values to map
   * @return a map of coordinate point to time series
   */
  protected Map<Point, IndividualTimeSeries<WeatherValue>> mapWeatherValuesToPoints(
      Collection<TimeBasedValue<WeatherValue>> timeBasedValues) {
    Map<Point, Set<TimeBasedValue<WeatherValue>>> coordinateToValues =
        timeBasedValues.stream()
            .collect(
                Collectors.groupingBy(
                    timeBasedWeatherValue -> timeBasedWeatherValue.getValue().getCoordinate(),
                    Collectors.toSet()));
    Map<Point, IndividualTimeSeries<WeatherValue>> coordinateToTimeSeriesMap = new HashMap<>();
    for (Map.Entry<Point, Set<TimeBasedValue<WeatherValue>>> entry :
        coordinateToValues.entrySet()) {
      Set<TimeBasedValue<WeatherValue>> values = entry.getValue();
      IndividualTimeSeries<WeatherValue> timeSeries = new IndividualTimeSeries<>(null, values);
      coordinateToTimeSeriesMap.put(entry.getKey(), timeSeries);
    }
    return coordinateToTimeSeriesMap;
  }

  // -=-=-=-=-=-=-=-=-=-=-=-=-=-=-=-=-=-=-=-=-=-=-=-=-=-=-=-=-=-=-=-=-=-=-=-=-=-=-=-=-=-=-=-=-=-=-=-=-=-=-=-=-=-=-=-

  /**
   * Converts a stream of fields to value map into a TimeBasedValue, removes the "tid"
   *
   * @param factory TimeBasedWeatherValueFactory
   * @param inputStream stream of fields to convert into TimeBasedValues
   * @return a list of that TimeBasedValues
   */
  public List<TimeBasedValue<WeatherValue>> buildTimeBasedValues(
<<<<<<< HEAD
      TimeBasedWeatherValueFactory factory, Stream<Map<String, String>> inputStream) {
    return inputStream
        .map(
            fieldsToAttributes -> {
              fieldsToAttributes.remove("tid");
              Optional<TimeBasedWeatherValueData> data =
                  toTimeBasedWeatherValueData(fieldsToAttributes);
              return factory.get(data.get());
            })
        .map(Try::getOrThrow)
=======
      TimeBasedWeatherValueFactory factory, Stream<Map<String, String>> inputStream)
      throws SourceException {
    return Try.scanStream(
            inputStream.map(
                fieldsToAttributes -> {
                  fieldsToAttributes.remove("tid");
                  Optional<TimeBasedWeatherValueData> data =
                      toTimeBasedWeatherValueData(fieldsToAttributes);
                  return factory.get(data.get());
                }),
            "TimeBasedValue<WeatherValue>")
        .transformF(SourceException::new)
        .getOrThrow()
>>>>>>> 8192a49f
        .toList();
  }
}<|MERGE_RESOLUTION|>--- conflicted
+++ resolved
@@ -108,18 +108,6 @@
    * @return a list of that TimeBasedValues
    */
   public List<TimeBasedValue<WeatherValue>> buildTimeBasedValues(
-<<<<<<< HEAD
-      TimeBasedWeatherValueFactory factory, Stream<Map<String, String>> inputStream) {
-    return inputStream
-        .map(
-            fieldsToAttributes -> {
-              fieldsToAttributes.remove("tid");
-              Optional<TimeBasedWeatherValueData> data =
-                  toTimeBasedWeatherValueData(fieldsToAttributes);
-              return factory.get(data.get());
-            })
-        .map(Try::getOrThrow)
-=======
       TimeBasedWeatherValueFactory factory, Stream<Map<String, String>> inputStream)
       throws SourceException {
     return Try.scanStream(
@@ -133,7 +121,6 @@
             "TimeBasedValue<WeatherValue>")
         .transformF(SourceException::new)
         .getOrThrow()
->>>>>>> 8192a49f
         .toList();
   }
 }