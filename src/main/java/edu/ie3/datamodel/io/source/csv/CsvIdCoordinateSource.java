--- conflicted
+++ resolved
@@ -5,15 +5,10 @@
 */
 package edu.ie3.datamodel.io.source.csv;
 
-import edu.ie3.datamodel.io.factory.FactoryData;
 import edu.ie3.datamodel.io.factory.SimpleFactoryData;
 import edu.ie3.datamodel.io.factory.timeseries.IdCoordinateFactory;
 import edu.ie3.datamodel.io.source.IdCoordinateSource;
-<<<<<<< HEAD
 import edu.ie3.datamodel.utils.options.Try;
-=======
-import edu.ie3.datamodel.utils.Try;
->>>>>>> 6c1828db
 import edu.ie3.util.geo.CoordinateDistance;
 import edu.ie3.util.geo.GeoUtils;
 import java.io.BufferedReader;
@@ -66,13 +61,9 @@
    */
   private Map<Integer, Point> setupIdToCoordinateMap() {
     return buildStreamWithFieldsToAttributesMap()
-        .map(mapWithRowIndex -> new SimpleFactoryData(mapWithRowIndex, Pair.class))
+        .map(fieldToValues -> new SimpleFactoryData(fieldToValues, Pair.class))
         .map(factory::get)
-<<<<<<< HEAD
-        .map(Try::get)
-=======
         .map(Try::getOrThrow)
->>>>>>> 6c1828db
         .collect(Collectors.toMap(Pair::getKey, Pair::getValue));
   }
 
@@ -162,36 +153,14 @@
    *
    * @return Stream with mappings from field identifiers to attributes
    */
-<<<<<<< HEAD
-  protected Stream<FactoryData.MapWithRowIndex> buildStreamWithFieldsToAttributesMap() {
-    try (BufferedReader reader = connector.initIdCoordinateReader()) {
-      final String[] headline = parseCsvRow(reader.readLine(), csvSep);
-=======
   protected Stream<Map<String, String>> buildStreamWithFieldsToAttributesMap() {
     try (BufferedReader reader = dataSource.connector.initIdCoordinateReader()) {
       final String[] headline = dataSource.parseCsvRow(reader.readLine(), dataSource.csvSep);
->>>>>>> 6c1828db
 
       // by default try-with-resources closes the reader directly when we leave this method (which
       // is wanted to avoid a lock on the file), but this causes a closing of the stream as well.
       // As we still want to consume the data at other places, we start a new stream instead of
       // returning the original one
-<<<<<<< HEAD
-      Collection<FactoryData.MapWithRowIndex> allRows = csvRowFieldValueMapping(reader, headline);
-
-      Function<FactoryData.MapWithRowIndex, String> idExtractor =
-          mapWithRowIndex -> mapWithRowIndex.fieldsToAttribute().get(factory.getIdField());
-      Set<FactoryData.MapWithRowIndex> withDistinctCoordinateId =
-          distinctRowsWithLog(allRows, idExtractor, "coordinate id mapping", "coordinate id");
-      Function<FactoryData.MapWithRowIndex, String> coordinateExtractor =
-          mapWithRowIndex ->
-              mapWithRowIndex
-                  .fieldsToAttribute()
-                  .get(factory.getLatField())
-                  .concat(mapWithRowIndex.fieldsToAttribute().get(factory.getLonField()));
-      return distinctRowsWithLog(
-          withDistinctCoordinateId, coordinateExtractor, "coordinate id mapping", "coordinate")
-=======
       Collection<Map<String, String>> allRows =
           dataSource.csvRowFieldValueMapping(reader, headline);
 
@@ -208,7 +177,6 @@
       return dataSource
           .distinctRowsWithLog(
               withDistinctCoordinateId, coordinateExtractor, COORDINATE_ID_MAPPING, "coordinate")
->>>>>>> 6c1828db
           .parallelStream();
     } catch (IOException e) {
       log.error("Cannot read the file for coordinate id to coordinate mapping.", e);
