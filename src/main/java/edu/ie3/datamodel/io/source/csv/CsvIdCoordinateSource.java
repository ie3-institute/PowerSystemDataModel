--- conflicted
+++ resolved
@@ -42,17 +42,8 @@
 
   private final Map<Point, Integer> coordinateToId;
 
-<<<<<<< HEAD
-  public CsvIdCoordinateSource(
-      String csvSep,
-      Path folderPath,
-      FileNamingStrategy fileNamingStrategy,
-      IdCoordinateFactory factory) {
-    super(csvSep, folderPath, fileNamingStrategy);
-=======
   private final CsvDataSource dataSource;
   private final IdCoordinateFactory factory;
->>>>>>> 2ac87334
 
   public CsvIdCoordinateSource(IdCoordinateFactory factory, CsvDataSource dataSource) {
     this.factory = factory;
