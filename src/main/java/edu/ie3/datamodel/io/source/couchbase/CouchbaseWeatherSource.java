--- conflicted
+++ resolved
@@ -10,9 +10,7 @@
 import com.couchbase.client.java.json.JsonObject;
 import com.couchbase.client.java.kv.GetResult;
 import com.couchbase.client.java.query.QueryResult;
-import edu.ie3.datamodel.exceptions.FactoryException;
 import edu.ie3.datamodel.io.connectors.CouchbaseConnector;
-import edu.ie3.datamodel.io.factory.FactoryData;
 import edu.ie3.datamodel.io.factory.timeseries.TimeBasedWeatherValueData;
 import edu.ie3.datamodel.io.factory.timeseries.TimeBasedWeatherValueFactory;
 import edu.ie3.datamodel.io.source.IdCoordinateSource;
@@ -20,7 +18,6 @@
 import edu.ie3.datamodel.models.timeseries.individual.IndividualTimeSeries;
 import edu.ie3.datamodel.models.timeseries.individual.TimeBasedValue;
 import edu.ie3.datamodel.models.value.WeatherValue;
-import edu.ie3.datamodel.utils.options.Try;
 import edu.ie3.util.interval.ClosedInterval;
 import java.time.ZonedDateTime;
 import java.time.format.DateTimeFormatter;
@@ -217,9 +214,7 @@
             .collect(
                 Collectors.toMap(Map.Entry::getKey, entry -> String.valueOf(entry.getValue())));
     fieldToValueMap.putIfAbsent("uuid", UUID.randomUUID().toString());
-    return Optional.of(
-        new TimeBasedWeatherValueData(
-            new FactoryData.MapWithRowIndex("-1", fieldToValueMap), coordinate.get()));
+    return Optional.of(new TimeBasedWeatherValueData(fieldToValueMap, coordinate.get()));
   }
 
   /**
@@ -237,18 +232,6 @@
       logger.debug("The following json could not be parsed:\n{}", jsonObj);
       return Optional.empty();
     }
-<<<<<<< HEAD
-
-    Try<TimeBasedValue<WeatherValue>, FactoryException> timeBasedValue =
-        weatherFactory.get(data.get());
-
-    if (timeBasedValue.isSuccess()) {
-      return Optional.of(timeBasedValue.get());
-    } else {
-      return Optional.empty();
-    }
-=======
     return weatherFactory.get(data.get()).getData();
->>>>>>> 6c1828db
   }
 }