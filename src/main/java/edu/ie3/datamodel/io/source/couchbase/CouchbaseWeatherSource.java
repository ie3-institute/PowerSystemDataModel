--- conflicted
+++ resolved
@@ -33,13 +33,9 @@
 
 /** Couchbase Source for weather data */
 public class CouchbaseWeatherSource implements WeatherSource {
-<<<<<<< HEAD
-  private static final Logger logger = LogManager.getLogger(CouchbaseWeatherSource.class);
+  private static final Logger logger = LoggerFactory.getLogger(CouchbaseWeatherSource.class);
 
   private static final NamingConvention DEFAULT_NAMING_CONVENTION = NamingConvention.FLAT;
-=======
-  private static final Logger logger = LoggerFactory.getLogger(CouchbaseWeatherSource.class);
->>>>>>> be6b20b7
   private static final String DEFAULT_TIMESTAMP_PATTERN = "yyyy-MM-dd'T'HH:mm:ssxxx";
   /** The start of the document key, comparable to a table name in relational databases */
   private static final String DEFAULT_KEY_PREFIX = "weather";
