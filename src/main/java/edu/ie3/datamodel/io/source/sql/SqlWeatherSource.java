--- conflicted
+++ resolved
@@ -117,13 +117,8 @@
   @Override
   public Optional<TimeBasedValue<WeatherValue>> getWeather(ZonedDateTime date, Point coordinate) {
     Optional<Integer> coordinateId = idCoordinateSource.getId(coordinate);
-<<<<<<< HEAD
     if (coordinateId.isEmpty()) {
-      logger.warn("Unable to match coordinate {} to a coordinate ID", coordinate);
-=======
-    if (!coordinateId.isPresent()) {
       log.warn("Unable to match coordinate {} to a coordinate ID", coordinate);
->>>>>>> 95952537
       return Optional.empty();
     }
 
@@ -220,36 +215,6 @@
   }
 
   /**
-<<<<<<< HEAD
-   * Executes the prepared statement and processes it to a list of time based values via field map
-   * extraction
-   *
-   * @param ps the prepared statement to execute
-   * @return processed results
-   * @throws SQLException if anything goes wrong in the execution of the query
-   */
-  private List<TimeBasedValue<WeatherValue>> processWeatherQuery(PreparedStatement ps)
-      throws SQLException {
-    try (ResultSet resultSet = ps.executeQuery()) {
-      List<Map<String, String>> fieldMaps = connector.extractFieldMaps(resultSet);
-      return toTimeBasedWeatherValues(fieldMaps);
-    }
-  }
-
-  /**
-   * Converts a collection of field to value maps into TimeBasedValues
-   *
-   * @param fieldMaps the field to value maps, one for each TimeBasedValue
-   * @return a list of TimeBasedValues
-   */
-  private List<TimeBasedValue<WeatherValue>> toTimeBasedWeatherValues(
-      Collection<Map<String, String>> fieldMaps) {
-    return fieldMaps.stream().map(this::toTimeBasedWeatherValue).flatMap(Optional::stream).toList();
-  }
-
-  /**
-=======
->>>>>>> 95952537
    * Converts a field to value map into a TimeBasedValue, removes the "tid"
    *
    * @param fieldMap the field to value map for one TimeBasedValue
@@ -276,13 +241,8 @@
     fieldMap.putIfAbsent("uuid", UUID.randomUUID().toString());
     int coordinateId = Integer.parseInt(coordinateValue);
     Optional<Point> coordinate = idCoordinateSource.getCoordinate(coordinateId);
-<<<<<<< HEAD
     if (coordinate.isEmpty()) {
-      logger.warn("Unable to match coordinate ID {} to a point", coordinateId);
-=======
-    if (!coordinate.isPresent()) {
       log.warn("Unable to match coordinate ID {} to a point", coordinateId);
->>>>>>> 95952537
       return Optional.empty();
     }
     return Optional.of(new TimeBasedWeatherValueData(fieldMap, coordinate.get()));
