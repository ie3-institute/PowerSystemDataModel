/*
 * © 2021. TU Dortmund University,
 * Institute of Energy Systems, Energy Efficiency and Energy Economics,
 * Research group Distribution grid planning and operation
*/
package edu.ie3.datamodel.io.source.sql;

import edu.ie3.datamodel.io.connectors.SqlConnector;
import edu.ie3.datamodel.io.factory.timeseries.TimeBasedWeatherValueData;
import edu.ie3.datamodel.io.factory.timeseries.TimeBasedWeatherValueFactory;
import edu.ie3.datamodel.io.source.IdCoordinateSource;
import edu.ie3.datamodel.io.source.WeatherSource;
import edu.ie3.datamodel.models.timeseries.individual.IndividualTimeSeries;
import edu.ie3.datamodel.models.timeseries.individual.TimeBasedValue;
import edu.ie3.datamodel.models.value.WeatherValue;
import edu.ie3.util.interval.ClosedInterval;
import edu.ie3.util.naming.NamingConvention;
import java.sql.*;
import java.time.ZonedDateTime;
import java.util.*;
import java.util.stream.Collectors;
import org.locationtech.jts.geom.Point;

/** SQL source for weather data */
public class SqlWeatherSource extends SqlDataSource<TimeBasedValue<WeatherValue>>
    implements WeatherSource {
  private static final String WHERE = " WHERE ";
  private static final NamingConvention DEFAULT_NAMING_CONVENTION = NamingConvention.SNAKE;

  private final IdCoordinateSource idCoordinateSource;
  private final String coordinateIdFieldName;
  private final TimeBasedWeatherValueFactory weatherFactory;

  /**
   * Queries that are available within this source. Motivation to have them as field value is to
   * avoid creating a new string each time, bc they're always the same.
   */
  private final String queryTimeInterval;

  private final String queryTimeAndCoordinate;
  private final String queryTimeIntervalAndCoordinates;

  /**
   * Initializes a new SqlWeatherSource. Uses {@link SqlWeatherSource#DEFAULT_NAMING_CONVENTION} as
   * naming convention.
   *
   * @param connector the connector needed for database connection
   * @param idCoordinateSource a coordinate source to map ids to points
   * @param schemaName the database schema to use
   * @param weatherTableName the name of the table containing weather data
   * @param weatherFactory instance of a time based weather value factory
   * @deprecated Use {@link SqlWeatherSource#SqlWeatherSource(SqlConnector, IdCoordinateSource,
   *     String, String, NamingConvention, TimeBasedWeatherValueFactory)} instead
   */
  @Deprecated
  public SqlWeatherSource(
      SqlConnector connector,
      IdCoordinateSource idCoordinateSource,
      String schemaName,
      String weatherTableName,
      TimeBasedWeatherValueFactory weatherFactory) {
    this(
        connector,
        idCoordinateSource,
        schemaName,
        weatherTableName,
        DEFAULT_NAMING_CONVENTION,
        weatherFactory);
  }
  /**
   * Initializes a new SqlWeatherSource
   *
   * @param connector the connector needed for database connection
   * @param idCoordinateSource a coordinate source to map ids to points
   * @param schemaName the database schema to use
   * @param weatherTableName the name of the table containing weather data
   * @param namingConvention the (case) convention, how columns are named
   * @param weatherFactory instance of a time based weather value factory
   */
  public SqlWeatherSource(
      SqlConnector connector,
      IdCoordinateSource idCoordinateSource,
      String schemaName,
      String weatherTableName,
      NamingConvention namingConvention,
      TimeBasedWeatherValueFactory weatherFactory) {
    super(connector);
    this.idCoordinateSource = idCoordinateSource;
    this.weatherFactory = weatherFactory;
<<<<<<< HEAD
    this.coordinateIdFieldName = weatherFactory.getCoordinateIdFieldString();
    String coordinateIdColumnName = weatherFactory.getCoordinateIdFieldString(namingConvention);
    String dbTimeColumnName = weatherFactory.getTimeFieldString();
=======
    this.factoryCoordinateFieldName = weatherFactory.getCoordinateIdFieldString();

    String dbTimeColumnName =
        getDbColumnName(weatherFactory.getTimeFieldString(), weatherTableName);
    String dbCoordColumnName = getDbColumnName(factoryCoordinateFieldName, weatherTableName);
>>>>>>> be6b20b7

    // setup queries
    this.queryTimeInterval =
        createQueryStringForTimeInterval(schemaName, weatherTableName, dbTimeColumnName);
    this.queryTimeAndCoordinate =
        createQueryStringForTimeAndCoordinate(
            schemaName, weatherTableName, dbTimeColumnName, coordinateIdColumnName);
    this.queryTimeIntervalAndCoordinates =
        createQueryStringForTimeIntervalAndCoordinates(
            schemaName, weatherTableName, dbTimeColumnName, coordinateIdColumnName);
  }

  @Override
  public Map<Point, IndividualTimeSeries<WeatherValue>> getWeather(
      ClosedInterval<ZonedDateTime> timeInterval) {
    List<TimeBasedValue<WeatherValue>> timeBasedValues =
        executeQuery(
            queryTimeInterval,
            ps -> {
              ps.setTimestamp(1, Timestamp.from(timeInterval.getLower().toInstant()));
              ps.setTimestamp(2, Timestamp.from(timeInterval.getUpper().toInstant()));
            });
    return mapWeatherValuesToPoints(timeBasedValues);
  }

  @Override
  public Map<Point, IndividualTimeSeries<WeatherValue>> getWeather(
      ClosedInterval<ZonedDateTime> timeInterval, Collection<Point> coordinates) {
    Set<Integer> coordinateIds =
        coordinates.stream()
            .map(idCoordinateSource::getId)
            .flatMap(Optional::stream)
            .collect(Collectors.toSet());
    if (coordinateIds.isEmpty()) {
      log.warn("Unable to match coordinates to coordinate ID");
      return Collections.emptyMap();
    }

    List<TimeBasedValue<WeatherValue>> timeBasedValues =
        executeQuery(
            queryTimeIntervalAndCoordinates,
            ps -> {
              Array coordinateIdArr =
                  ps.getConnection().createArrayOf("integer", coordinateIds.toArray());
              ps.setArray(1, coordinateIdArr);
              ps.setTimestamp(2, Timestamp.from(timeInterval.getLower().toInstant()));
              ps.setTimestamp(3, Timestamp.from(timeInterval.getUpper().toInstant()));
            });

    return mapWeatherValuesToPoints(timeBasedValues);
  }

  @Override
  public Optional<TimeBasedValue<WeatherValue>> getWeather(ZonedDateTime date, Point coordinate) {
    Optional<Integer> coordinateId = idCoordinateSource.getId(coordinate);
    if (coordinateId.isEmpty()) {
      log.warn("Unable to match coordinate {} to a coordinate ID", coordinate);
      return Optional.empty();
    }

    List<TimeBasedValue<WeatherValue>> timeBasedValues =
        executeQuery(
            queryTimeAndCoordinate,
            ps -> {
              ps.setInt(1, coordinateId.get());
              ps.setTimestamp(2, Timestamp.from(date.toInstant()));
            });

    if (timeBasedValues.isEmpty()) return Optional.empty();
    if (timeBasedValues.size() > 1)
      log.warn("Retrieved more than one result value, using the first");
    return Optional.of(timeBasedValues.get(0));
  }

  /**
<<<<<<< HEAD
   * Creates a base query string without closing semicolon of the following pattern: <br>
   * {@code SELECT * FROM <schema>.<table>}
   *
   * @param schemaName the name of the database schema
   * @param weatherTableName the name of the database table
   * @return basic query string without semicolon
   */
  private static String createBaseQueryString(String schemaName, String weatherTableName) {
    return "SELECT * FROM " + schemaName + "." + weatherTableName;
  }

  /**
=======
>>>>>>> be6b20b7
   * Creates a base query to retrieve all entities in the given time frame with the following
   * pattern: <br>
   * {@code <base query> WHERE <time column> BETWEEN ? AND ?;}
   *
   * @param schemaName the name of the database schema
   * @param weatherTableName the name of the database table
   * @param timeColumnName the name of the column holding the timestamp info
   * @return the query string
   */
  private static String createQueryStringForTimeInterval(
      String schemaName, String weatherTableName, String timeColumnName) {
    return createBaseQueryString(schemaName, weatherTableName)
        + WHERE
        + timeColumnName
        + " BETWEEN ? AND ?;";
  }

  /**
   * Creates a basic query to retrieve an entry for the given time and coordinate with the following
   * pattern: <br>
   * {@code <base query> WHERE <coordinate column>=? AND <time column>=?;}
   *
   * @param schemaName the name of the database schema
   * @param weatherTableName the name of the database table
   * @param timeColumnName the name of the column holding the timestamp info
   * @param coordinateColumnName name of the column holding the coordinate id
   * @return the query string
   */
  private String createQueryStringForTimeAndCoordinate(
      String schemaName,
      String weatherTableName,
      String timeColumnName,
      String coordinateColumnName) {
    return createBaseQueryString(schemaName, weatherTableName)
        + WHERE
        + coordinateColumnName
        + "=? AND "
        + timeColumnName
        + "=?;";
  }

  /**
   * Creates a basic query to retrieve all entities in the given time frame and coordinates with the
   * following pattern: <br>
   * {@code <base query> WHERE <coordinate column>= ANY (?) AND <time column> BETWEEN ? AND ?;}
   *
   * @param schemaName the name of the database schema
   * @param weatherTableName the name of the database table
   * @param timeColumnName the name of the column holding the timestamp info
   * @param coordinateColumnName name of the column holding the coordinate id
   * @return the query string
   */
  private String createQueryStringForTimeIntervalAndCoordinates(
      String schemaName,
      String weatherTableName,
      String timeColumnName,
      String coordinateColumnName) {
    return createBaseQueryString(schemaName, weatherTableName)
        + WHERE
        + coordinateColumnName
        + "= ANY (?) AND "
        + timeColumnName
        + " BETWEEN ? AND ?;";
  }

  /**
   * Converts a field to value map into a TimeBasedValue, removes the "tid"
   *
   * @param fieldMap the field to value map for one TimeBasedValue
   * @return an Optional of that TimeBasedValue
   */
  @Override
  protected Optional<TimeBasedValue<WeatherValue>> createEntity(Map<String, String> fieldMap) {
    fieldMap.remove("tid");
    Optional<TimeBasedWeatherValueData> data = toTimeBasedWeatherValueData(fieldMap);
    if (data.isEmpty()) return Optional.empty();
    return weatherFactory.get(data.get());
  }

  /**
   * Converts a field to value map into TimeBasedWeatherValueData, extracts the coordinate id from
   * the field map and uses the {@link IdCoordinateSource} to map it to a point
   *
   * @param fieldMap the field to value map for one TimeBasedValue
   * @return the TimeBasedWeatherValueData
   */
  private Optional<TimeBasedWeatherValueData> toTimeBasedWeatherValueData(
      Map<String, String> fieldMap) {
    String coordinateValue = fieldMap.remove(coordinateIdFieldName);
    fieldMap.putIfAbsent("uuid", UUID.randomUUID().toString());
    int coordinateId = Integer.parseInt(coordinateValue);
    Optional<Point> coordinate = idCoordinateSource.getCoordinate(coordinateId);
    if (coordinate.isEmpty()) {
      log.warn("Unable to match coordinate ID {} to a point", coordinateId);
      return Optional.empty();
    }
    return Optional.of(new TimeBasedWeatherValueData(fieldMap, coordinate.get()));
  }

  /**
   * Maps a collection of TimeBasedValues into time series for each contained coordinate point
   *
   * @param timeBasedValues the values to map
   * @return a map of coordinate point to time series
   */
  private Map<Point, IndividualTimeSeries<WeatherValue>> mapWeatherValuesToPoints(
      Collection<TimeBasedValue<WeatherValue>> timeBasedValues) {
    Map<Point, Set<TimeBasedValue<WeatherValue>>> coordinateToValues =
        timeBasedValues.stream()
            .collect(
                Collectors.groupingBy(
                    timeBasedWeatherValue -> timeBasedWeatherValue.getValue().getCoordinate(),
                    Collectors.toSet()));
    Map<Point, IndividualTimeSeries<WeatherValue>> coordinateToTimeSeries = new HashMap<>();
    for (Map.Entry<Point, Set<TimeBasedValue<WeatherValue>>> entry :
        coordinateToValues.entrySet()) {
      Set<TimeBasedValue<WeatherValue>> values = entry.getValue();
      IndividualTimeSeries<WeatherValue> timeSeries = new IndividualTimeSeries<>(null, values);
      coordinateToTimeSeries.put(entry.getKey(), timeSeries);
    }
    return coordinateToTimeSeries;
  }
}<|MERGE_RESOLUTION|>--- conflicted
+++ resolved
@@ -28,7 +28,7 @@
   private static final NamingConvention DEFAULT_NAMING_CONVENTION = NamingConvention.SNAKE;
 
   private final IdCoordinateSource idCoordinateSource;
-  private final String coordinateIdFieldName;
+  private final String factoryCoordinateFieldName;
   private final TimeBasedWeatherValueFactory weatherFactory;
 
   /**
@@ -87,17 +87,12 @@
     super(connector);
     this.idCoordinateSource = idCoordinateSource;
     this.weatherFactory = weatherFactory;
-<<<<<<< HEAD
-    this.coordinateIdFieldName = weatherFactory.getCoordinateIdFieldString();
+    this.factoryCoordinateFieldName = weatherFactory.getCoordinateIdFieldString();
+
+    /* Determine the correct column names in database */
     String coordinateIdColumnName = weatherFactory.getCoordinateIdFieldString(namingConvention);
-    String dbTimeColumnName = weatherFactory.getTimeFieldString();
-=======
-    this.factoryCoordinateFieldName = weatherFactory.getCoordinateIdFieldString();
-
     String dbTimeColumnName =
         getDbColumnName(weatherFactory.getTimeFieldString(), weatherTableName);
-    String dbCoordColumnName = getDbColumnName(factoryCoordinateFieldName, weatherTableName);
->>>>>>> be6b20b7
 
     // setup queries
     this.queryTimeInterval =
@@ -173,21 +168,6 @@
   }
 
   /**
-<<<<<<< HEAD
-   * Creates a base query string without closing semicolon of the following pattern: <br>
-   * {@code SELECT * FROM <schema>.<table>}
-   *
-   * @param schemaName the name of the database schema
-   * @param weatherTableName the name of the database table
-   * @return basic query string without semicolon
-   */
-  private static String createBaseQueryString(String schemaName, String weatherTableName) {
-    return "SELECT * FROM " + schemaName + "." + weatherTableName;
-  }
-
-  /**
-=======
->>>>>>> be6b20b7
    * Creates a base query to retrieve all entities in the given time frame with the following
    * pattern: <br>
    * {@code <base query> WHERE <time column> BETWEEN ? AND ?;}
@@ -276,7 +256,7 @@
    */
   private Optional<TimeBasedWeatherValueData> toTimeBasedWeatherValueData(
       Map<String, String> fieldMap) {
-    String coordinateValue = fieldMap.remove(coordinateIdFieldName);
+    String coordinateValue = fieldMap.remove(factoryCoordinateFieldName);
     fieldMap.putIfAbsent("uuid", UUID.randomUUID().toString());
     int coordinateId = Integer.parseInt(coordinateValue);
     Optional<Point> coordinate = idCoordinateSource.getCoordinate(coordinateId);
