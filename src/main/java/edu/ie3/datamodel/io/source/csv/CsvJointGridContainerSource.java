--- conflicted
+++ resolved
@@ -52,19 +52,12 @@
     GraphicSource graphicSource = new GraphicSource(typeSource, rawGridSource, dataSource);
 
     /* Loading models */
-<<<<<<< HEAD
-    Try<RawGridElements> rawGridElements = Try.of(rawGridSource::getGridData);
-    Try<SystemParticipants> systemParticipants =
-        Try.of(systemParticipantSource::getSystemParticipants);
-    Try<GraphicElements> graphicElements = Try.of(graphicSource::getGraphicElements);
-=======
     Try<RawGridElements, SourceException> rawGridElements =
         Try.of(rawGridSource::getGridData, SourceException.class);
     Try<SystemParticipants, SourceException> systemParticipants =
         Try.of(systemParticipantSource::getSystemParticipants, SourceException.class);
     Try<GraphicElements, SourceException> graphicElements =
         Try.of(graphicSource::getGraphicElements, SourceException.class);
->>>>>>> 8192a49f
 
     List<? extends Exception> exceptions =
         Try.getExceptions(List.of(rawGridElements, systemParticipants, graphicElements));
