--- conflicted
+++ resolved
@@ -20,13 +20,7 @@
 import edu.ie3.datamodel.models.input.container.*;
 import edu.ie3.datamodel.utils.Try;
 import java.nio.file.Path;
-<<<<<<< HEAD
-import java.util.List;
-import java.util.Map;
-import java.util.UUID;
-=======
 import java.util.*;
->>>>>>> 7584fbc1
 
 /** Convenience class for cases where all used data comes from CSV sources */
 public class CsvJointGridContainerSource {
@@ -61,15 +55,6 @@
     EnergyManagementSource emSource = new EnergyManagementSource(typeSource, dataSource);
     GraphicSource graphicSource = new GraphicSource(typeSource, rawGridSource, dataSource);
 
-<<<<<<< HEAD
-    /* Loading basic inputs that are used multiple times */
-    Map<UUID, OperatorInput> operators = typeSource.getOperators();
-
-    Map<UUID, LineTypeInput> lineTypes = typeSource.getLineTypes();
-
-    Map<UUID, NodeInput> nodes = rawGridSource.getNodes(operators);
-    Map<UUID, LineInput> lines = rawGridSource.getLines(operators, nodes, lineTypes);
-=======
     /* validating sources */
     try {
       typeSource.validate();
@@ -79,7 +64,14 @@
     } catch (ValidationException ve) {
       throw new SourceException("Could not read source because validation failed", ve);
     }
->>>>>>> 7584fbc1
+
+    /* Loading basic inputs that are used multiple times */
+    Map<UUID, OperatorInput> operators = typeSource.getOperators();
+
+    Map<UUID, LineTypeInput> lineTypes = typeSource.getLineTypes();
+
+    Map<UUID, NodeInput> nodes = rawGridSource.getNodes(operators);
+    Map<UUID, LineInput> lines = rawGridSource.getLines(operators, nodes, lineTypes);
 
     /* Loading models */
     Try<RawGridElements, SourceException> rawGridElements =
