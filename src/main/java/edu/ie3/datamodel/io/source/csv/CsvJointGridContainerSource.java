--- conflicted
+++ resolved
@@ -5,17 +5,13 @@
 */
 package edu.ie3.datamodel.io.source.csv;
 
-<<<<<<< HEAD
+import edu.ie3.datamodel.exceptions.FileException;
 import edu.ie3.datamodel.exceptions.GraphicSourceException;
 import edu.ie3.datamodel.exceptions.RawGridException;
 import edu.ie3.datamodel.exceptions.SourceException;
-import edu.ie3.datamodel.exceptions.SystemParticipantsException;
-=======
-import edu.ie3.datamodel.exceptions.FileException;
-import edu.ie3.datamodel.exceptions.SourceException;
 import edu.ie3.datamodel.io.naming.DefaultDirectoryHierarchy;
 import edu.ie3.datamodel.io.naming.EntityPersistenceNamingStrategy;
->>>>>>> d82b19df
+import edu.ie3.datamodel.exceptions.SystemParticipantsException;
 import edu.ie3.datamodel.io.naming.FileNamingStrategy;
 import edu.ie3.datamodel.io.source.*;
 import edu.ie3.datamodel.models.input.container.GraphicElements;
@@ -61,12 +57,11 @@
         new CsvGraphicSource(csvSep, directoryPath, namingStrategy, typeSource, rawGridSource);
 
     /* Loading models */
-<<<<<<< HEAD
     Try<RawGridElements, RawGridException> rawGridElements = Try.apply(rawGridSource::getGridData);
     Try<SystemParticipants, SystemParticipantsException> systemParticipants =
         Try.apply(systemParticipantSource::getSystemParticipants);
     Try<GraphicElements, GraphicSourceException> graphicElements =
-        Try.apply(graphicsSource::getGraphicElements);
+        Try.apply(graphicSource::getGraphicElements);
 
     List<? extends Exception> exceptions =
         Stream.of(rawGridElements, systemParticipants, graphicElements)
@@ -84,22 +79,5 @@
           systemParticipants.getData(),
           graphicElements.getData());
     }
-=======
-    RawGridElements rawGridElements =
-        rawGridSource
-            .getGridData()
-            .orElseThrow(() -> new SourceException("Error during reading of raw grid data."));
-    SystemParticipants systemParticipants =
-        systemParticipantSource
-            .getSystemParticipants()
-            .orElseThrow(
-                () -> new SourceException("Error during reading of system participant data."));
-    GraphicElements graphicElements =
-        graphicSource
-            .getGraphicElements()
-            .orElseThrow(() -> new SourceException("Error during reading of graphic elements."));
-
-    return new JointGridContainer(gridName, rawGridElements, systemParticipants, graphicElements);
->>>>>>> d82b19df
   }
 }