/*
 * © 2021. TU Dortmund University,
 * Institute of Energy Systems, Energy Efficiency and Energy Economics,
 * Research group Distribution grid planning and operation
*/
package edu.ie3.datamodel.io.source.csv;

import edu.ie3.datamodel.exceptions.SourceException;
import edu.ie3.datamodel.io.connectors.CsvFileConnector;
<<<<<<< HEAD
import edu.ie3.datamodel.io.factory.EntityFactory;
import edu.ie3.datamodel.io.factory.FactoryData;
import edu.ie3.datamodel.io.factory.SimpleEntityData;
import edu.ie3.datamodel.io.factory.input.AssetInputEntityData;
import edu.ie3.datamodel.io.factory.input.NodeAssetInputEntityData;
=======
>>>>>>> 275fb46c
import edu.ie3.datamodel.io.naming.FileNamingStrategy;
import edu.ie3.datamodel.io.source.DataSource;
import edu.ie3.datamodel.models.UniqueEntity;
<<<<<<< HEAD
import edu.ie3.datamodel.models.input.AssetInput;
import edu.ie3.datamodel.models.input.AssetTypeInput;
import edu.ie3.datamodel.models.input.NodeInput;
import edu.ie3.datamodel.models.input.OperatorInput;
import edu.ie3.datamodel.models.result.ResultEntity;
import edu.ie3.datamodel.utils.StreamUtils;
import edu.ie3.datamodel.utils.Try;
=======
>>>>>>> 275fb46c
import edu.ie3.datamodel.utils.validation.ValidationUtils;
import edu.ie3.util.StringUtils;
import java.io.BufferedReader;
import java.io.FileNotFoundException;
import java.io.IOException;
import java.util.*;
import java.util.concurrent.ConcurrentHashMap;
import java.util.concurrent.atomic.AtomicInteger;
import java.util.concurrent.atomic.LongAdder;
import java.util.function.Function;
import java.util.function.Predicate;
import java.util.regex.Matcher;
import java.util.regex.Pattern;
import java.util.stream.Collectors;
import java.util.stream.IntStream;
import java.util.stream.Stream;
import org.slf4j.Logger;
import org.slf4j.LoggerFactory;

/**
 * Parent class of all .csv file related sources containing methods and fields consumed by allmost
 * all implementations of .csv file related sources.
 *
 * @version 0.1
 * @since 05.04.20
 */
public class CsvDataSource implements DataSource {

  protected static final Logger log = LoggerFactory.getLogger(CsvDataSource.class);

  // general fields
  protected final String csvSep;
  protected final CsvFileConnector connector;

  /**
   * @deprecated ensures downward compatibility with old csv data format. Can be removed when
   *     support for old csv format is removed. *
   */
  @Deprecated(since = "1.1.0", forRemoval = true)
  private boolean notYetLoggedWarning = true;

  protected CsvDataSource(String csvSep, String folderPath, FileNamingStrategy fileNamingStrategy) {
    this.csvSep = csvSep;
    this.connector = new CsvFileConnector(folderPath, fileNamingStrategy);
  }

  @Override
  public Stream<Map<String, String>> getSourceData(Class<? extends UniqueEntity> entityClass) {
    return buildStreamWithFieldsToAttributesMap(entityClass, connector);
  }

  // -=-=-=-=-=-=-=-=-=-=-=-=-=-=-=-=-=-=-=-=-=-=-=-=-=-=-=-=-=-=-=-=-=-=-=-=-=-=-=-=-=-=-=-=-=-=-=-

  public BufferedReader createReader(String filePath) throws FileNotFoundException {
    return connector.initReader(filePath);
  }

  // -=-=-=-=-=-=-=-=-=-=-=-=-=-=-=-=-=-=-=-=-=-=-=-=-=-=-=-=-=-=-=-=-=-=-=-=-=-=-=-=-=-=-=-=-=-=-=-

  /**
   * Takes a row string of a .csv file and a string array of the csv file headline, tries to split
   * the csv row string based and zip it together with the headline. This method does not contain
   * any sanity checks. Order of the headline needs to be the same as the fields in the csv row. If
   * the zipping fails, an empty map is returned and the causing error is logged.
   *
   * @param csvRow the csv row string that contains the data
   * @param headline the headline fields of the csv file
   * @return a map containing the mapping of (fieldName to fieldValue) or an empty map if an error
   *     occurred
   */
  protected Map<String, String> buildFieldsToAttributes(
      final String csvRow, final String[] headline) {

    TreeMap<String, String> insensitiveFieldsToAttributes =
        new TreeMap<>(String.CASE_INSENSITIVE_ORDER);

    // todo when replacing deprecated workaround code below add final modifier before parseCsvRow as
    // well as remove
    //  'finalFieldVals' and notYetLoggedWarning below!
    String[] fieldVals = parseCsvRow(csvRow, csvSep);

    // start workaround for deprecated data model processing
    if (fieldVals.length != headline.length) {
      // try to parse old structure
      fieldVals = oldFieldVals(csvSep, csvRow);
      // if this works log a warning to inform the user that this will not work much longer,
      // otherwise parsing will fail regularly as expected below
      if (fieldVals.length == headline.length && notYetLoggedWarning) {
        notYetLoggedWarning = false;
        log.warn(
            "You are using an outdated version of the data "
                + "model with invalid formatted csv rows. This is okay for now, but please updated your files, as the "
                + "support for the old model will be removed soon.");
      }
    }
    // end workaround for deprecated data model processing

    try {
      String[] finalFieldVals = fieldVals;
      insensitiveFieldsToAttributes.putAll(
          IntStream.range(0, fieldVals.length)
              .boxed()
              .collect(
                  Collectors.toMap(
                      k -> StringUtils.snakeCaseToCamelCase(headline[k]), v -> finalFieldVals[v])));

      if (insensitiveFieldsToAttributes.size() != headline.length) {
        Set<String> fieldsToAttributesKeySet = insensitiveFieldsToAttributes.keySet();
        insensitiveFieldsToAttributes = new TreeMap<>(String.CASE_INSENSITIVE_ORDER);
        throw new SourceException(
            "The size of the headline does not fit to the size of the resulting fields to attributes mapping.\nHeadline: "
                + String.join(", ", headline)
                + "\nResultingMap: "
                + String.join(", ", fieldsToAttributesKeySet)
                + "\nCsvRow: "
                + csvRow.trim()
                + ".\nIs the csv separator in the file matching the separator provided in the constructor ('"
                + csvSep
                + "') and does the number of columns match the number of headline fields?");
      }
    } catch (Exception e) {
      log.error(
          "Cannot build fields to attributes map for row '{}' with headline '{}'.\nException: {}",
          csvRow.trim(),
          String.join(",", headline),
          e);
    }
    return insensitiveFieldsToAttributes;
  }

  /**
   * Parse a given row of a valid RFC 4180 formatted csv row
   *
   * @param csvRow the valid row
   * @param csvSep separator of the csv file
   * @return an array with the csv field values as strings
   */
  protected String[] parseCsvRow(String csvRow, String csvSep) {
    return Arrays.stream(csvRow.split(csvSep + "(?=(?:[^\"]*\"[^\"]*\")*[^\"]*$)", -1))
        .map(
            maybeStartEndQuotedString ->
                StringUtils.unquoteStartEnd(maybeStartEndQuotedString.trim())
                    .replaceAll("\"{2}", "\"")
                    .trim())
        .toArray(String[]::new);
  }

  /**
   * Build an array of from the provided csv row string considering special cases where geoJson or
   * {@link edu.ie3.datamodel.models.input.system.characteristic.CharacteristicInput} are provided
   * in the csv row string.
   *
   * @param csvSep the column separator of the csv row string
   * @param csvRow the csv row string
   * @return an array with one entry per column of the provided csv row string
   * @deprecated only left for downward compatibility. Will be removed in a major release
   */
  @Deprecated(since = "1.1.0", forRemoval = true)
  protected String[] oldFieldVals(String csvSep, String csvRow) {

    /*geo json support*/
    final String geoJsonRegex = "\\{.+?}}}";
    final String geoReplacement = "geoJSON";

    /*characteristic input support */
    final String charInputRegex = "(cP:|olm:|cosPhiFixed:|cosPhiP:|qV:)\\{[^}]++}";
    final String charReplacement = "charRepl";

    /*removes double double quotes*/
    List<String> geoList = extractMatchingStrings(geoJsonRegex, csvRow.replace("\"\"", "\""));
    List<String> charList = extractMatchingStrings(charInputRegex, csvRow.replace("\"\"", "\""));

    AtomicInteger geoCounter = new AtomicInteger(0);
    AtomicInteger charCounter = new AtomicInteger(0);

    return Arrays.stream(
            csvRow
                .replaceAll(charInputRegex, charReplacement)
                .replaceAll(geoJsonRegex, geoReplacement)
                .replaceAll("\"*", "") // remove all quotes from
                .split(csvSep, -1))
        .map(
            fieldVal -> {
              String returningFieldVal = fieldVal;
              if (fieldVal.equalsIgnoreCase(geoReplacement)) {
                returningFieldVal = geoList.get(geoCounter.getAndIncrement());
              }
              if (fieldVal.equalsIgnoreCase(charReplacement)) {
                returningFieldVal = charList.get(charCounter.getAndIncrement());
              }
              return returningFieldVal.trim();
            })
        .toArray(String[]::new);
  }

  /**
   * Extracts all strings from the provided csvRow matching the provided regexString and returns a
   * list of strings in the order of their appearance in the csvRow string
   *
   * @param regexString regex string that should be searched for
   * @param csvRow csv row string that should be searched in for the regex string
   * @return a list of strings matching the provided regex in the order of their appearance in the
   *     provided csv row string
   */
  private List<String> extractMatchingStrings(String regexString, String csvRow) {
    Pattern pattern = Pattern.compile(regexString);
    Matcher matcher = pattern.matcher(csvRow);

    ArrayList<String> matchingList = new ArrayList<>();
    while (matcher.find()) {
      matchingList.add(matcher.group());
    }
    return matchingList;
  }

  /**
   * Returns a predicate that can be used to filter optionals of {@link UniqueEntity}s and keep
   * track on the number of elements that have been empty optionals. This filter let only pass
   * optionals that are non-empty. Example usage:
   *
   * <pre>{@code
   * Collection.stream().filter(isPresentCollectIfNot(NodeInput.class, new ConcurrentHashMap<>()))
   * }</pre>
   *
   * @param entityClass entity class that should be used as they key in the provided counter map
   * @param invalidElementsCounterMap a map that counts the number of empty optionals and maps it to
   *     the provided entity clas
   * @param <T> the type of the entity
   * @return a predicate that can be used to filter and count empty optionals
   */
  protected <T extends UniqueEntity> Predicate<Optional<T>> isPresentCollectIfNot(
      Class<? extends UniqueEntity> entityClass,
      ConcurrentHashMap<Class<? extends UniqueEntity>, LongAdder> invalidElementsCounterMap) {
    return o -> {
      if (o.isPresent()) {
        return true;
      } else {
        invalidElementsCounterMap.computeIfAbsent(entityClass, k -> new LongAdder()).increment();
        return false;
      }
    };
  }

  /**
   * Tries to open a file reader from the connector based on the provided entity class and hands it
   * over for further processing.
   *
   * @param entityClass the entity class that should be build and that is used to get the
   *     corresponding reader
   * @param connector the connector that should be used to get the reader from
   * @return a parallel stream of maps with row indexes, where each map represents one row of the
   *     csv file with the mapping (fieldName to fieldValue)
   */
  protected Stream<FactoryData.MapWithRowIndex> buildStreamWithFieldsToAttributesMap(
      Class<? extends UniqueEntity> entityClass, CsvFileConnector connector) {
    try {
      return buildStreamWithFieldsToAttributesMap(entityClass, connector.initReader(entityClass));
    } catch (FileNotFoundException e) {
      log.warn(
          "Unable to find file for entity '{}': {}", entityClass.getSimpleName(), e.getMessage());
    }
    return Stream.empty();
  }

  /**
   * Reads the first line (considered to be the headline with headline fields) and returns a stream
   * of (fieldName to fieldValue) mapping where each map represents one row of the .csv file. Since
   * the returning stream is a parallel stream, the order of the elements cannot be guaranteed.
   *
   * @param entityClass the entity class that should be build
   * @param bufferedReader the reader to use
   * @return a parallel stream of maps with row indexes, where each map represents one row of the
   *     csv file with the mapping (fieldName to fieldValue)
   */
  protected Stream<FactoryData.MapWithRowIndex> buildStreamWithFieldsToAttributesMap(
      Class<? extends UniqueEntity> entityClass, BufferedReader bufferedReader) {
    try (BufferedReader reader = bufferedReader) {
      final String[] headline = parseCsvRow(reader.readLine(), csvSep);

      // sanity check for headline
      if (!Arrays.asList(headline).contains("uuid")) {
        throw new SourceException(
            "The first line does not contain a field named 'uuid'. Is the headline valid?\nProvided headline: "
                + String.join(", ", headline));
      }

      // by default try-with-resources closes the reader directly when we leave this method (which
      // is wanted to avoid a lock on the file), but this causes a closing of the stream as well.
      // As we still want to consume the data at other places, we start a new stream instead of
      // returning the original one
      Collection<FactoryData.MapWithRowIndex> allRows = csvRowFieldValueMapping(reader, headline);

      return distinctRowsWithLog(
          allRows,
          mapWithRowIndex -> mapWithRowIndex.fieldsToAttribute().get("uuid"),
          entityClass.getSimpleName(),
          "UUID")
          .parallelStream();
    } catch (IOException e) {
      log.warn(
          "Cannot read file to build entity '{}': {}", entityClass.getSimpleName(), e.getMessage());
    } catch (SourceException e) {
      log.error(
          "Cannot read file to build entity '{}': {}", entityClass.getSimpleName(), e.getMessage());
    }

    return Stream.empty();
  }

  protected List<FactoryData.MapWithRowIndex> csvRowFieldValueMapping(
      BufferedReader reader, String[] headline) {
    Stream<Map<String, String>> rowContentStream =
        reader.lines().map(csvRow -> buildFieldsToAttributes(csvRow, headline));
    return StreamUtils.zipWithRowIndex(rowContentStream)
        .map(
            pairStream ->
                new FactoryData.MapWithRowIndex(String.valueOf(pairStream.b()), pairStream.a()))
        .toList();
  }

  /**
   * Returns a collection of maps with row indexes each representing a row in csv file that can be
   * used to built one entity. The uniqueness of each row is doubled checked by a) that no
   * duplicated rows are returned that are full (1:1) matches and b) that no rows are returned that
   * have the same composite key, which gets extracted by the provided extractor. As both cases
   * destroy uniqueness constraints, an empty set is returned to indicate that these data cannot be
   * processed safely and the error is logged. For case a), only the duplicates are filtered out and
   * a set with unique rows is returned.
   *
   * @param allRows collection of rows of a csv file an entity should be built from
   * @param keyExtractor Function, that extracts the key from field to value mapping, that is meant
   *     to be unique
   * @param entityDescriptor Colloquial descriptor of the entity, the data is foreseen for (for
   *     debug String)
   * @param keyDescriptor Colloquial descriptor of the key, that is meant to be unique (for debug
   *     String)
   * @return either a set containing only unique rows or an empty set if at least two rows with the
   *     same UUID but different field values exist
   */
  protected Set<FactoryData.MapWithRowIndex> distinctRowsWithLog(
      Collection<FactoryData.MapWithRowIndex> allRows,
      final Function<FactoryData.MapWithRowIndex, String> keyExtractor,
      String entityDescriptor,
      String keyDescriptor) {
    Set<FactoryData.MapWithRowIndex> allRowsSet = new HashSet<>(allRows);
    // check for duplicated rows that match exactly (full duplicates) -> sanity only, not crucial -
    // case a)
    if (allRows.size() != allRowsSet.size()) {
      log.warn(
          "File with {} contains {} exact duplicated rows. File cleanup is recommended!",
          entityDescriptor,
          (allRows.size() - allRowsSet.size()));
    }

    /* Check for rows with the same key based on the provided key extractor function */
    Set<FactoryData.MapWithRowIndex> distinctIdSet =
        allRowsSet.parallelStream()
            .filter(ValidationUtils.distinctByKey(keyExtractor))
            .collect(Collectors.toSet());
    if (distinctIdSet.size() != allRowsSet.size()) {
      allRowsSet.removeAll(distinctIdSet);
      String affectedCoordinateIds =
          allRowsSet.stream().map(keyExtractor).collect(Collectors.joining(",\n"));
      log.error(
          """
          '{}' entities with duplicated {} key, but different field values found! Please review the corresponding input file!
          Affected primary keys:
          {}""",
          entityDescriptor,
          keyDescriptor,
          affectedCoordinateIds);
      // if this happens, we return an empty set to prevent further processing
      return new HashSet<>();
    }

    return allRowsSet;
  }
<<<<<<< HEAD

  /**
   * Checks if the requested type of an asset can be found in the provided collection of types based
   * on the provided fields to values mapping. The provided fields to values mapping needs to have
   * one and only one field with key {@link #TYPE} and a corresponding UUID value. If the type can
   * be found in the provided collection based on the UUID it is returned wrapped in an optional.
   * Otherwise an empty optional is returned and a warning is logged.
   *
   * @param types a collection of types that should be used for searching
   * @param fieldsToAttributes the field name to value mapping incl. the key {@link #TYPE}
   * @param skippedClassString debug string of the class that will be skipping
   * @param <T> the type of the resulting type instance
   * @return either an optional containing the type or an empty optional if the type cannot be found
   */
  protected <T extends AssetTypeInput> Optional<T> getAssetType(
      Collection<T> types, Map<String, String> fieldsToAttributes, String skippedClassString) {

    Optional<T> assetType =
        Optional.ofNullable(fieldsToAttributes.get(TYPE))
            .flatMap(typeUuid -> findFirstEntityByUuid(typeUuid, types));

    // if the type is not present we return an empty element and
    // log a warning
    if (assetType.isEmpty()) {
      logSkippingWarning(
          skippedClassString,
          saveMapGet(fieldsToAttributes, "uuid", FIELDS_TO_VALUES_MAP),
          saveMapGet(fieldsToAttributes, "id", FIELDS_TO_VALUES_MAP),
          TYPE + ": " + saveMapGet(fieldsToAttributes, TYPE, FIELDS_TO_VALUES_MAP));
    }
    return assetType;
  }

  /**
   * Returns a stream of optional {@link AssetInputEntityData} that can be used to build instances
   * of several subtypes of {@link UniqueEntity} by a corresponding {@link EntityFactory} that
   * consumes this data.
   *
   * @param entityClass the entity class that should be build
   * @param operators a collection of {@link OperatorInput} entities that should be used to build
   *     the data
   * @param <T> type of the entity that should be build
   * @return stream of optionals of the entity data or empty optionals of the operator required for
   *     the data cannot be found
   */
  protected <T extends AssetInput> Stream<AssetInputEntityData> assetInputEntityDataStream(
      Class<T> entityClass, Collection<OperatorInput> operators) {
    return buildStreamWithFieldsToAttributesMap(entityClass, connector)
        .map(
            fieldsToAttributes ->
                assetInputEntityDataStream(entityClass, fieldsToAttributes, operators));
  }

  protected <T extends AssetInput> AssetInputEntityData assetInputEntityDataStream(
      Class<T> entityClass,
      FactoryData.MapWithRowIndex mapWithRowIndex,
      Collection<OperatorInput> operators) {

    // get the operator of the entity
    String operatorUuid = mapWithRowIndex.fieldsToAttribute().get(OPERATOR);
    OperatorInput operator =
        getFirstOrDefaultOperator(
            operators,
            operatorUuid,
            entityClass.getSimpleName(),
            saveMapGet(mapWithRowIndex.fieldsToAttribute(), "uuid", FIELDS_TO_VALUES_MAP));

    // remove fields that are passed as objects to constructor
    mapWithRowIndex
        .fieldsToAttribute()
        .keySet()
        .removeAll(new HashSet<>(Collections.singletonList(OPERATOR)));

    return new AssetInputEntityData(mapWithRowIndex, entityClass, operator);
  }

  /**
   * Returns a stream of optional {@link NodeAssetInputEntityData} that can be used to build
   * instances of several subtypes of {@link UniqueEntity} by a corresponding {@link EntityFactory}
   * that consumes this data. param assetInputEntityDataStream
   *
   * @param assetInputEntityDataStream a stream consisting of {@link AssetInputEntityData} that is
   *     enriched with {@link NodeInput} data
   * @param nodes a collection of {@link NodeInput} entities that should be used to build the data
   * @return stream of optionals of the entity data or empty optionals of the node required for the
   *     data cannot be found
   */
  protected Stream<Optional<NodeAssetInputEntityData>> nodeAssetInputEntityDataStream(
      Stream<AssetInputEntityData> assetInputEntityDataStream, Collection<NodeInput> nodes) {

    return assetInputEntityDataStream
        .parallel()
        .map(
            assetInputEntityData -> {

              // get the raw data
              Map<String, String> fieldsToAttributes = assetInputEntityData.getFieldsToValues();

              // get the node of the entity
              String nodeUuid = fieldsToAttributes.get(NODE);
              Optional<NodeInput> node = findFirstEntityByUuid(nodeUuid, nodes);

              // if the node is not present we return an empty element and
              // log a warning
              if (node.isEmpty()) {
                logSkippingWarning(
                    assetInputEntityData.getTargetClass().getSimpleName(),
                    fieldsToAttributes.get("uuid"),
                    fieldsToAttributes.get("id"),
                    NODE + ": " + nodeUuid);
                return Optional.empty();
              }

              // remove fields that are passed as objects to constructor
              fieldsToAttributes.keySet().remove(NODE);

              return Optional.of(
                  new NodeAssetInputEntityData(
                      new FactoryData.MapWithRowIndex(
                          assetInputEntityData.getRowIndex(), fieldsToAttributes),
                      assetInputEntityData.getTargetClass(),
                      assetInputEntityData.getOperatorInput(),
                      node.get()));
            });
  }

  /**
   * Returns a stream of entities that can be build by using {@link NodeAssetInputEntityData} and
   * their corresponding factory.
   *
   * @param entityClass the entity class that should be build
   * @param factory the factory that should be used for the building process
   * @param nodes a collection of {@link NodeInput} entities that should be used to build the
   *     entities
   * @param operators a collection of {@link OperatorInput} entities should be used to build the
   *     entities
   * @param <T> Type of the {@link AssetInput} to expect
   * @return stream of the entities that could and have been built by the factor
   */
  protected <T extends AssetInput> Stream<Try<T>> nodeAssetEntityStream(
      Class<T> entityClass,
      EntityFactory<T, NodeAssetInputEntityData> factory,
      Collection<NodeInput> nodes,
      Collection<OperatorInput> operators) {
    return nodeAssetInputEntityDataStream(assetInputEntityDataStream(entityClass, operators), nodes)
        .filter(Optional::isPresent)
        .map(Optional::get)
        .map(factory::get);
  }

  /**
   * Returns a stream of {@link SimpleEntityData} for result entity classes, using a
   * fields-to-attributes map.
   *
   * @param entityClass the entity class that should be build
   * @param <T> Type of the {@link ResultEntity} to expect
   * @return stream of {@link SimpleEntityData}
   */
  protected <T extends ResultEntity> Stream<SimpleEntityData> simpleEntityDataStream(
      Class<T> entityClass) {
    return buildStreamWithFieldsToAttributesMap(entityClass, connector)
        .map(fieldsToAttributes -> new SimpleEntityData(fieldsToAttributes, entityClass));
  }
=======
>>>>>>> 275fb46c
}<|MERGE_RESOLUTION|>--- conflicted
+++ resolved
@@ -7,27 +7,10 @@
 
 import edu.ie3.datamodel.exceptions.SourceException;
 import edu.ie3.datamodel.io.connectors.CsvFileConnector;
-<<<<<<< HEAD
-import edu.ie3.datamodel.io.factory.EntityFactory;
 import edu.ie3.datamodel.io.factory.FactoryData;
-import edu.ie3.datamodel.io.factory.SimpleEntityData;
-import edu.ie3.datamodel.io.factory.input.AssetInputEntityData;
-import edu.ie3.datamodel.io.factory.input.NodeAssetInputEntityData;
-=======
->>>>>>> 275fb46c
 import edu.ie3.datamodel.io.naming.FileNamingStrategy;
-import edu.ie3.datamodel.io.source.DataSource;
 import edu.ie3.datamodel.models.UniqueEntity;
-<<<<<<< HEAD
-import edu.ie3.datamodel.models.input.AssetInput;
-import edu.ie3.datamodel.models.input.AssetTypeInput;
-import edu.ie3.datamodel.models.input.NodeInput;
-import edu.ie3.datamodel.models.input.OperatorInput;
-import edu.ie3.datamodel.models.result.ResultEntity;
 import edu.ie3.datamodel.utils.StreamUtils;
-import edu.ie3.datamodel.utils.Try;
-=======
->>>>>>> 275fb46c
 import edu.ie3.datamodel.utils.validation.ValidationUtils;
 import edu.ie3.util.StringUtils;
 import java.io.BufferedReader;
@@ -47,6 +30,8 @@
 import org.slf4j.Logger;
 import org.slf4j.LoggerFactory;
 
+import javax.sql.DataSource;
+
 /**
  * Parent class of all .csv file related sources containing methods and fields consumed by allmost
  * all implementations of .csv file related sources.
@@ -75,7 +60,7 @@
   }
 
   @Override
-  public Stream<Map<String, String>> getSourceData(Class<? extends UniqueEntity> entityClass) {
+  public Stream<FactoryData.MapWithRowIndex> getSourceData(Class<? extends UniqueEntity> entityClass) {
     return buildStreamWithFieldsToAttributesMap(entityClass, connector);
   }
 
@@ -405,170 +390,4 @@
 
     return allRowsSet;
   }
-<<<<<<< HEAD
-
-  /**
-   * Checks if the requested type of an asset can be found in the provided collection of types based
-   * on the provided fields to values mapping. The provided fields to values mapping needs to have
-   * one and only one field with key {@link #TYPE} and a corresponding UUID value. If the type can
-   * be found in the provided collection based on the UUID it is returned wrapped in an optional.
-   * Otherwise an empty optional is returned and a warning is logged.
-   *
-   * @param types a collection of types that should be used for searching
-   * @param fieldsToAttributes the field name to value mapping incl. the key {@link #TYPE}
-   * @param skippedClassString debug string of the class that will be skipping
-   * @param <T> the type of the resulting type instance
-   * @return either an optional containing the type or an empty optional if the type cannot be found
-   */
-  protected <T extends AssetTypeInput> Optional<T> getAssetType(
-      Collection<T> types, Map<String, String> fieldsToAttributes, String skippedClassString) {
-
-    Optional<T> assetType =
-        Optional.ofNullable(fieldsToAttributes.get(TYPE))
-            .flatMap(typeUuid -> findFirstEntityByUuid(typeUuid, types));
-
-    // if the type is not present we return an empty element and
-    // log a warning
-    if (assetType.isEmpty()) {
-      logSkippingWarning(
-          skippedClassString,
-          saveMapGet(fieldsToAttributes, "uuid", FIELDS_TO_VALUES_MAP),
-          saveMapGet(fieldsToAttributes, "id", FIELDS_TO_VALUES_MAP),
-          TYPE + ": " + saveMapGet(fieldsToAttributes, TYPE, FIELDS_TO_VALUES_MAP));
-    }
-    return assetType;
-  }
-
-  /**
-   * Returns a stream of optional {@link AssetInputEntityData} that can be used to build instances
-   * of several subtypes of {@link UniqueEntity} by a corresponding {@link EntityFactory} that
-   * consumes this data.
-   *
-   * @param entityClass the entity class that should be build
-   * @param operators a collection of {@link OperatorInput} entities that should be used to build
-   *     the data
-   * @param <T> type of the entity that should be build
-   * @return stream of optionals of the entity data or empty optionals of the operator required for
-   *     the data cannot be found
-   */
-  protected <T extends AssetInput> Stream<AssetInputEntityData> assetInputEntityDataStream(
-      Class<T> entityClass, Collection<OperatorInput> operators) {
-    return buildStreamWithFieldsToAttributesMap(entityClass, connector)
-        .map(
-            fieldsToAttributes ->
-                assetInputEntityDataStream(entityClass, fieldsToAttributes, operators));
-  }
-
-  protected <T extends AssetInput> AssetInputEntityData assetInputEntityDataStream(
-      Class<T> entityClass,
-      FactoryData.MapWithRowIndex mapWithRowIndex,
-      Collection<OperatorInput> operators) {
-
-    // get the operator of the entity
-    String operatorUuid = mapWithRowIndex.fieldsToAttribute().get(OPERATOR);
-    OperatorInput operator =
-        getFirstOrDefaultOperator(
-            operators,
-            operatorUuid,
-            entityClass.getSimpleName(),
-            saveMapGet(mapWithRowIndex.fieldsToAttribute(), "uuid", FIELDS_TO_VALUES_MAP));
-
-    // remove fields that are passed as objects to constructor
-    mapWithRowIndex
-        .fieldsToAttribute()
-        .keySet()
-        .removeAll(new HashSet<>(Collections.singletonList(OPERATOR)));
-
-    return new AssetInputEntityData(mapWithRowIndex, entityClass, operator);
-  }
-
-  /**
-   * Returns a stream of optional {@link NodeAssetInputEntityData} that can be used to build
-   * instances of several subtypes of {@link UniqueEntity} by a corresponding {@link EntityFactory}
-   * that consumes this data. param assetInputEntityDataStream
-   *
-   * @param assetInputEntityDataStream a stream consisting of {@link AssetInputEntityData} that is
-   *     enriched with {@link NodeInput} data
-   * @param nodes a collection of {@link NodeInput} entities that should be used to build the data
-   * @return stream of optionals of the entity data or empty optionals of the node required for the
-   *     data cannot be found
-   */
-  protected Stream<Optional<NodeAssetInputEntityData>> nodeAssetInputEntityDataStream(
-      Stream<AssetInputEntityData> assetInputEntityDataStream, Collection<NodeInput> nodes) {
-
-    return assetInputEntityDataStream
-        .parallel()
-        .map(
-            assetInputEntityData -> {
-
-              // get the raw data
-              Map<String, String> fieldsToAttributes = assetInputEntityData.getFieldsToValues();
-
-              // get the node of the entity
-              String nodeUuid = fieldsToAttributes.get(NODE);
-              Optional<NodeInput> node = findFirstEntityByUuid(nodeUuid, nodes);
-
-              // if the node is not present we return an empty element and
-              // log a warning
-              if (node.isEmpty()) {
-                logSkippingWarning(
-                    assetInputEntityData.getTargetClass().getSimpleName(),
-                    fieldsToAttributes.get("uuid"),
-                    fieldsToAttributes.get("id"),
-                    NODE + ": " + nodeUuid);
-                return Optional.empty();
-              }
-
-              // remove fields that are passed as objects to constructor
-              fieldsToAttributes.keySet().remove(NODE);
-
-              return Optional.of(
-                  new NodeAssetInputEntityData(
-                      new FactoryData.MapWithRowIndex(
-                          assetInputEntityData.getRowIndex(), fieldsToAttributes),
-                      assetInputEntityData.getTargetClass(),
-                      assetInputEntityData.getOperatorInput(),
-                      node.get()));
-            });
-  }
-
-  /**
-   * Returns a stream of entities that can be build by using {@link NodeAssetInputEntityData} and
-   * their corresponding factory.
-   *
-   * @param entityClass the entity class that should be build
-   * @param factory the factory that should be used for the building process
-   * @param nodes a collection of {@link NodeInput} entities that should be used to build the
-   *     entities
-   * @param operators a collection of {@link OperatorInput} entities should be used to build the
-   *     entities
-   * @param <T> Type of the {@link AssetInput} to expect
-   * @return stream of the entities that could and have been built by the factor
-   */
-  protected <T extends AssetInput> Stream<Try<T>> nodeAssetEntityStream(
-      Class<T> entityClass,
-      EntityFactory<T, NodeAssetInputEntityData> factory,
-      Collection<NodeInput> nodes,
-      Collection<OperatorInput> operators) {
-    return nodeAssetInputEntityDataStream(assetInputEntityDataStream(entityClass, operators), nodes)
-        .filter(Optional::isPresent)
-        .map(Optional::get)
-        .map(factory::get);
-  }
-
-  /**
-   * Returns a stream of {@link SimpleEntityData} for result entity classes, using a
-   * fields-to-attributes map.
-   *
-   * @param entityClass the entity class that should be build
-   * @param <T> Type of the {@link ResultEntity} to expect
-   * @return stream of {@link SimpleEntityData}
-   */
-  protected <T extends ResultEntity> Stream<SimpleEntityData> simpleEntityDataStream(
-      Class<T> entityClass) {
-    return buildStreamWithFieldsToAttributesMap(entityClass, connector)
-        .map(fieldsToAttributes -> new SimpleEntityData(fieldsToAttributes, entityClass));
-  }
-=======
->>>>>>> 275fb46c
 }