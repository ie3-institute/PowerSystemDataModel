/*
 * © 2021. TU Dortmund University,
 * Institute of Energy Systems, Energy Efficiency and Energy Economics,
 * Research group Distribution grid planning and operation
*/
package edu.ie3.datamodel.io.source.csv;

import edu.ie3.datamodel.exceptions.SourceException;
import edu.ie3.datamodel.io.connectors.CsvFileConnector;
import edu.ie3.datamodel.io.naming.FileNamingStrategy;
import edu.ie3.datamodel.io.source.DataSource;
import edu.ie3.datamodel.models.Entity;
import edu.ie3.datamodel.models.UniqueEntity;
import edu.ie3.datamodel.utils.Try;
import edu.ie3.datamodel.utils.Try.Failure;
import edu.ie3.datamodel.utils.Try.Success;
import edu.ie3.datamodel.utils.validation.ValidationUtils;
import edu.ie3.util.StringUtils;
import java.io.BufferedReader;
import java.io.FileNotFoundException;
import java.io.IOException;
import java.nio.file.Path;
import java.util.*;
import java.util.concurrent.ConcurrentHashMap;
import java.util.concurrent.atomic.AtomicInteger;
import java.util.concurrent.atomic.LongAdder;
import java.util.function.Function;
import java.util.function.Predicate;
import java.util.regex.Matcher;
import java.util.regex.Pattern;
import java.util.stream.Collectors;
import java.util.stream.IntStream;
import java.util.stream.Stream;
import org.slf4j.Logger;
import org.slf4j.LoggerFactory;

/**
 * Parent class of all .csv file related sources containing methods and fields consumed by allmost
 * all implementations of .csv file related sources.
 *
 * @version 0.1
 * @since 05.04.20
 */
public class CsvDataSource implements DataSource {

  protected static final Logger log = LoggerFactory.getLogger(CsvDataSource.class);

  // general fields
  protected final String csvSep;
  protected final CsvFileConnector connector;

  private final FileNamingStrategy fileNamingStrategy;

  /**
   * @deprecated ensures downward compatibility with old csv data format. Can be removed when
   *     support for old csv format is removed. *
   */
  @Deprecated(since = "1.1.0", forRemoval = true)
  private boolean notYetLoggedWarning = true;

  public CsvDataSource(String csvSep, Path folderPath, FileNamingStrategy fileNamingStrategy) {
    this.csvSep = csvSep;
    this.connector = new CsvFileConnector(folderPath, fileNamingStrategy);
    this.fileNamingStrategy = fileNamingStrategy;
  }

  @Override
  public Optional<Set<String>> getSourceFields(Class<? extends Entity> entityClass)
      throws SourceException {
    return getSourceFields(getFilePath(entityClass).getOrThrow());
  }

  /**
   * @param filePath path of file starting from base folder, including file name but not file
   *     extension
   * @return The source field names as a set, if file exists
   * @throws SourceException on error while reading the source file
   */
  public Optional<Set<String>> getSourceFields(Path filePath) throws SourceException {
    try (BufferedReader reader = connector.initReader(filePath)) {
      return Optional.of(
          Arrays.stream(parseCsvRow(reader.readLine(), csvSep)).collect(Collectors.toSet()));
    } catch (FileNotFoundException e) {
      // A file not existing can be acceptable in many cases, and is handled elsewhere.
      log.debug("The source for the given entity couldn't be found! Cause: {}", e.getMessage());
      return Optional.empty();
    } catch (IOException e) {
      throw new SourceException("Error while trying to read source", e);
    }
  }

  @Override
<<<<<<< HEAD
  public Stream<Map<String, String>> getSourceData(Class<? extends Entity> entityClass) {
    return buildStreamWithFieldsToAttributesMap(entityClass, connector);
  }

  // -=-=-=-=-=-=-=-=-=-=-=-=-=-=-=-=-=-=-=-=-=-=-=-=-=-=-=-=-=-=-=-=-=-=-=-=-=-=-=-=-=-=-=-=-=-=-=-

  public BufferedReader createReader(Path filePath) throws FileNotFoundException {
    return connector.initReader(filePath);
=======
  public Stream<Map<String, String>> getSourceData(Class<? extends UniqueEntity> entityClass)
      throws SourceException {
    return buildStreamWithFieldsToAttributesMap(entityClass, true).getOrThrow();
>>>>>>> 471f8658
  }

  // -=-=-=-=-=-=-=-=-=-=-=-=-=-=-=-=-=-=-=-=-=-=-=-=-=-=-=-=-=-=-=-=-=-=-=-=-=-=-=-=-=-=-=-=-=-=-=-

  /**
   * Takes a row string of a .csv file and a string array of the csv file headline, tries to split
   * the csv row string based and zip it together with the headline. This method does not contain
   * any sanity checks. Order of the headline needs to be the same as the fields in the csv row. If
   * the zipping fails, an empty map is returned and the causing error is logged.
   *
   * @param csvRow the csv row string that contains the data
   * @param headline the headline fields of the csv file
   * @return a map containing the mapping of (fieldName to fieldValue) or an empty map if an error
   *     occurred
   */
  protected Map<String, String> buildFieldsToAttributes(
      final String csvRow, final String[] headline) {

    TreeMap<String, String> insensitiveFieldsToAttributes =
        new TreeMap<>(String.CASE_INSENSITIVE_ORDER);

    // todo when replacing deprecated workaround code below add final modifier before parseCsvRow as
    // well as remove
    //  'finalFieldVals' and notYetLoggedWarning below!
    String[] fieldVals = parseCsvRow(csvRow, csvSep);

    // start workaround for deprecated data model processing
    if (fieldVals.length != headline.length) {
      // try to parse old structure
      fieldVals = oldFieldVals(csvSep, csvRow);
      // if this works log a warning to inform the user that this will not work much longer,
      // otherwise parsing will fail regularly as expected below
      if (fieldVals.length == headline.length && notYetLoggedWarning) {
        notYetLoggedWarning = false;
        log.warn(
            "You are using an outdated version of the data "
                + "model with invalid formatted csv rows. This is okay for now, but please updated your files, as the "
                + "support for the old model will be removed soon.");
      }
    }
    // end workaround for deprecated data model processing

    try {
      String[] finalFieldVals = fieldVals;
      insensitiveFieldsToAttributes.putAll(
          IntStream.range(0, fieldVals.length)
              .boxed()
              .collect(
                  Collectors.toMap(
                      k -> StringUtils.snakeCaseToCamelCase(headline[k]), v -> finalFieldVals[v])));

      if (insensitiveFieldsToAttributes.size() != headline.length) {
        Set<String> fieldsToAttributesKeySet = insensitiveFieldsToAttributes.keySet();
        insensitiveFieldsToAttributes = new TreeMap<>(String.CASE_INSENSITIVE_ORDER);
        throw new SourceException(
            "The size of the headline does not fit to the size of the resulting fields to attributes mapping.\nHeadline: "
                + String.join(", ", headline)
                + "\nResultingMap: "
                + String.join(", ", fieldsToAttributesKeySet)
                + "\nCsvRow: "
                + csvRow.trim()
                + ".\nIs the csv separator in the file matching the separator provided in the constructor ('"
                + csvSep
                + "') and does the number of columns match the number of headline fields?");
      }
    } catch (Exception e) {
      log.error(
          "Cannot build fields to attributes map for row '{}' with headline '{}'.\nException: {}",
          csvRow.trim(),
          String.join(",", headline),
          e);
    }
    return insensitiveFieldsToAttributes;
  }

  /**
   * Parse a given row of a valid RFC 4180 formatted csv row
   *
   * @param csvRow the valid row
   * @param csvSep separator of the csv file
   * @return an array with the csv field values as strings
   */
  protected String[] parseCsvRow(String csvRow, String csvSep) {
    return Arrays.stream(csvRow.split(csvSep + "(?=(?:[^\"]*\"[^\"]*\")*[^\"]*$)", -1))
        .map(
            maybeStartEndQuotedString ->
                StringUtils.unquoteStartEnd(maybeStartEndQuotedString.trim())
                    .replaceAll("\"{2}", "\"")
                    .trim())
        .toArray(String[]::new);
  }

  /**
   * Build an array of from the provided csv row string considering special cases where geoJson or
   * {@link edu.ie3.datamodel.models.input.system.characteristic.CharacteristicInput} are provided
   * in the csv row string.
   *
   * @param csvSep the column separator of the csv row string
   * @param csvRow the csv row string
   * @return an array with one entry per column of the provided csv row string
   * @deprecated only left for downward compatibility. Will be removed in a major release
   */
  @Deprecated(since = "1.1.0", forRemoval = true)
  protected String[] oldFieldVals(String csvSep, String csvRow) {

    /*geo json support*/
    final String geoJsonRegex = "\\{.+?}}}";
    final String geoReplacement = "geoJSON";

    /*characteristic input support */
    final String charInputRegex = "(cP:|olm:|cosPhiFixed:|cosPhiP:|qV:)\\{[^}]++}";
    final String charReplacement = "charRepl";

    /*removes double double quotes*/
    List<String> geoList = extractMatchingStrings(geoJsonRegex, csvRow.replace("\"\"", "\""));
    List<String> charList = extractMatchingStrings(charInputRegex, csvRow.replace("\"\"", "\""));

    AtomicInteger geoCounter = new AtomicInteger(0);
    AtomicInteger charCounter = new AtomicInteger(0);

    return Arrays.stream(
            csvRow
                .replaceAll(charInputRegex, charReplacement)
                .replaceAll(geoJsonRegex, geoReplacement)
                .replaceAll("\"*", "") // remove all quotes from
                .split(csvSep, -1))
        .map(
            fieldVal -> {
              String returningFieldVal = fieldVal;
              if (fieldVal.equalsIgnoreCase(geoReplacement)) {
                returningFieldVal = geoList.get(geoCounter.getAndIncrement());
              }
              if (fieldVal.equalsIgnoreCase(charReplacement)) {
                returningFieldVal = charList.get(charCounter.getAndIncrement());
              }
              return returningFieldVal.trim();
            })
        .toArray(String[]::new);
  }

  /**
   * Extracts all strings from the provided csvRow matching the provided regexString and returns a
   * list of strings in the order of their appearance in the csvRow string
   *
   * @param regexString regex string that should be searched for
   * @param csvRow csv row string that should be searched in for the regex string
   * @return a list of strings matching the provided regex in the order of their appearance in the
   *     provided csv row string
   */
  private List<String> extractMatchingStrings(String regexString, String csvRow) {
    Pattern pattern = Pattern.compile(regexString);
    Matcher matcher = pattern.matcher(csvRow);

    ArrayList<String> matchingList = new ArrayList<>();
    while (matcher.find()) {
      matchingList.add(matcher.group());
    }
    return matchingList;
  }

  /**
   * Returns a predicate that can be used to filter optionals of {@link Entity}s and keep track on
   * the number of elements that have been empty optionals. This filter let only pass optionals that
   * are non-empty. Example usage:
   *
   * <pre>{@code
   * Collection.stream().filter(isPresentCollectIfNot(NodeInput.class, new ConcurrentHashMap<>()))
   * }</pre>
   *
   * @param entityClass entity class that should be used as they key in the provided counter map
   * @param invalidElementsCounterMap a map that counts the number of empty optionals and maps it to
   *     the provided entity clas
   * @param <T> the type of the entity
   * @return a predicate that can be used to filter and count empty optionals
   */
  protected <T extends Entity> Predicate<Optional<T>> isPresentCollectIfNot(
      Class<? extends Entity> entityClass,
      ConcurrentHashMap<Class<? extends Entity>, LongAdder> invalidElementsCounterMap) {
    return o -> {
      if (o.isPresent()) {
        return true;
      } else {
        invalidElementsCounterMap.computeIfAbsent(entityClass, k -> new LongAdder()).increment();
        return false;
      }
    };
  }

  public FileNamingStrategy getNamingStrategy() {
    return fileNamingStrategy;
  }

  /**
   * Tries to open a file reader based on the provided entity class and hands it over for further
   * processing.
   *
   * @param entityClass the entity class that should be build and that is used to get the
   *     corresponding reader
   * @return a parallel stream of maps, where each map represents one row of the csv file with the
   *     mapping (fieldName to fieldValue)
   */
<<<<<<< HEAD
  protected Stream<Map<String, String>> buildStreamWithFieldsToAttributesMap(
      Class<? extends Entity> entityClass, CsvFileConnector connector) {
    try {
      return buildStreamWithFieldsToAttributesMap(entityClass, connector.initReader(entityClass));
    } catch (FileNotFoundException | ConnectorException e) {
      log.warn(
          "Unable to find file for entity '{}': {}", entityClass.getSimpleName(), e.getMessage());
    }
    return Stream.empty();
=======
  protected Try<Stream<Map<String, String>>, SourceException> buildStreamWithFieldsToAttributesMap(
      Class<? extends UniqueEntity> entityClass, boolean allowFileNotExisting) {
    return getFilePath(entityClass)
        .flatMap(
            path -> buildStreamWithFieldsToAttributesMap(entityClass, path, allowFileNotExisting));
>>>>>>> 471f8658
  }

  /**
   * Reads the first line (considered to be the headline with headline fields) and returns a stream
   * of (fieldName to fieldValue) mapping where each map represents one row of the .csv file. Since
   * the returning stream is a parallel stream, the order of the elements cannot be guaranteed.
   *
   * @param entityClass the entity class that should be build
   * @param filePath the path of the file to read
   * @return a try containing either a parallel stream of maps, where each map represents one row of
   *     the csv file with the mapping (fieldName to fieldValue) or an exception
   */
<<<<<<< HEAD
  protected <T extends Entity> Stream<Map<String, String>> buildStreamWithFieldsToAttributesMap(
      Class<T> entityClass, BufferedReader bufferedReader) {
    try (BufferedReader reader = bufferedReader) {
=======
  protected Try<Stream<Map<String, String>>, SourceException> buildStreamWithFieldsToAttributesMap(
      Class<? extends UniqueEntity> entityClass, Path filePath, boolean allowFileNotExisting) {
    try (BufferedReader reader = connector.initReader(filePath)) {
>>>>>>> 471f8658
      final String[] headline = parseCsvRow(reader.readLine(), csvSep);

      // by default try-with-resources closes the reader directly when we leave this method (which
      // is wanted to avoid a lock on the file), but this causes a closing of the stream as well.
      // As we still want to consume the data at other places, we start a new stream instead of
      // returning the original one
      Collection<Map<String, String>> allRows = csvRowFieldValueMapping(reader, headline);

<<<<<<< HEAD
      if (UniqueEntity.class.isAssignableFrom(entityClass)) {
        return distinctRowsWithLog(
            allRows,
            fieldToValues -> fieldToValues.get("uuid"),
            entityClass.getSimpleName(),
            "UUID")
            .parallelStream();
      } else {
        // result entities don't have an uuid
        return checkForDuplicates(allRows, entityClass.getSimpleName()).parallelStream();
=======
      return distinctRowsWithLog(
              allRows,
              fieldToValues -> fieldToValues.get("uuid"),
              entityClass.getSimpleName(),
              "UUID")
          .map(Set::parallelStream);
    } catch (FileNotFoundException e) {
      if (allowFileNotExisting) {
        log.warn("Unable to find file '{}': {}", filePath, e.getMessage());
        return Success.of(Stream.empty());
      } else {
        return Failure.of(new SourceException("Unable to find file '" + filePath + "'.", e));
>>>>>>> 471f8658
      }
    } catch (IOException e) {
      return Failure.of(
          new SourceException(
              "Cannot read file to build entity '" + entityClass.getSimpleName() + "'", e));
    }
  }

  private Try<Path, SourceException> getFilePath(Class<? extends UniqueEntity> entityClass) {
    return Try.from(
        fileNamingStrategy.getFilePath(entityClass),
        () ->
            new SourceException(
                "Cannot find a naming strategy for class '" + entityClass.getSimpleName() + "'."));
  }

  protected List<Map<String, String>> csvRowFieldValueMapping(
      BufferedReader reader, String[] headline) {
    return reader
        .lines()
        .parallel()
        .map(csvRow -> buildFieldsToAttributes(csvRow, headline))
        .filter(map -> !map.isEmpty())
        .toList();
  }

  public Set<Map<String, String>> checkForDuplicates(
      Collection<Map<String, String>> rows, String entityDescriptor) {
    Set<Map<String, String>> rowsSet = new HashSet<>(rows);

    // check for duplicated rows that match exactly (full duplicates) -> sanity only, not crucial -
    if (rows.size() != rowsSet.size()) {
      log.warn(
          "File with {} contains {} exact duplicated rows. File cleanup is recommended!",
          entityDescriptor,
          (rows.size() - rowsSet.size()));
    }

    return rowsSet;
  }

  /**
   * Returns a collection of maps each representing a row in csv file that can be used to built one
   * entity. The uniqueness of each row is doubled checked by a) that no duplicated rows are
   * returned that are full (1:1) matches and b) that no rows are returned that have the same
   * composite key, which gets extracted by the provided extractor. As both cases destroy uniqueness
   * constraints, an empty set is returned to indicate that these data cannot be processed safely
   * and the error is logged. For case a), only the duplicates are filtered out and a set with
   * unique rows is returned.
   *
   * @param allRows collection of rows of a csv file an entity should be built from
   * @param keyExtractor Function, that extracts the key from field to value mapping, that is meant
   *     to be unique
   * @param entityDescriptor Colloquial descriptor of the entity, the data is foreseen for (for
   *     debug String)
   * @param keyDescriptor Colloquial descriptor of the key, that is meant to be unique (for debug
   *     String)
   * @return a try of either a set containing only unique rows or an exception if at least two rows
   *     with the same UUID but different field values exist
   */
  protected Try<Set<Map<String, String>>, SourceException> distinctRowsWithLog(
      Collection<Map<String, String>> allRows,
      final Function<Map<String, String>, String> keyExtractor,
      String entityDescriptor,
      String keyDescriptor) {
    Set<Map<String, String>> allRowSet = checkForDuplicates(allRows, entityDescriptor);

    /* Check for rows with the same key based on the provided key extractor function */
    Set<Map<String, String>> distinctIdSet =
        allRowSet.parallelStream()
            .filter(ValidationUtils.distinctByKey(keyExtractor))
            .collect(Collectors.toSet());
    if (distinctIdSet.size() != allRowSet.size()) {
      allRowSet.removeAll(distinctIdSet);
      String affectedCoordinateIds =
<<<<<<< HEAD
          allRowSet.stream().map(keyExtractor).collect(Collectors.joining(",\n"));
      log.error(
          """
              '{}' entities with duplicated {} key, but different field values found! Please review the corresponding input file!
              Affected primary keys:
              {}""",
          entityDescriptor,
          keyDescriptor,
          affectedCoordinateIds);
      // if this happens, we return an empty set to prevent further processing
      return new HashSet<>();
    }

    return allRowSet;
=======
          allRowsSet.stream().map(keyExtractor).collect(Collectors.joining(",\n"));

      // if this happens, we return a failure
      return Failure.of(
          new SourceException(
              "'"
                  + entityDescriptor
                  + "' entities with duplicated "
                  + keyDescriptor
                  + " key, but different field "
                  + "values found! Please review the corresponding input file! Affected primary keys: "
                  + affectedCoordinateIds));
    }

    return Success.of(allRowsSet);
>>>>>>> 471f8658
  }
}<|MERGE_RESOLUTION|>--- conflicted
+++ resolved
@@ -90,20 +90,9 @@
   }
 
   @Override
-<<<<<<< HEAD
-  public Stream<Map<String, String>> getSourceData(Class<? extends Entity> entityClass) {
-    return buildStreamWithFieldsToAttributesMap(entityClass, connector);
-  }
-
-  // -=-=-=-=-=-=-=-=-=-=-=-=-=-=-=-=-=-=-=-=-=-=-=-=-=-=-=-=-=-=-=-=-=-=-=-=-=-=-=-=-=-=-=-=-=-=-=-
-
-  public BufferedReader createReader(Path filePath) throws FileNotFoundException {
-    return connector.initReader(filePath);
-=======
-  public Stream<Map<String, String>> getSourceData(Class<? extends UniqueEntity> entityClass)
+  public Stream<Map<String, String>> getSourceData(Class<? extends Entity> entityClass)
       throws SourceException {
     return buildStreamWithFieldsToAttributesMap(entityClass, true).getOrThrow();
->>>>>>> 471f8658
   }
 
   // -=-=-=-=-=-=-=-=-=-=-=-=-=-=-=-=-=-=-=-=-=-=-=-=-=-=-=-=-=-=-=-=-=-=-=-=-=-=-=-=-=-=-=-=-=-=-=-
@@ -305,23 +294,11 @@
    * @return a parallel stream of maps, where each map represents one row of the csv file with the
    *     mapping (fieldName to fieldValue)
    */
-<<<<<<< HEAD
-  protected Stream<Map<String, String>> buildStreamWithFieldsToAttributesMap(
-      Class<? extends Entity> entityClass, CsvFileConnector connector) {
-    try {
-      return buildStreamWithFieldsToAttributesMap(entityClass, connector.initReader(entityClass));
-    } catch (FileNotFoundException | ConnectorException e) {
-      log.warn(
-          "Unable to find file for entity '{}': {}", entityClass.getSimpleName(), e.getMessage());
-    }
-    return Stream.empty();
-=======
   protected Try<Stream<Map<String, String>>, SourceException> buildStreamWithFieldsToAttributesMap(
-      Class<? extends UniqueEntity> entityClass, boolean allowFileNotExisting) {
+      Class<? extends Entity> entityClass, boolean allowFileNotExisting) {
     return getFilePath(entityClass)
         .flatMap(
             path -> buildStreamWithFieldsToAttributesMap(entityClass, path, allowFileNotExisting));
->>>>>>> 471f8658
   }
 
   /**
@@ -334,54 +311,40 @@
    * @return a try containing either a parallel stream of maps, where each map represents one row of
    *     the csv file with the mapping (fieldName to fieldValue) or an exception
    */
-<<<<<<< HEAD
-  protected <T extends Entity> Stream<Map<String, String>> buildStreamWithFieldsToAttributesMap(
-      Class<T> entityClass, BufferedReader bufferedReader) {
-    try (BufferedReader reader = bufferedReader) {
-=======
-  protected Try<Stream<Map<String, String>>, SourceException> buildStreamWithFieldsToAttributesMap(
-      Class<? extends UniqueEntity> entityClass, Path filePath, boolean allowFileNotExisting) {
-    try (BufferedReader reader = connector.initReader(filePath)) {
->>>>>>> 471f8658
-      final String[] headline = parseCsvRow(reader.readLine(), csvSep);
-
-      // by default try-with-resources closes the reader directly when we leave this method (which
-      // is wanted to avoid a lock on the file), but this causes a closing of the stream as well.
-      // As we still want to consume the data at other places, we start a new stream instead of
-      // returning the original one
-      Collection<Map<String, String>> allRows = csvRowFieldValueMapping(reader, headline);
-
-<<<<<<< HEAD
-      if (UniqueEntity.class.isAssignableFrom(entityClass)) {
-        return distinctRowsWithLog(
-            allRows,
-            fieldToValues -> fieldToValues.get("uuid"),
-            entityClass.getSimpleName(),
-            "UUID")
-            .parallelStream();
-      } else {
-        // result entities don't have an uuid
-        return checkForDuplicates(allRows, entityClass.getSimpleName()).parallelStream();
-=======
-      return distinctRowsWithLog(
-              allRows,
-              fieldToValues -> fieldToValues.get("uuid"),
-              entityClass.getSimpleName(),
-              "UUID")
-          .map(Set::parallelStream);
-    } catch (FileNotFoundException e) {
-      if (allowFileNotExisting) {
-        log.warn("Unable to find file '{}': {}", filePath, e.getMessage());
-        return Success.of(Stream.empty());
-      } else {
-        return Failure.of(new SourceException("Unable to find file '" + filePath + "'.", e));
->>>>>>> 471f8658
+  protected <T extends Entity> Try<Stream<Map<String, String>>, SourceException> buildStreamWithFieldsToAttributesMap(
+      Class<T> entityClass, Path filePath, boolean allowFileNotExisting) {
+      try (BufferedReader reader = connector.initReader(filePath)) {
+          final String[] headline = parseCsvRow(reader.readLine(), csvSep);
+
+          // by default try-with-resources closes the reader directly when we leave this method (which
+          // is wanted to avoid a lock on the file), but this causes a closing of the stream as well.
+          // As we still want to consume the data at other places, we start a new stream instead of
+          // returning the original one
+          Collection<Map<String, String>> allRows = csvRowFieldValueMapping(reader, headline);
+
+          if (UniqueEntity.class.isAssignableFrom(entityClass)) {
+              return distinctRowsWithLog(
+                      allRows,
+                      fieldToValues -> fieldToValues.get("uuid"),
+                      entityClass.getSimpleName(),
+                      "UUID")
+                      .map(Set::parallelStream);
+          } else {
+              // result entities don't have an uuid
+              return checkForDuplicates(allRows, entityClass.getSimpleName()).parallelStream();
+          }
+      } catch (FileNotFoundException e) {
+          if (allowFileNotExisting) {
+              log.warn("Unable to find file '{}': {}", filePath, e.getMessage());
+              return Success.of(Stream.empty());
+          } else {
+              return Failure.of(new SourceException("Unable to find file '" + filePath + "'.", e));
+          }
+      } catch (IOException e) {
+          return Failure.of(
+                  new SourceException(
+                          "Cannot read file to build entity '" + entityClass.getSimpleName() + "'", e));
       }
-    } catch (IOException e) {
-      return Failure.of(
-          new SourceException(
-              "Cannot read file to build entity '" + entityClass.getSimpleName() + "'", e));
-    }
   }
 
   private Try<Path, SourceException> getFilePath(Class<? extends UniqueEntity> entityClass) {
@@ -451,23 +414,7 @@
     if (distinctIdSet.size() != allRowSet.size()) {
       allRowSet.removeAll(distinctIdSet);
       String affectedCoordinateIds =
-<<<<<<< HEAD
           allRowSet.stream().map(keyExtractor).collect(Collectors.joining(",\n"));
-      log.error(
-          """
-              '{}' entities with duplicated {} key, but different field values found! Please review the corresponding input file!
-              Affected primary keys:
-              {}""",
-          entityDescriptor,
-          keyDescriptor,
-          affectedCoordinateIds);
-      // if this happens, we return an empty set to prevent further processing
-      return new HashSet<>();
-    }
-
-    return allRowSet;
-=======
-          allRowsSet.stream().map(keyExtractor).collect(Collectors.joining(",\n"));
 
       // if this happens, we return a failure
       return Failure.of(
@@ -482,6 +429,5 @@
     }
 
     return Success.of(allRowsSet);
->>>>>>> 471f8658
   }
 }