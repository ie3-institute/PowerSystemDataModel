--- conflicted
+++ resolved
@@ -5,33 +5,12 @@
 */
 package edu.ie3.datamodel.io.source.csv;
 
-<<<<<<< HEAD
-import edu.ie3.datamodel.exceptions.FactoryException;
-import edu.ie3.datamodel.exceptions.SourceException;
-import edu.ie3.datamodel.io.connectors.CsvFileConnector;
-import edu.ie3.datamodel.io.factory.EntityFactory;
-import edu.ie3.datamodel.io.factory.FactoryData;
-import edu.ie3.datamodel.io.factory.SimpleEntityData;
-import edu.ie3.datamodel.io.factory.input.AssetInputEntityData;
-import edu.ie3.datamodel.io.factory.input.NodeAssetInputEntityData;
-=======
 import edu.ie3.datamodel.exceptions.ConnectorException;
 import edu.ie3.datamodel.exceptions.SourceException;
 import edu.ie3.datamodel.io.connectors.CsvFileConnector;
->>>>>>> 6c1828db
 import edu.ie3.datamodel.io.naming.FileNamingStrategy;
 import edu.ie3.datamodel.io.source.DataSource;
 import edu.ie3.datamodel.models.UniqueEntity;
-<<<<<<< HEAD
-import edu.ie3.datamodel.models.input.AssetInput;
-import edu.ie3.datamodel.models.input.AssetTypeInput;
-import edu.ie3.datamodel.models.input.NodeInput;
-import edu.ie3.datamodel.models.input.OperatorInput;
-import edu.ie3.datamodel.models.result.ResultEntity;
-import edu.ie3.datamodel.utils.StreamUtils;
-import edu.ie3.datamodel.utils.options.Try;
-=======
->>>>>>> 6c1828db
 import edu.ie3.datamodel.utils.validation.ValidationUtils;
 import edu.ie3.util.StringUtils;
 import java.io.BufferedReader;
@@ -283,10 +262,10 @@
    * @param entityClass the entity class that should be build and that is used to get the
    *     corresponding reader
    * @param connector the connector that should be used to get the reader from
-   * @return a parallel stream of maps with row indexes, where each map represents one row of the
-   *     csv file with the mapping (fieldName to fieldValue)
-   */
-  protected Stream<FactoryData.MapWithRowIndex> buildStreamWithFieldsToAttributesMap(
+   * @return a parallel stream of maps, where each map represents one row of the csv file with the
+   *     mapping (fieldName to fieldValue)
+   */
+  protected Stream<Map<String, String>> buildStreamWithFieldsToAttributesMap(
       Class<? extends UniqueEntity> entityClass, CsvFileConnector connector) {
     try {
       return buildStreamWithFieldsToAttributesMap(entityClass, connector.initReader(entityClass));
@@ -304,10 +283,10 @@
    *
    * @param entityClass the entity class that should be build
    * @param bufferedReader the reader to use
-   * @return a parallel stream of maps with row indexes, where each map represents one row of the
-   *     csv file with the mapping (fieldName to fieldValue)
-   */
-  protected Stream<FactoryData.MapWithRowIndex> buildStreamWithFieldsToAttributesMap(
+   * @return a parallel stream of maps, where each map represents one row of the csv file with the
+   *     mapping (fieldName to fieldValue)
+   */
+  protected Stream<Map<String, String>> buildStreamWithFieldsToAttributesMap(
       Class<? extends UniqueEntity> entityClass, BufferedReader bufferedReader) {
     try (BufferedReader reader = bufferedReader) {
       final String[] headline = parseCsvRow(reader.readLine(), csvSep);
@@ -323,13 +302,10 @@
       // is wanted to avoid a lock on the file), but this causes a closing of the stream as well.
       // As we still want to consume the data at other places, we start a new stream instead of
       // returning the original one
-      Collection<FactoryData.MapWithRowIndex> allRows = csvRowFieldValueMapping(reader, headline);
+      Collection<Map<String, String>> allRows = csvRowFieldValueMapping(reader, headline);
 
       return distinctRowsWithLog(
-          allRows,
-          mapWithRowIndex -> mapWithRowIndex.fieldsToAttribute().get("uuid"),
-          entityClass.getSimpleName(),
-          "UUID")
+          allRows, fieldToValues -> fieldToValues.get("uuid"), entityClass.getSimpleName(), "UUID")
           .parallelStream();
     } catch (IOException e) {
       log.warn(
@@ -342,25 +318,24 @@
     return Stream.empty();
   }
 
-  protected List<FactoryData.MapWithRowIndex> csvRowFieldValueMapping(
+  protected List<Map<String, String>> csvRowFieldValueMapping(
       BufferedReader reader, String[] headline) {
-    Stream<Map<String, String>> rowContentStream =
-        reader.lines().map(csvRow -> buildFieldsToAttributes(csvRow, headline));
-    return StreamUtils.zipWithRowIndex(rowContentStream)
-        .map(
-            pairStream ->
-                new FactoryData.MapWithRowIndex(String.valueOf(pairStream.b()), pairStream.a()))
+    return reader
+        .lines()
+        .parallel()
+        .map(csvRow -> buildFieldsToAttributes(csvRow, headline))
+        .filter(map -> !map.isEmpty())
         .toList();
   }
 
   /**
-   * Returns a collection of maps with row indexes each representing a row in csv file that can be
-   * used to built one entity. The uniqueness of each row is doubled checked by a) that no
-   * duplicated rows are returned that are full (1:1) matches and b) that no rows are returned that
-   * have the same composite key, which gets extracted by the provided extractor. As both cases
-   * destroy uniqueness constraints, an empty set is returned to indicate that these data cannot be
-   * processed safely and the error is logged. For case a), only the duplicates are filtered out and
-   * a set with unique rows is returned.
+   * Returns a collection of maps each representing a row in csv file that can be used to built one
+   * entity. The uniqueness of each row is doubled checked by a) that no duplicated rows are
+   * returned that are full (1:1) matches and b) that no rows are returned that have the same
+   * composite key, which gets extracted by the provided extractor. As both cases destroy uniqueness
+   * constraints, an empty set is returned to indicate that these data cannot be processed safely
+   * and the error is logged. For case a), only the duplicates are filtered out and a set with
+   * unique rows is returned.
    *
    * @param allRows collection of rows of a csv file an entity should be built from
    * @param keyExtractor Function, that extracts the key from field to value mapping, that is meant
@@ -372,12 +347,12 @@
    * @return either a set containing only unique rows or an empty set if at least two rows with the
    *     same UUID but different field values exist
    */
-  protected Set<FactoryData.MapWithRowIndex> distinctRowsWithLog(
-      Collection<FactoryData.MapWithRowIndex> allRows,
-      final Function<FactoryData.MapWithRowIndex, String> keyExtractor,
+  protected Set<Map<String, String>> distinctRowsWithLog(
+      Collection<Map<String, String>> allRows,
+      final Function<Map<String, String>, String> keyExtractor,
       String entityDescriptor,
       String keyDescriptor) {
-    Set<FactoryData.MapWithRowIndex> allRowsSet = new HashSet<>(allRows);
+    Set<Map<String, String>> allRowsSet = new HashSet<>(allRows);
     // check for duplicated rows that match exactly (full duplicates) -> sanity only, not crucial -
     // case a)
     if (allRows.size() != allRowsSet.size()) {
@@ -388,7 +363,7 @@
     }
 
     /* Check for rows with the same key based on the provided key extractor function */
-    Set<FactoryData.MapWithRowIndex> distinctIdSet =
+    Set<Map<String, String>> distinctIdSet =
         allRowsSet.parallelStream()
             .filter(ValidationUtils.distinctByKey(keyExtractor))
             .collect(Collectors.toSet());
@@ -410,170 +385,4 @@
 
     return allRowsSet;
   }
-<<<<<<< HEAD
-
-  /**
-   * Checks if the requested type of an asset can be found in the provided collection of types based
-   * on the provided fields to values mapping. The provided fields to values mapping needs to have
-   * one and only one field with key {@link #TYPE} and a corresponding UUID value. If the type can
-   * be found in the provided collection based on the UUID it is returned wrapped in an optional.
-   * Otherwise an empty optional is returned and a warning is logged.
-   *
-   * @param types a collection of types that should be used for searching
-   * @param fieldsToAttributes the field name to value mapping incl. the key {@link #TYPE}
-   * @param skippedClassString debug string of the class that will be skipping
-   * @param <T> the type of the resulting type instance
-   * @return either an optional containing the type or an empty optional if the type cannot be found
-   */
-  protected <T extends AssetTypeInput> Optional<T> getAssetType(
-      Collection<T> types, Map<String, String> fieldsToAttributes, String skippedClassString) {
-
-    Optional<T> assetType =
-        Optional.ofNullable(fieldsToAttributes.get(TYPE))
-            .flatMap(typeUuid -> findFirstEntityByUuid(typeUuid, types));
-
-    // if the type is not present we return an empty element and
-    // log a warning
-    if (assetType.isEmpty()) {
-      logSkippingWarning(
-          skippedClassString,
-          saveMapGet(fieldsToAttributes, "uuid", FIELDS_TO_VALUES_MAP),
-          saveMapGet(fieldsToAttributes, "id", FIELDS_TO_VALUES_MAP),
-          TYPE + ": " + saveMapGet(fieldsToAttributes, TYPE, FIELDS_TO_VALUES_MAP));
-    }
-    return assetType;
-  }
-
-  /**
-   * Returns a stream of optional {@link AssetInputEntityData} that can be used to build instances
-   * of several subtypes of {@link UniqueEntity} by a corresponding {@link EntityFactory} that
-   * consumes this data.
-   *
-   * @param entityClass the entity class that should be build
-   * @param operators a collection of {@link OperatorInput} entities that should be used to build
-   *     the data
-   * @param <T> type of the entity that should be build
-   * @return stream of optionals of the entity data or empty optionals of the operator required for
-   *     the data cannot be found
-   */
-  protected <T extends AssetInput> Stream<AssetInputEntityData> assetInputEntityDataStream(
-      Class<T> entityClass, Collection<OperatorInput> operators) {
-    return buildStreamWithFieldsToAttributesMap(entityClass, connector)
-        .map(
-            fieldsToAttributes ->
-                assetInputEntityDataStream(entityClass, fieldsToAttributes, operators));
-  }
-
-  protected <T extends AssetInput> AssetInputEntityData assetInputEntityDataStream(
-      Class<T> entityClass,
-      FactoryData.MapWithRowIndex mapWithRowIndex,
-      Collection<OperatorInput> operators) {
-
-    // get the operator of the entity
-    String operatorUuid = mapWithRowIndex.fieldsToAttribute().get(OPERATOR);
-    OperatorInput operator =
-        getFirstOrDefaultOperator(
-            operators,
-            operatorUuid,
-            entityClass.getSimpleName(),
-            saveMapGet(mapWithRowIndex.fieldsToAttribute(), "uuid", FIELDS_TO_VALUES_MAP));
-
-    // remove fields that are passed as objects to constructor
-    mapWithRowIndex
-        .fieldsToAttribute()
-        .keySet()
-        .removeAll(new HashSet<>(Collections.singletonList(OPERATOR)));
-
-    return new AssetInputEntityData(mapWithRowIndex, entityClass, operator);
-  }
-
-  /**
-   * Returns a stream of optional {@link NodeAssetInputEntityData} that can be used to build
-   * instances of several subtypes of {@link UniqueEntity} by a corresponding {@link EntityFactory}
-   * that consumes this data. param assetInputEntityDataStream
-   *
-   * @param assetInputEntityDataStream a stream consisting of {@link AssetInputEntityData} that is
-   *     enriched with {@link NodeInput} data
-   * @param nodes a collection of {@link NodeInput} entities that should be used to build the data
-   * @return stream of optionals of the entity data or empty optionals of the node required for the
-   *     data cannot be found
-   */
-  protected Stream<Optional<NodeAssetInputEntityData>> nodeAssetInputEntityDataStream(
-      Stream<AssetInputEntityData> assetInputEntityDataStream, Collection<NodeInput> nodes) {
-
-    return assetInputEntityDataStream
-        .parallel()
-        .map(
-            assetInputEntityData -> {
-
-              // get the raw data
-              Map<String, String> fieldsToAttributes = assetInputEntityData.getFieldsToValues();
-
-              // get the node of the entity
-              String nodeUuid = fieldsToAttributes.get(NODE);
-              Optional<NodeInput> node = findFirstEntityByUuid(nodeUuid, nodes);
-
-              // if the node is not present we return an empty element and
-              // log a warning
-              if (node.isEmpty()) {
-                logSkippingWarning(
-                    assetInputEntityData.getTargetClass().getSimpleName(),
-                    fieldsToAttributes.get("uuid"),
-                    fieldsToAttributes.get("id"),
-                    NODE + ": " + nodeUuid);
-                return Optional.empty();
-              }
-
-              // remove fields that are passed as objects to constructor
-              fieldsToAttributes.keySet().remove(NODE);
-
-              return Optional.of(
-                  new NodeAssetInputEntityData(
-                      new FactoryData.MapWithRowIndex(
-                          assetInputEntityData.getRowIndex(), fieldsToAttributes),
-                      assetInputEntityData.getTargetClass(),
-                      assetInputEntityData.getOperatorInput(),
-                      node.get()));
-            });
-  }
-
-  /**
-   * Returns a stream of entities that can be build by using {@link NodeAssetInputEntityData} and
-   * their corresponding factory.
-   *
-   * @param entityClass the entity class that should be build
-   * @param factory the factory that should be used for the building process
-   * @param nodes a collection of {@link NodeInput} entities that should be used to build the
-   *     entities
-   * @param operators a collection of {@link OperatorInput} entities should be used to build the
-   *     entities
-   * @param <T> Type of the {@link AssetInput} to expect
-   * @return stream of the entities that could and have been built by the factor
-   */
-  protected <T extends AssetInput> Stream<Try<T, FactoryException>> nodeAssetEntityStream(
-      Class<T> entityClass,
-      EntityFactory<T, NodeAssetInputEntityData> factory,
-      Collection<NodeInput> nodes,
-      Collection<OperatorInput> operators) {
-    return nodeAssetInputEntityDataStream(assetInputEntityDataStream(entityClass, operators), nodes)
-        .filter(Optional::isPresent)
-        .map(Optional::get)
-        .map(factory::get);
-  }
-
-  /**
-   * Returns a stream of {@link SimpleEntityData} for result entity classes, using a
-   * fields-to-attributes map.
-   *
-   * @param entityClass the entity class that should be build
-   * @param <T> Type of the {@link ResultEntity} to expect
-   * @return stream of {@link SimpleEntityData}
-   */
-  protected <T extends ResultEntity> Stream<SimpleEntityData> simpleEntityDataStream(
-      Class<T> entityClass) {
-    return buildStreamWithFieldsToAttributesMap(entityClass, connector)
-        .map(fieldsToAttributes -> new SimpleEntityData(fieldsToAttributes, entityClass));
-  }
-=======
->>>>>>> 6c1828db
 }