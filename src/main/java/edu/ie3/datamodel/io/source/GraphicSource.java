--- conflicted
+++ resolved
@@ -5,15 +5,11 @@
 */
 package edu.ie3.datamodel.io.source;
 
-<<<<<<< HEAD
-import edu.ie3.datamodel.exceptions.SourceException;
-=======
 import edu.ie3.datamodel.io.factory.input.graphics.LineGraphicInputEntityData;
 import edu.ie3.datamodel.io.factory.input.graphics.LineGraphicInputFactory;
 import edu.ie3.datamodel.io.factory.input.graphics.NodeGraphicInputEntityData;
 import edu.ie3.datamodel.io.factory.input.graphics.NodeGraphicInputFactory;
 import edu.ie3.datamodel.models.UniqueEntity;
->>>>>>> 275fb46c
 import edu.ie3.datamodel.models.input.NodeInput;
 import edu.ie3.datamodel.models.input.OperatorInput;
 import edu.ie3.datamodel.models.input.connector.LineInput;
@@ -21,11 +17,8 @@
 import edu.ie3.datamodel.models.input.container.GraphicElements;
 import edu.ie3.datamodel.models.input.graphics.LineGraphicInput;
 import edu.ie3.datamodel.models.input.graphics.NodeGraphicInput;
-<<<<<<< HEAD
-=======
 import java.util.Map;
 import java.util.Optional;
->>>>>>> 275fb46c
 import java.util.Set;
 import java.util.concurrent.ConcurrentHashMap;
 import java.util.concurrent.atomic.LongAdder;
@@ -45,26 +38,6 @@
   private final TypeSource typeSource;
   private final RawGridSource rawGridSource;
 
-<<<<<<< HEAD
-  /**
-   * Should return either a consistent instance of {@link GraphicElements} or throw a {@link
-   * SourceException}. The decision to throw a {@link SourceException} instead of returning the
-   * incomplete {@link GraphicElements} instance is motivated by the fact, that a {@link
-   * GraphicElements} is a container instance that depends on several other entities. Without being
-   * complete, it is useless for further processing. Hence, whenever at least one entity {@link
-   * GraphicElements} depends on cannot be provided, {@link SourceException} should be thrown. The
-   * thrown exception exception should provide enough information to debug the error and fix the
-   * persistent data that has been failed to processed.
-   *
-   * <p>Furthermore, it is expected, that the specific implementation of this method ensures not
-   * only the completeness of the resulting {@link GraphicElements} instance, but also its validity
-   * e.g. in the sense that not duplicate UUIDs exist within all entities contained in the returning
-   * instance.
-   *
-   * @return either a valid, complete {@link GraphicElements} or throws a {@link SourceException}
-   */
-  GraphicElements getGraphicElements() throws SourceException;
-=======
   // factories
   private final LineGraphicInputFactory lineGraphicInputFactory;
   private final NodeGraphicInputFactory nodeGraphicInputFactory;
@@ -117,16 +90,12 @@
     // if everything is fine, return a GraphicElements instance
     return Optional.of(new GraphicElements(nodeGraphics, lineGraphics));
   }
->>>>>>> 275fb46c
 
   /**
    * If the set of {@link NodeInput} entities is not exhaustive for all available {@link
    * NodeGraphicInput} entities or if an error during the building process occurs, all entities that
    * has been able to be built are returned and the not-built ones are ignored (= filtered out).
    */
-<<<<<<< HEAD
-  Set<NodeGraphicInput> getNodeGraphicInput() throws SourceException;
-=======
   public Set<NodeGraphicInput> getNodeGraphicInput() {
     return getNodeGraphicInput(rawGridSource.getNodes(typeSource.getOperators()));
   }
@@ -137,16 +106,12 @@
         .flatMap(Optional::stream)
         .collect(Collectors.toSet());
   }
->>>>>>> 275fb46c
 
   /**
    * If the set of {@link LineInput} entities is not exhaustive for all available {@link
    * LineGraphicInput} entities or if an error during the building process occurs, all entities that
    * has been able to be built are returned and the not-built ones are ignored (= filtered out).
    */
-<<<<<<< HEAD
-  Set<NodeGraphicInput> getNodeGraphicInput(Set<NodeInput> nodes) throws SourceException;
-=======
   public Set<LineGraphicInput> getLineGraphicInput() {
     Set<OperatorInput> operators = typeSource.getOperators();
     return getLineGraphicInput(
@@ -163,7 +128,6 @@
 
   // -=-=-=-=-=-=-=-=-=-=-=-=-=-=-=-=-=-=-=-=-=-=-=-=-=-=-=-=-=-=-=-=-=-=-=-=-=-=-=-
   // build EntityData
->>>>>>> 275fb46c
 
   /**
    * Builds a stream of {@link NodeGraphicInputEntityData} instances that can be consumed by a
@@ -180,9 +144,6 @@
    * @param nodes a set of nodes with unique uuids
    * @return a stream of optional {@link NodeGraphicInput} entities
    */
-<<<<<<< HEAD
-  Set<LineGraphicInput> getLineGraphicInput() throws SourceException;
-=======
   protected Stream<Optional<NodeGraphicInputEntityData>> buildNodeGraphicEntityData(
       Set<NodeInput> nodes) {
     return dataSource
@@ -213,7 +174,6 @@
 
     return Optional.of(new NodeGraphicInputEntityData(fieldsToAttributes, node.get()));
   }
->>>>>>> 275fb46c
 
   /**
    * Builds a stream of {@link LineGraphicInputEntityData} instances that can be consumed by a
@@ -230,9 +190,6 @@
    * @param lines a set of lines with unique uuids
    * @return a stream of optional {@link LineGraphicInput} entities
    */
-<<<<<<< HEAD
-  Set<LineGraphicInput> getLineGraphicInput(Set<LineInput> lines) throws SourceException;
-=======
   protected Stream<Optional<LineGraphicInputEntityData>> buildLineGraphicEntityData(
       Set<LineInput> lines) {
     return dataSource
@@ -263,5 +220,4 @@
 
     return Optional.of(new LineGraphicInputEntityData(fieldsToAttributes, line.get()));
   }
->>>>>>> 275fb46c
 }