--- conflicted
+++ resolved
@@ -5,16 +5,12 @@
 */
 package edu.ie3.datamodel.io.source;
 
-<<<<<<< HEAD
-import edu.ie3.datamodel.exceptions.SourceException;
-=======
 import edu.ie3.datamodel.exceptions.GraphicSourceException;
 import edu.ie3.datamodel.exceptions.SourceException;
 import edu.ie3.datamodel.io.factory.input.graphics.LineGraphicInputEntityData;
 import edu.ie3.datamodel.io.factory.input.graphics.LineGraphicInputFactory;
 import edu.ie3.datamodel.io.factory.input.graphics.NodeGraphicInputEntityData;
 import edu.ie3.datamodel.io.factory.input.graphics.NodeGraphicInputFactory;
->>>>>>> 6c1828db
 import edu.ie3.datamodel.models.input.NodeInput;
 import edu.ie3.datamodel.models.input.OperatorInput;
 import edu.ie3.datamodel.models.input.connector.LineInput;
@@ -40,26 +36,6 @@
   private final TypeSource typeSource;
   private final RawGridSource rawGridSource;
 
-<<<<<<< HEAD
-  /**
-   * Should return either a consistent instance of {@link GraphicElements} wrapped in {@link
-   * Optional} or an empty {@link Optional}. The decision to use {@link Optional} instead of
-   * returning the {@link GraphicElements} instance directly is motivated by the fact, that a {@link
-   * GraphicElements} is a container instance that depends on several other entities. Without being
-   * complete, it is useless for further processing. Hence, whenever at least one entity {@link
-   * GraphicElements} depends on cannot be provided, {@link Optional#empty()} should be returned and
-   * extensive logging should provide enough information to debug the error and fix the persistent
-   * data that has been failed to processed.
-   *
-   * <p>Furthermore, it is expected, that the specific implementation of this method ensures not
-   * only the completeness of the resulting {@link GraphicElements} instance, but also its validity
-   * e.g. in the sense that not duplicate UUIDs exist within all entities contained in the returning
-   * instance.
-   *
-   * @return either a valid, complete {@link GraphicElements} or throws a {@link SourceException}
-   */
-  GraphicElements getGraphicElements() throws SourceException;
-=======
   // factories
   private final LineGraphicInputFactory lineGraphicInputFactory;
   private final NodeGraphicInputFactory nodeGraphicInputFactory;
@@ -101,16 +77,12 @@
       return new GraphicElements(nodeGraphics.getOrThrow(), lineGraphics.getOrThrow());
     }
   }
->>>>>>> 6c1828db
 
   /**
    * If the set of {@link NodeInput} entities is not exhaustive for all available {@link
    * NodeGraphicInput} entities or if an error during the building process occurs a {@link
    * SourceException} is thrown, else all entities that has been able to be built are returned.
    */
-<<<<<<< HEAD
-  Set<NodeGraphicInput> getNodeGraphicInput() throws SourceException;
-=======
   public Set<NodeGraphicInput> getNodeGraphicInput() throws SourceException {
     return getNodeGraphicInput(rawGridSource.getNodes(typeSource.getOperators()));
   }
@@ -125,16 +97,12 @@
             NodeGraphicInput.class)
         .getOrThrow(SourceException.class);
   }
->>>>>>> 6c1828db
 
   /**
    * If the set of {@link LineInput} entities is not exhaustive for all available {@link
    * LineGraphicInput} entities or if an error during the building process occurs a {@link
    * SourceException} is thrown, else all entities that has been able to be built are returned.
    */
-<<<<<<< HEAD
-  Set<NodeGraphicInput> getNodeGraphicInput(Set<NodeInput> nodes) throws SourceException;
-=======
   public Set<LineGraphicInput> getLineGraphicInput() throws SourceException {
     Set<OperatorInput> operators = typeSource.getOperators();
     return getLineGraphicInput(
@@ -155,7 +123,6 @@
 
   // -=-=-=-=-=-=-=-=-=-=-=-=-=-=-=-=-=-=-=-=-=-=-=-=-=-=-=-=-=-=-=-=-=-=-=-=-=-=-=-
   // build EntityData
->>>>>>> 6c1828db
 
   /**
    * Builds a stream of {@link NodeGraphicInputEntityData} instances that can be consumed by a
@@ -172,9 +139,6 @@
    * @param nodes a set of nodes with unique uuids
    * @return a stream of optional {@link NodeGraphicInput} entities
    */
-<<<<<<< HEAD
-  Set<LineGraphicInput> getLineGraphicInput() throws SourceException;
-=======
   protected Stream<Optional<NodeGraphicInputEntityData>> buildNodeGraphicEntityData(
       Set<NodeInput> nodes) {
     return dataSource
@@ -205,7 +169,6 @@
 
     return Optional.of(new NodeGraphicInputEntityData(fieldsToAttributes, node.get()));
   }
->>>>>>> 6c1828db
 
   /**
    * Builds a stream of {@link LineGraphicInputEntityData} instances that can be consumed by a
@@ -222,9 +185,6 @@
    * @param lines a set of lines with unique uuids
    * @return a stream of optional {@link LineGraphicInput} entities
    */
-<<<<<<< HEAD
-  Set<LineGraphicInput> getLineGraphicInput(Set<LineInput> lines) throws SourceException;
-=======
   protected Stream<Optional<LineGraphicInputEntityData>> buildLineGraphicEntityData(
       Set<LineInput> lines) {
     return dataSource
@@ -255,5 +215,4 @@
 
     return Optional.of(new LineGraphicInputEntityData(fieldsToAttributes, line.get()));
   }
->>>>>>> 6c1828db
 }