/*
 * © 2020. TU Dortmund University,
 * Institute of Energy Systems, Energy Efficiency and Energy Economics,
 * Research group Distribution grid planning and operation
*/
package edu.ie3.datamodel.io.processor;

import edu.ie3.datamodel.exceptions.EntityProcessorException;
import edu.ie3.datamodel.models.UniqueEntity;
<<<<<<< HEAD
import edu.ie3.datamodel.models.input.OperatorInput;
import edu.ie3.datamodel.models.input.connector.SwitchInput;
import edu.ie3.datamodel.models.input.system.StorageStrategy;
import edu.ie3.datamodel.models.input.system.characteristic.CharacteristicInput;
import edu.ie3.datamodel.models.voltagelevels.VoltageLevel;
import edu.ie3.util.TimeTools;
import java.beans.Introspector;
=======
>>>>>>> 223211b6
import java.lang.reflect.Method;
import java.util.*;
import org.apache.logging.log4j.LogManager;
import org.apache.logging.log4j.Logger;

/**
 * Internal API Interface for EntityProcessors. Main purpose is to 'de-serialize' models into a
 * fieldName -> value representation to allow for an easy processing into a database or file sink
 * e.g. .csv
 *
 * @version 0.1
 * @since 31.01.20
 */
public abstract class EntityProcessor<T extends UniqueEntity> extends Processor<T> {

  public final Logger log = LogManager.getLogger(this.getClass());
  protected final String[] headerElements;
<<<<<<< HEAD
  private final Map<String, Method> fieldNameToMethod;

  private static final String OPERATION_TIME_FIELD_NAME = OperationTime.class.getSimpleName();
  private static final String OPERATES_FROM = "operatesFrom";
  private static final String OPERATES_UNTIL = "operatesUntil";

  private static final String VOLT_LVL_FIELD_NAME = "voltLvl";
  private static final String VOLT_LVL = NodeInputFactory.VOLT_LVL;
  private static final String V_RATED = NodeInputFactory.V_RATED;

  private static final String NODE_INTERNAL = "nodeInternal";
  private static final String PARALLEL_DEVICES = "parallelDevices";

  /* Quantities associated to those fields must be treated differently (e.g. input and result), all other quantity /
   * field combinations can be treated on a common basis and therefore need no further distinction */
  private static final Set<String> specificQuantityFieldNames =
      Collections.unmodifiableSet(
          new HashSet<>(
              Arrays.asList(
                  "eConsAnnual", "energy", "eStorage", "q", "p", "pMax", "pOwn", "pThermal")));

  private static final GeoJsonWriter geoJsonWriter = new GeoJsonWriter();

  /** Field name of {@link UniqueEntity} uuid */
  private static final String UUID_FIELD_NAME = "uuid";
=======
  private final SortedMap<String, Method> fieldNameToMethod;
>>>>>>> 223211b6

  /**
   * Create a new EntityProcessor
   *
   * @param registeredClass the class the entity processor should be able to handle
   */
  public EntityProcessor(Class<? extends T> registeredClass) {
<<<<<<< HEAD
    this.registeredClass = registeredClass;
    this.fieldNameToMethod = registerClass(registeredClass, getAllEligibleClasses());
    this.headerElements =
        ArrayUtils
            .addAll( // ensures that uuid is always the first entry in the header elements array
                new String[] {UUID_FIELD_NAME},
                fieldNameToMethod.keySet().stream()
                    .filter(x -> !x.toLowerCase().contains(UUID_FIELD_NAME))
                    .toArray(String[]::new));

    TimeTools.initialize(ZoneId.of("UTC"), Locale.GERMANY, "yyyy-MM-dd HH:mm:ss");
  }

  /**
   * Register the class provided in the constructor
   *
   * @param cls class to be registered
   * @return an array of strings of all field values of the registered class
   */
  private Map<String, Method> registerClass(
      Class<? extends T> cls, List<Class<? extends T>> eligibleClasses) {

    final LinkedHashMap<String, Method> resFieldNameToMethod = new LinkedHashMap<>();

    if (!eligibleClasses.contains(cls))
      throw new EntityProcessorException(
          "Cannot register class '"
              + cls.getSimpleName()
              + "' with entity processor '"
              + this.getClass().getSimpleName()
              + "'. Eligible classes: "
              + eligibleClasses.stream()
                  .map(Class::getSimpleName)
                  .collect(Collectors.joining(", ")));
    try {
      Arrays.stream(Introspector.getBeanInfo(cls, Object.class).getPropertyDescriptors())
          // filter out properties with setters only
          .filter(pd -> Objects.nonNull(pd.getReadMethod()))
          .filter(
              pd ->
                  !pd.getName()
                      .equalsIgnoreCase(
                          NODE_INTERNAL)) // filter internal node for 3 winding transformer
          .filter(
              pd ->
                  // switches can never be parallel but have this field due to inheritance -> filter
                  // it out as it cannot be passed into the constructor
                  !(registeredClass.equals(SwitchInput.class)
                      && pd.getName().equalsIgnoreCase(PARALLEL_DEVICES)))
          .forEach(
              pd -> { // invoke method to get value
                if (pd.getReadMethod() != null) {

                  // OperationTime needs to be replaced by operatesFrom and operatesUntil
                  String fieldName = pd.getName();
                  if (fieldName.equalsIgnoreCase(OPERATION_TIME_FIELD_NAME)) {
                    fieldName = OPERATES_FROM;
                    resFieldNameToMethod.put(OPERATES_UNTIL, pd.getReadMethod());
                  }

                  // VoltageLevel needs to be replaced by id and nominalVoltage
                  if (fieldName.equalsIgnoreCase(VOLT_LVL_FIELD_NAME)) {
                    fieldName = V_RATED;
                    resFieldNameToMethod.put(VOLT_LVL, pd.getReadMethod());
                  }
                  resFieldNameToMethod.put(fieldName, pd.getReadMethod());
                }
              });

    } catch (Exception e) {
      throw new EntityProcessorException(
          "Error during EntityProcessor class registration process. Exception was:" + e);
    }
    return Collections.unmodifiableMap(resFieldNameToMethod);
=======
    super(registeredClass);
    this.fieldNameToMethod = mapFieldNameToGetter(registeredClass);
    this.headerElements = fieldNameToMethod.keySet().toArray(new String[0]);
>>>>>>> 223211b6
  }

  /**
   * Standard call to handle an entity
   *
   * @param entity the entity that should be 'de-serialized' into a map of fieldName -> fieldValue
   * @return an optional Map with fieldName -> fieldValue or an empty optional if an error occurred
   *     during processing
   */
  public Optional<LinkedHashMap<String, String>> handleEntity(T entity) {
    if (!registeredClass.equals(entity.getClass()))
      throw new EntityProcessorException(
          "Cannot process "
              + entity.getClass().getSimpleName()
              + ".class with this EntityProcessor. Please either provide an element of "
              + registeredClass.getSimpleName()
              + ".class or create a new processor for "
              + entity.getClass().getSimpleName()
              + ".class!");

    try {
<<<<<<< HEAD
      LinkedHashMap<String, String> resultMap = new LinkedHashMap<>();
      for (String fieldName : headerElements) {
        Method method = fieldNameToMethod.get(fieldName);
        Optional<Object> methodReturnObjectOpt = Optional.ofNullable(method.invoke(entity));

        if (methodReturnObjectOpt.isPresent()) {
          resultMap.put(
              fieldName, processMethodResult(methodReturnObjectOpt.get(), method, fieldName));
        } else {
          resultMap.put(fieldName, "");
        }
      }
      resultMapOpt = Optional.of(resultMap);
    } catch (Exception e) {
      log.error("Error during entity processing:", e);
      resultMapOpt = Optional.empty();
    }
    return resultMapOpt;
  }

  /**
   * Processes the returned object to String by taking care of different conventions.
   *
   * @param methodReturnObject Return object to process
   * @param method The method, that is invoked
   * @param fieldName Name of the foreseen field
   * @return A String representation of the result
   */
  private String processMethodResult(Object methodReturnObject, Method method, String fieldName) {

    StringBuilder resultStringBuilder = new StringBuilder();

    switch (method.getReturnType().getSimpleName()) {
        // primitives (Boolean, Character, Byte, Short, Integer, Long, Float, Double, String,
      case "UUID":
      case "boolean":
      case "int":
      case "double":
      case "String":
        resultStringBuilder.append(methodReturnObject.toString());
        break;
      case "ComparableQuantity":
        resultStringBuilder.append(
            handleQuantity((ComparableQuantity<?>) methodReturnObject, fieldName)
                .orElseThrow(
                    () ->
                        new EntityProcessorException(
                            "Unable to process quantity value for attribute '"
                                + fieldName
                                + "' in result entity "
                                + getRegisteredClass().getSimpleName()
                                + ".class.")));
        break;
      case "ZonedDateTime":
        resultStringBuilder.append(processZonedDateTime((ZonedDateTime) methodReturnObject));
        break;
      case "OperationTime":
        resultStringBuilder.append(
            processOperationTime((OperationTime) methodReturnObject, fieldName));
        break;
      case "VoltageLevel":
        resultStringBuilder.append(
            processVoltageLevel((VoltageLevel) methodReturnObject, fieldName));
        break;
      case "Point":
      case "LineString":
        resultStringBuilder.append(geoJsonWriter.write((Geometry) methodReturnObject));
        break;
      case "StandardLoadProfile":
        resultStringBuilder.append(((StandardLoadProfile) methodReturnObject).getKey());
        break;
      case "StorageStrategy":
        resultStringBuilder.append(((StorageStrategy) methodReturnObject).getToken());
        break;
      case "NodeInput":
      case "AssetTypeInput":
      case "Transformer3WTypeInput":
      case "Transformer2WTypeInput":
      case "LineTypeInput":
      case "LineInput":
      case "WecTypeInput":
      case "ThermalBusInput":
      case "ThermalStorageInput":
      case "ChpTypeInput":
      case "BmTypeInput":
      case "EvTypeInput":
      case "StorageTypeInput":
      case "HpTypeInput":
        resultStringBuilder.append(((UniqueEntity) methodReturnObject).getUuid());
        break;
      case "OperatorInput":
        resultStringBuilder.append(
            ((OperatorInput) methodReturnObject).getId().equalsIgnoreCase("NO_OPERATOR_ASSIGNED")
                ? ""
                : ((OperatorInput) methodReturnObject).getUuid());
        break;
      case "EvCharacteristicInput":
      case "OlmCharacteristicInput":
      case "WecCharacteristicInput":
      case "CosPhiFixed":
      case "CosPhiP":
      case "QV":
      case "ReactivePowerCharacteristic":
      case "CharacteristicInput":
        resultStringBuilder.append(((CharacteristicInput) methodReturnObject).deSerialize());
        break;
      default:
        throw new EntityProcessorException(
            "Unable to process value for attribute/field '"
                + fieldName
                + "' and method return type '"
                + method.getReturnType().getSimpleName()
                + "' for method with name '"
                + method.getName()
                + "' in in entity model "
                + getRegisteredClass().getSimpleName()
                + ".class.");
    }

    return resultStringBuilder.toString();
  }

  /**
   * Standard method to process a ZonedDateTime to a String based on a method return object
   *
   * @param zonedDateTime representation of the ZonedDateTime
   * @return string representation of the ZonedDateTime
   */
  protected String processZonedDateTime(ZonedDateTime zonedDateTime) {
    return zonedDateTime.toString();
  }

  /**
   * Handling of elements of type {@link OperationTime}
   *
   * @param operationTime the operation time that should be processed
   * @param fieldName the field name that should be generated (either operatesFrom or operatesUntil)
   * @return the resulting string of a OperationTime attribute value for the provided field or an
   *     empty string when an invalid field name is provided
   */
  protected String processOperationTime(OperationTime operationTime, String fieldName) {
    StringBuilder resultStringBuilder = new StringBuilder();

    if (fieldName.equalsIgnoreCase(OPERATES_FROM))
      operationTime
          .getStartDate()
          .ifPresent(startDate -> resultStringBuilder.append(processZonedDateTime(startDate)));

    if (fieldName.equalsIgnoreCase(OPERATES_UNTIL))
      operationTime
          .getEndDate()
          .ifPresent(endDate -> resultStringBuilder.append(processZonedDateTime(endDate)));

    return resultStringBuilder.toString();
  }

  /**
   * Handling of elements of type {@link VoltageLevel}
   *
   * @param voltageLevel the voltage level that should be processed
   * @param fieldName the field name that should be generated (either v_rated or volt_lvl)
   * @return the resulting string of a VoltageLevel attribute value for the provided field or an
   *     empty string when an invalid field name is provided
   */
  protected String processVoltageLevel(VoltageLevel voltageLevel, String fieldName) {

    StringBuilder resultStringBuilder = new StringBuilder();
    if (fieldName.equalsIgnoreCase(VOLT_LVL)) resultStringBuilder.append(voltageLevel.getId());

    if (fieldName.equalsIgnoreCase(V_RATED))
      resultStringBuilder.append(
          handleQuantity(voltageLevel.getNominalVoltage(), fieldName)
              .orElseThrow(
                  () ->
                      new EntityProcessorException(
                          "Unable to process quantity value for attribute '"
                              + fieldName
                              + "' in result entity "
                              + getRegisteredClass().getSimpleName()
                              + ".class.")));
    return resultStringBuilder.toString();
  }

  /**
   * Standard method to process a Quantity to a String based on a method return object
   *
   * @param quantity the quantity that should be processed
   * @param fieldName the field name the quantity is set to
   * @return an optional string with the normalized to {@link StandardUnits} value of the quantity
   *     or empty if an error occurred during processing
   */
  protected Optional<String> handleQuantity(ComparableQuantity<?> quantity, String fieldName) {
    if (specificQuantityFieldNames.contains(fieldName)) {
      return handleProcessorSpecificQuantity(quantity, fieldName);
    } else {
      return quantityValToOptionalString(quantity);
    }
  }

  /**
   * This method should handle all quantities that are model processor specific e.g. we need to
   * handle active power p different for {@link edu.ie3.datamodel.models.result.ResultEntity}s and
   * {@link edu.ie3.datamodel.models.input.system.SystemParticipantInput}s Hence from the
   * generalized method {@link this.handleQuantity()}, this allows for the specific handling of
   * child implementations. See the implementation @ {@link ResultEntityProcessor} for details.
   *
   * @param quantity the quantity that should be processed
   * @param fieldName the field name the quantity is set to
   * @return an optional string with the normalized to {@link StandardUnits} value of the quantity
   *     or empty if an error occurred during processing
   */
  protected abstract Optional<String> handleProcessorSpecificQuantity(
      ComparableQuantity<?> quantity, String fieldName);

  protected Optional<String> quantityValToOptionalString(ComparableQuantity<?> quantity) {
    return Optional.of(Double.toString(quantity.getValue().doubleValue()));
  }

  public Class<? extends T> getRegisteredClass() {
    return registeredClass;
=======
      return Optional.of(processObject(entity, fieldNameToMethod));
    } catch (EntityProcessorException e) {
      logger.error("Cannot process the entity{}.", entity, e);
      return Optional.empty();
    }
>>>>>>> 223211b6
  }

  @Override
  public String[] getHeaderElements() {
    return headerElements;
  }
}<|MERGE_RESOLUTION|>--- conflicted
+++ resolved
@@ -7,16 +7,6 @@
 
 import edu.ie3.datamodel.exceptions.EntityProcessorException;
 import edu.ie3.datamodel.models.UniqueEntity;
-<<<<<<< HEAD
-import edu.ie3.datamodel.models.input.OperatorInput;
-import edu.ie3.datamodel.models.input.connector.SwitchInput;
-import edu.ie3.datamodel.models.input.system.StorageStrategy;
-import edu.ie3.datamodel.models.input.system.characteristic.CharacteristicInput;
-import edu.ie3.datamodel.models.voltagelevels.VoltageLevel;
-import edu.ie3.util.TimeTools;
-import java.beans.Introspector;
-=======
->>>>>>> 223211b6
 import java.lang.reflect.Method;
 import java.util.*;
 import org.apache.logging.log4j.LogManager;
@@ -34,35 +24,9 @@
 
   public final Logger log = LogManager.getLogger(this.getClass());
   protected final String[] headerElements;
-<<<<<<< HEAD
-  private final Map<String, Method> fieldNameToMethod;
-
-  private static final String OPERATION_TIME_FIELD_NAME = OperationTime.class.getSimpleName();
-  private static final String OPERATES_FROM = "operatesFrom";
-  private static final String OPERATES_UNTIL = "operatesUntil";
-
-  private static final String VOLT_LVL_FIELD_NAME = "voltLvl";
-  private static final String VOLT_LVL = NodeInputFactory.VOLT_LVL;
-  private static final String V_RATED = NodeInputFactory.V_RATED;
+  private final SortedMap<String, Method> fieldNameToMethod;
 
   private static final String NODE_INTERNAL = "nodeInternal";
-  private static final String PARALLEL_DEVICES = "parallelDevices";
-
-  /* Quantities associated to those fields must be treated differently (e.g. input and result), all other quantity /
-   * field combinations can be treated on a common basis and therefore need no further distinction */
-  private static final Set<String> specificQuantityFieldNames =
-      Collections.unmodifiableSet(
-          new HashSet<>(
-              Arrays.asList(
-                  "eConsAnnual", "energy", "eStorage", "q", "p", "pMax", "pOwn", "pThermal")));
-
-  private static final GeoJsonWriter geoJsonWriter = new GeoJsonWriter();
-
-  /** Field name of {@link UniqueEntity} uuid */
-  private static final String UUID_FIELD_NAME = "uuid";
-=======
-  private final SortedMap<String, Method> fieldNameToMethod;
->>>>>>> 223211b6
 
   /**
    * Create a new EntityProcessor
@@ -70,86 +34,10 @@
    * @param registeredClass the class the entity processor should be able to handle
    */
   public EntityProcessor(Class<? extends T> registeredClass) {
-<<<<<<< HEAD
-    this.registeredClass = registeredClass;
-    this.fieldNameToMethod = registerClass(registeredClass, getAllEligibleClasses());
-    this.headerElements =
-        ArrayUtils
-            .addAll( // ensures that uuid is always the first entry in the header elements array
-                new String[] {UUID_FIELD_NAME},
-                fieldNameToMethod.keySet().stream()
-                    .filter(x -> !x.toLowerCase().contains(UUID_FIELD_NAME))
-                    .toArray(String[]::new));
-
-    TimeTools.initialize(ZoneId.of("UTC"), Locale.GERMANY, "yyyy-MM-dd HH:mm:ss");
-  }
-
-  /**
-   * Register the class provided in the constructor
-   *
-   * @param cls class to be registered
-   * @return an array of strings of all field values of the registered class
-   */
-  private Map<String, Method> registerClass(
-      Class<? extends T> cls, List<Class<? extends T>> eligibleClasses) {
-
-    final LinkedHashMap<String, Method> resFieldNameToMethod = new LinkedHashMap<>();
-
-    if (!eligibleClasses.contains(cls))
-      throw new EntityProcessorException(
-          "Cannot register class '"
-              + cls.getSimpleName()
-              + "' with entity processor '"
-              + this.getClass().getSimpleName()
-              + "'. Eligible classes: "
-              + eligibleClasses.stream()
-                  .map(Class::getSimpleName)
-                  .collect(Collectors.joining(", ")));
-    try {
-      Arrays.stream(Introspector.getBeanInfo(cls, Object.class).getPropertyDescriptors())
-          // filter out properties with setters only
-          .filter(pd -> Objects.nonNull(pd.getReadMethod()))
-          .filter(
-              pd ->
-                  !pd.getName()
-                      .equalsIgnoreCase(
-                          NODE_INTERNAL)) // filter internal node for 3 winding transformer
-          .filter(
-              pd ->
-                  // switches can never be parallel but have this field due to inheritance -> filter
-                  // it out as it cannot be passed into the constructor
-                  !(registeredClass.equals(SwitchInput.class)
-                      && pd.getName().equalsIgnoreCase(PARALLEL_DEVICES)))
-          .forEach(
-              pd -> { // invoke method to get value
-                if (pd.getReadMethod() != null) {
-
-                  // OperationTime needs to be replaced by operatesFrom and operatesUntil
-                  String fieldName = pd.getName();
-                  if (fieldName.equalsIgnoreCase(OPERATION_TIME_FIELD_NAME)) {
-                    fieldName = OPERATES_FROM;
-                    resFieldNameToMethod.put(OPERATES_UNTIL, pd.getReadMethod());
-                  }
-
-                  // VoltageLevel needs to be replaced by id and nominalVoltage
-                  if (fieldName.equalsIgnoreCase(VOLT_LVL_FIELD_NAME)) {
-                    fieldName = V_RATED;
-                    resFieldNameToMethod.put(VOLT_LVL, pd.getReadMethod());
-                  }
-                  resFieldNameToMethod.put(fieldName, pd.getReadMethod());
-                }
-              });
-
-    } catch (Exception e) {
-      throw new EntityProcessorException(
-          "Error during EntityProcessor class registration process. Exception was:" + e);
-    }
-    return Collections.unmodifiableMap(resFieldNameToMethod);
-=======
     super(registeredClass);
-    this.fieldNameToMethod = mapFieldNameToGetter(registeredClass);
+    this.fieldNameToMethod =
+        mapFieldNameToGetter(registeredClass, Collections.singleton(NODE_INTERNAL));
     this.headerElements = fieldNameToMethod.keySet().toArray(new String[0]);
->>>>>>> 223211b6
   }
 
   /**
@@ -171,234 +59,11 @@
               + ".class!");
 
     try {
-<<<<<<< HEAD
-      LinkedHashMap<String, String> resultMap = new LinkedHashMap<>();
-      for (String fieldName : headerElements) {
-        Method method = fieldNameToMethod.get(fieldName);
-        Optional<Object> methodReturnObjectOpt = Optional.ofNullable(method.invoke(entity));
-
-        if (methodReturnObjectOpt.isPresent()) {
-          resultMap.put(
-              fieldName, processMethodResult(methodReturnObjectOpt.get(), method, fieldName));
-        } else {
-          resultMap.put(fieldName, "");
-        }
-      }
-      resultMapOpt = Optional.of(resultMap);
-    } catch (Exception e) {
-      log.error("Error during entity processing:", e);
-      resultMapOpt = Optional.empty();
-    }
-    return resultMapOpt;
-  }
-
-  /**
-   * Processes the returned object to String by taking care of different conventions.
-   *
-   * @param methodReturnObject Return object to process
-   * @param method The method, that is invoked
-   * @param fieldName Name of the foreseen field
-   * @return A String representation of the result
-   */
-  private String processMethodResult(Object methodReturnObject, Method method, String fieldName) {
-
-    StringBuilder resultStringBuilder = new StringBuilder();
-
-    switch (method.getReturnType().getSimpleName()) {
-        // primitives (Boolean, Character, Byte, Short, Integer, Long, Float, Double, String,
-      case "UUID":
-      case "boolean":
-      case "int":
-      case "double":
-      case "String":
-        resultStringBuilder.append(methodReturnObject.toString());
-        break;
-      case "ComparableQuantity":
-        resultStringBuilder.append(
-            handleQuantity((ComparableQuantity<?>) methodReturnObject, fieldName)
-                .orElseThrow(
-                    () ->
-                        new EntityProcessorException(
-                            "Unable to process quantity value for attribute '"
-                                + fieldName
-                                + "' in result entity "
-                                + getRegisteredClass().getSimpleName()
-                                + ".class.")));
-        break;
-      case "ZonedDateTime":
-        resultStringBuilder.append(processZonedDateTime((ZonedDateTime) methodReturnObject));
-        break;
-      case "OperationTime":
-        resultStringBuilder.append(
-            processOperationTime((OperationTime) methodReturnObject, fieldName));
-        break;
-      case "VoltageLevel":
-        resultStringBuilder.append(
-            processVoltageLevel((VoltageLevel) methodReturnObject, fieldName));
-        break;
-      case "Point":
-      case "LineString":
-        resultStringBuilder.append(geoJsonWriter.write((Geometry) methodReturnObject));
-        break;
-      case "StandardLoadProfile":
-        resultStringBuilder.append(((StandardLoadProfile) methodReturnObject).getKey());
-        break;
-      case "StorageStrategy":
-        resultStringBuilder.append(((StorageStrategy) methodReturnObject).getToken());
-        break;
-      case "NodeInput":
-      case "AssetTypeInput":
-      case "Transformer3WTypeInput":
-      case "Transformer2WTypeInput":
-      case "LineTypeInput":
-      case "LineInput":
-      case "WecTypeInput":
-      case "ThermalBusInput":
-      case "ThermalStorageInput":
-      case "ChpTypeInput":
-      case "BmTypeInput":
-      case "EvTypeInput":
-      case "StorageTypeInput":
-      case "HpTypeInput":
-        resultStringBuilder.append(((UniqueEntity) methodReturnObject).getUuid());
-        break;
-      case "OperatorInput":
-        resultStringBuilder.append(
-            ((OperatorInput) methodReturnObject).getId().equalsIgnoreCase("NO_OPERATOR_ASSIGNED")
-                ? ""
-                : ((OperatorInput) methodReturnObject).getUuid());
-        break;
-      case "EvCharacteristicInput":
-      case "OlmCharacteristicInput":
-      case "WecCharacteristicInput":
-      case "CosPhiFixed":
-      case "CosPhiP":
-      case "QV":
-      case "ReactivePowerCharacteristic":
-      case "CharacteristicInput":
-        resultStringBuilder.append(((CharacteristicInput) methodReturnObject).deSerialize());
-        break;
-      default:
-        throw new EntityProcessorException(
-            "Unable to process value for attribute/field '"
-                + fieldName
-                + "' and method return type '"
-                + method.getReturnType().getSimpleName()
-                + "' for method with name '"
-                + method.getName()
-                + "' in in entity model "
-                + getRegisteredClass().getSimpleName()
-                + ".class.");
-    }
-
-    return resultStringBuilder.toString();
-  }
-
-  /**
-   * Standard method to process a ZonedDateTime to a String based on a method return object
-   *
-   * @param zonedDateTime representation of the ZonedDateTime
-   * @return string representation of the ZonedDateTime
-   */
-  protected String processZonedDateTime(ZonedDateTime zonedDateTime) {
-    return zonedDateTime.toString();
-  }
-
-  /**
-   * Handling of elements of type {@link OperationTime}
-   *
-   * @param operationTime the operation time that should be processed
-   * @param fieldName the field name that should be generated (either operatesFrom or operatesUntil)
-   * @return the resulting string of a OperationTime attribute value for the provided field or an
-   *     empty string when an invalid field name is provided
-   */
-  protected String processOperationTime(OperationTime operationTime, String fieldName) {
-    StringBuilder resultStringBuilder = new StringBuilder();
-
-    if (fieldName.equalsIgnoreCase(OPERATES_FROM))
-      operationTime
-          .getStartDate()
-          .ifPresent(startDate -> resultStringBuilder.append(processZonedDateTime(startDate)));
-
-    if (fieldName.equalsIgnoreCase(OPERATES_UNTIL))
-      operationTime
-          .getEndDate()
-          .ifPresent(endDate -> resultStringBuilder.append(processZonedDateTime(endDate)));
-
-    return resultStringBuilder.toString();
-  }
-
-  /**
-   * Handling of elements of type {@link VoltageLevel}
-   *
-   * @param voltageLevel the voltage level that should be processed
-   * @param fieldName the field name that should be generated (either v_rated or volt_lvl)
-   * @return the resulting string of a VoltageLevel attribute value for the provided field or an
-   *     empty string when an invalid field name is provided
-   */
-  protected String processVoltageLevel(VoltageLevel voltageLevel, String fieldName) {
-
-    StringBuilder resultStringBuilder = new StringBuilder();
-    if (fieldName.equalsIgnoreCase(VOLT_LVL)) resultStringBuilder.append(voltageLevel.getId());
-
-    if (fieldName.equalsIgnoreCase(V_RATED))
-      resultStringBuilder.append(
-          handleQuantity(voltageLevel.getNominalVoltage(), fieldName)
-              .orElseThrow(
-                  () ->
-                      new EntityProcessorException(
-                          "Unable to process quantity value for attribute '"
-                              + fieldName
-                              + "' in result entity "
-                              + getRegisteredClass().getSimpleName()
-                              + ".class.")));
-    return resultStringBuilder.toString();
-  }
-
-  /**
-   * Standard method to process a Quantity to a String based on a method return object
-   *
-   * @param quantity the quantity that should be processed
-   * @param fieldName the field name the quantity is set to
-   * @return an optional string with the normalized to {@link StandardUnits} value of the quantity
-   *     or empty if an error occurred during processing
-   */
-  protected Optional<String> handleQuantity(ComparableQuantity<?> quantity, String fieldName) {
-    if (specificQuantityFieldNames.contains(fieldName)) {
-      return handleProcessorSpecificQuantity(quantity, fieldName);
-    } else {
-      return quantityValToOptionalString(quantity);
-    }
-  }
-
-  /**
-   * This method should handle all quantities that are model processor specific e.g. we need to
-   * handle active power p different for {@link edu.ie3.datamodel.models.result.ResultEntity}s and
-   * {@link edu.ie3.datamodel.models.input.system.SystemParticipantInput}s Hence from the
-   * generalized method {@link this.handleQuantity()}, this allows for the specific handling of
-   * child implementations. See the implementation @ {@link ResultEntityProcessor} for details.
-   *
-   * @param quantity the quantity that should be processed
-   * @param fieldName the field name the quantity is set to
-   * @return an optional string with the normalized to {@link StandardUnits} value of the quantity
-   *     or empty if an error occurred during processing
-   */
-  protected abstract Optional<String> handleProcessorSpecificQuantity(
-      ComparableQuantity<?> quantity, String fieldName);
-
-  protected Optional<String> quantityValToOptionalString(ComparableQuantity<?> quantity) {
-    return Optional.of(Double.toString(quantity.getValue().doubleValue()));
-  }
-
-  public Class<? extends T> getRegisteredClass() {
-    return registeredClass;
-=======
       return Optional.of(processObject(entity, fieldNameToMethod));
     } catch (EntityProcessorException e) {
       logger.error("Cannot process the entity{}.", entity, e);
       return Optional.empty();
     }
->>>>>>> 223211b6
   }
 
   @Override
