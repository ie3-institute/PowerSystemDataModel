--- conflicted
+++ resolved
@@ -76,19 +76,13 @@
           StorageTypeInput.class,
           WecTypeInput.class);
 
-<<<<<<< HEAD
-  public InputEntityProcessor(Class<? extends InputEntity> registeredClass) {
+  public InputEntityProcessor(Class<? extends InputEntity> registeredClass) throws EntityProcessorException {
     super(registeredClass, TimeUtil.withDefaults.getDateTimeFormatter());
   }
 
   public InputEntityProcessor(
-      Class<? extends InputEntity> registeredClass, DateTimeFormatter dateTimeFormatter) {
+      Class<? extends InputEntity> registeredClass, DateTimeFormatter dateTimeFormatter) throws EntityProcessorException {
     super(registeredClass, dateTimeFormatter);
-=======
-  public InputEntityProcessor(Class<? extends InputEntity> registeredClass)
-      throws EntityProcessorException {
-    super(registeredClass);
->>>>>>> fa7e84c7
   }
 
   @Override
