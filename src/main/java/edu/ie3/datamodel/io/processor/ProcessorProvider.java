/*
 * © 2021. TU Dortmund University,
 * Institute of Energy Systems, Energy Efficiency and Energy Economics,
 * Research group Distribution grid planning and operation
*/
package edu.ie3.datamodel.io.processor;

import edu.ie3.datamodel.exceptions.EntityProcessorException;
import edu.ie3.datamodel.exceptions.FailureException;
import edu.ie3.datamodel.exceptions.ProcessorProviderException;
import edu.ie3.datamodel.io.processor.input.InputEntityProcessor;
import edu.ie3.datamodel.io.processor.result.ResultEntityProcessor;
import edu.ie3.datamodel.io.processor.timeseries.TimeSeriesProcessor;
import edu.ie3.datamodel.io.processor.timeseries.TimeSeriesProcessorKey;
import edu.ie3.datamodel.models.Entity;
import edu.ie3.datamodel.models.input.InputEntity;
import edu.ie3.datamodel.models.result.ResultEntity;
import edu.ie3.datamodel.models.timeseries.TimeSeries;
import edu.ie3.datamodel.models.timeseries.TimeSeriesEntry;
import edu.ie3.datamodel.models.value.Value;
import edu.ie3.datamodel.utils.Try;
import java.util.*;
import java.util.function.Function;
import java.util.stream.Collectors;

/**
 * Wrapper providing the class specific processor to convert an instance of a {@link Entity} into a
 * mapping from attribute to value which can be used to write data e.g. into .csv files. This
 * wrapper can always be used if it's not clear which specific instance of a subclass of {@link
 * Entity} is received in the implementation. It can either be used for specific entity processors
 * only or as a general provider for all known entity processors.
 *
 * @version 0.1
 * @since 20.03.20
 */
public class ProcessorProvider {

  /** unmodifiable map of all processors that has been provided on construction */
  private final Map<Class<? extends Entity>, EntityProcessor<? extends Entity>> entityProcessors;

  private final Map<
          TimeSeriesProcessorKey,
          TimeSeriesProcessor<
              TimeSeries<TimeSeriesEntry<Value>, Value, Value>,
              TimeSeriesEntry<Value>,
              Value,
              Value>>
      timeSeriesProcessors;

  /** Get an instance of this class with all existing entity processors */
  public ProcessorProvider() throws EntityProcessorException {
    this.entityProcessors = init(allEntityProcessors());
    this.timeSeriesProcessors = allTimeSeriesProcessors();
  }

  /**
   * Get an instance of this class based on the provided collection of processors
   *
   * @param entityProcessors the processors for entities that should be known by this provider
   * @param timeSeriesProcessors the processors for time series that should be known by this
   *     provider
   */
  public ProcessorProvider(
      Collection<EntityProcessor<? extends Entity>> entityProcessors,
      Map<
              TimeSeriesProcessorKey,
              TimeSeriesProcessor<
                  TimeSeries<TimeSeriesEntry<Value>, Value, Value>,
                  TimeSeriesEntry<Value>,
                  Value,
                  Value>>
          timeSeriesProcessors) {
    this.entityProcessors = init(entityProcessors);
    this.timeSeriesProcessors = timeSeriesProcessors;
  }

  public <T extends Entity>
      Try<LinkedHashMap<String, String>, ProcessorProviderException> handleEntity(T entity) {
    return Try.of(() -> getEntityProcessor(entity.getClass()), ProcessorProviderException.class)
        .flatMap(ProcessorProvider::castProcessor)
        .flatMap(
            processor ->
                Try.of(() -> processor.handleEntity(entity), EntityProcessorException.class)
                    .transformF(ProcessorProviderException::new));
  }

  public <T extends Entity> Set<LinkedHashMap<String, String>> handleEntities(List<T> entities)
      throws ProcessorProviderException {
    Set<T> setOfEntities = new HashSet<>(entities);
    Set<LinkedHashMap<String, String>> setOfMaps = new HashSet<>();
    for (T entity : setOfEntities) {
      LinkedHashMap<String, String> entryResult = handleEntity(entity).getOrThrow();

      /* Prepare the actual result and add them to the set of all results */
      setOfMaps.add(new LinkedHashMap<>(entryResult));
    }
    return setOfMaps;
  }

  /**
   * Get the correct entity processor
   *
   * @param clazz Class to process
   * @return The correct entity processor
   * @throws ProcessorProviderException If the processor cannot be found
   */
  private EntityProcessor<? extends Entity> getEntityProcessor(Class<? extends Entity> clazz)
      throws ProcessorProviderException {
    EntityProcessor<? extends Entity> processor = entityProcessors.get(clazz);
    if (processor == null) {
      throw new ProcessorProviderException(
          "Cannot find a suitable processor for provided class with name '"
              + clazz.getSimpleName()
              + "'. This provider's processors can process: "
              + entityProcessors.keySet().stream()
                  .map(Class::getSimpleName)
                  .collect(Collectors.joining(",")));
    }
    return processor;
  }

  /**
   * Searches for the right processor and returns its result
   *
   * @param timeSeries Time series to process
   * @param <T> Type of the time series
   * @param <E> Type of the time series entries
   * @param <V> Type of the value inside the time series entries
   * @param <R> Type of the value, the time series will return
   * @return A set of mappings from field name to value
   */
<<<<<<< HEAD
  public <T extends TimeSeries<E, V>, E extends TimeSeriesEntry<? extends Value>, V extends Value>
=======
  public <
          T extends TimeSeries<E, V, R>,
          E extends TimeSeriesEntry<V>,
          V extends Value,
          R extends Value>
>>>>>>> 4b0f4a4b
      Set<LinkedHashMap<String, String>> handleTimeSeries(T timeSeries)
          throws ProcessorProviderException {
    TimeSeriesProcessorKey key = new TimeSeriesProcessorKey(timeSeries);
    return Try.of(
            () -> this.<T, E, V, R>getTimeSeriesProcessor(key), ProcessorProviderException.class)
        .flatMap(
            processor ->
                Try.of(() -> processor.handleTimeSeries(timeSeries), EntityProcessorException.class)
                    .transformF(ProcessorProviderException::new))
        .getOrThrow();
  }

  /**
   * Get the correct processor for this time series combination
   *
   * @param processorKey Combination of time series class, entry class and value class
   * @param <T> Type of the time series
   * @param <E> Type of the entry of the time series
   * @param <V> Type of the entry's value
   * @param <R> Type of the value, the time series will return
   * @return The correct processor
   * @throws ProcessorProviderException If no fitting processor can be found
   */
  @SuppressWarnings("unchecked cast")
<<<<<<< HEAD
  private <T extends TimeSeries<E, V>, E extends TimeSeriesEntry<? extends Value>, V extends Value>
      TimeSeriesProcessor<T, E, V> getTimeSeriesProcessor(TimeSeriesProcessorKey processorKey)
=======
  private <
          T extends TimeSeries<E, V, R>,
          E extends TimeSeriesEntry<V>,
          V extends Value,
          R extends Value>
      TimeSeriesProcessor<T, E, V, R> getTimeSeriesProcessor(TimeSeriesProcessorKey processorKey)
>>>>>>> 4b0f4a4b
          throws ProcessorProviderException {
    TimeSeriesProcessor<T, E, V, R> processor =
        (TimeSeriesProcessor<T, E, V, R>) timeSeriesProcessors.get(processorKey);
    if (processor == null)
      throw new ProcessorProviderException(
          "Cannot find processor for time series combination '"
              + processorKey
              + "'. Either your provider is not properly initialized or there is no implementation to process this entity class!)");
    return processor;
  }

  /**
   * Returns all classes that are registered within entity processors known by this provider
   *
   * @return all classes this provider hols a processor for
   */
  public List<Class<? extends Entity>> getRegisteredClasses() {
    return entityProcessors.values().stream()
        .map(EntityProcessor::getRegisteredClass)
        .collect(Collectors.toList());
  }

  public Set<TimeSeriesProcessorKey> getRegisteredTimeSeriesCombinations() {
    return timeSeriesProcessors.keySet();
  }

  /**
   * Returns the header of a given entity class or throws an exception if no processor for the given
   * class is known by this provider.
   *
   * @param clazz the class the header elements are requested for
   * @return the header elements of the requested class
   * @throws ProcessorProviderException If no matching processor can be found
   */
  public String[] getHeaderElements(Class<? extends Entity> clazz)
      throws ProcessorProviderException {
    try {
      EntityProcessor<? extends Entity> processor = getEntityProcessor(clazz);
      return processor.getHeaderElements();
    } catch (ProcessorProviderException e) {
      throw new ProcessorProviderException(
          "Error during determination of header elements for entity class '"
              + clazz.getSimpleName()
              + "'.",
          e);
    }
  }

  /**
   * Returns the header of a given time series combination or throws an exception if no processor
   * for the given combination is known by this provider.
   *
   * @param processorKey Time series combination
   * @return the header elements of the requested class
   * @throws ProcessorProviderException If no matching processor can be found
   */
  public String[] getHeaderElements(TimeSeriesProcessorKey processorKey)
      throws ProcessorProviderException {
    try {
      TimeSeriesProcessor<
              TimeSeries<TimeSeriesEntry<Value>, Value, Value>,
              TimeSeriesEntry<Value>,
              Value,
              Value>
          processor = getTimeSeriesProcessor(processorKey);
      return processor.getHeaderElements();
    } catch (ProcessorProviderException e) {
      throw new ProcessorProviderException(
          "Error during determination of header elements for time series combination '"
              + processorKey
              + "'.",
          e);
    }
  }

  /**
   * Returns an unmodifiable mapping between entity processors and classes they are able to handle
   * for fast access
   *
   * @param processors the processors that should be known by this provider
   * @return a mapping of all classes and their corresponding processor
   */
  private Map<Class<? extends Entity>, EntityProcessor<? extends Entity>> init(
      Collection<EntityProcessor<? extends Entity>> processors) {

    Map<Class<? extends Entity>, EntityProcessor<? extends Entity>> processorMap = new HashMap<>();

    for (EntityProcessor<? extends Entity> processor : processors) {
      processorMap.put(processor.getRegisteredClass(), processor);
    }

    return Collections.unmodifiableMap(processorMap);
  }

  /**
   * Build a collection of all existing processors
   *
   * @return a collection of all existing processors
   */
  public static Collection<EntityProcessor<? extends Entity>> allEntityProcessors()
      throws EntityProcessorException {
    Collection<EntityProcessor<? extends Entity>> resultingProcessors = new ArrayList<>();
    resultingProcessors.addAll(allInputEntityProcessors());
    resultingProcessors.addAll(allResultEntityProcessors());
    return resultingProcessors;
  }

  /**
   * Build a collection of all input processors
   *
   * @return a collection of all input processors
   */
  public static Collection<EntityProcessor<? extends Entity>> allInputEntityProcessors()
      throws EntityProcessorException {
    Collection<EntityProcessor<? extends Entity>> resultingProcessors = new ArrayList<>();
    for (Class<? extends InputEntity> cls : InputEntityProcessor.eligibleEntityClasses) {
      resultingProcessors.add(new InputEntityProcessor(cls));
    }
    return resultingProcessors;
  }

  /**
   * Build a collection of all result processors
   *
   * @return a collection of all result processors
   */
  public static Collection<EntityProcessor<? extends Entity>> allResultEntityProcessors()
      throws EntityProcessorException {
    Collection<EntityProcessor<? extends Entity>> resultingProcessors = new ArrayList<>();
    for (Class<? extends ResultEntity> cls : ResultEntityProcessor.eligibleEntityClasses) {
      resultingProcessors.add(new ResultEntityProcessor(cls));
    }
    return resultingProcessors;
  }

  /**
   * Create processors for all known eligible combinations and map them
   *
   * @return A mapping from eligible combinations to processors
   */
  @SuppressWarnings("unchecked")
  public static Map<
          TimeSeriesProcessorKey,
          TimeSeriesProcessor<
              TimeSeries<TimeSeriesEntry<Value>, Value, Value>,
              TimeSeriesEntry<Value>,
              Value,
              Value>>
      allTimeSeriesProcessors() throws EntityProcessorException {
    try {
      return Try.scanStream(
              TimeSeriesProcessor.eligibleKeys.stream()
                  .map(
                      key ->
                          Try.of(
                              () ->
                                  new TimeSeriesProcessor<>(
                                      (Class<TimeSeries<TimeSeriesEntry<Value>, Value, Value>>)
                                          key.getTimeSeriesClass(),
                                      (Class<TimeSeriesEntry<Value>>) key.getEntryClass(),
                                      (Class<Value>) key.getValueClass()),
                              EntityProcessorException.class)),
              "list of processors")
          .getOrThrow()
          .collect(Collectors.toMap(TimeSeriesProcessor::getRegisteredKey, Function.identity()));
    } catch (FailureException e) {
      throw new EntityProcessorException(e.getCause());
    }
  }

  @SuppressWarnings("unchecked cast")
  private static <T extends Entity>
      Try<EntityProcessor<T>, ProcessorProviderException> castProcessor(
          EntityProcessor<? extends Entity> processor) {
    return Try.of(() -> (EntityProcessor<T>) processor, ClassCastException.class)
        .transformF(
            e ->
                new ProcessorProviderException(
                    "Cannot cast processor with registered class '"
                        + processor.getRegisteredClass().getSimpleName()
                        + "'. This indicates a fatal problem with the processor mapping!"));
  }
}<|MERGE_RESOLUTION|>--- conflicted
+++ resolved
@@ -129,15 +129,11 @@
    * @param <R> Type of the value, the time series will return
    * @return A set of mappings from field name to value
    */
-<<<<<<< HEAD
-  public <T extends TimeSeries<E, V>, E extends TimeSeriesEntry<? extends Value>, V extends Value>
-=======
   public <
           T extends TimeSeries<E, V, R>,
           E extends TimeSeriesEntry<V>,
           V extends Value,
           R extends Value>
->>>>>>> 4b0f4a4b
       Set<LinkedHashMap<String, String>> handleTimeSeries(T timeSeries)
           throws ProcessorProviderException {
     TimeSeriesProcessorKey key = new TimeSeriesProcessorKey(timeSeries);
@@ -162,17 +158,12 @@
    * @throws ProcessorProviderException If no fitting processor can be found
    */
   @SuppressWarnings("unchecked cast")
-<<<<<<< HEAD
-  private <T extends TimeSeries<E, V>, E extends TimeSeriesEntry<? extends Value>, V extends Value>
-      TimeSeriesProcessor<T, E, V> getTimeSeriesProcessor(TimeSeriesProcessorKey processorKey)
-=======
   private <
           T extends TimeSeries<E, V, R>,
           E extends TimeSeriesEntry<V>,
           V extends Value,
           R extends Value>
       TimeSeriesProcessor<T, E, V, R> getTimeSeriesProcessor(TimeSeriesProcessorKey processorKey)
->>>>>>> 4b0f4a4b
           throws ProcessorProviderException {
     TimeSeriesProcessor<T, E, V, R> processor =
         (TimeSeriesProcessor<T, E, V, R>) timeSeriesProcessors.get(processorKey);
