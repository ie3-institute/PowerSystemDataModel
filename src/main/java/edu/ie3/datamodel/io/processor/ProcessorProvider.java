--- conflicted
+++ resolved
@@ -18,15 +18,14 @@
 import edu.ie3.datamodel.models.timeseries.TimeSeries;
 import edu.ie3.datamodel.models.timeseries.TimeSeriesEntry;
 import edu.ie3.datamodel.models.value.Value;
-<<<<<<< HEAD
+import edu.ie3.datamodel.utils.Try;
 import edu.ie3.util.TimeUtil;
 import java.time.format.DateTimeFormatter;
-=======
-import edu.ie3.datamodel.utils.Try;
->>>>>>> fa7e84c7
 import java.util.*;
 import java.util.function.Function;
 import java.util.stream.Collectors;
+import org.slf4j.Logger;
+import org.slf4j.LoggerFactory;
 
 /**
  * Wrapper providing the class specific processor to convert an instance of a {@link UniqueEntity}
@@ -40,6 +39,8 @@
  */
 public class ProcessorProvider {
 
+  private static final Logger log = LoggerFactory.getLogger(ProcessorProvider.class);
+
   /** unmodifiable map of all processors that has been provided on construction */
   private final Map<Class<? extends UniqueEntity>, EntityProcessor<? extends UniqueEntity>>
       entityProcessors;
@@ -51,15 +52,9 @@
       timeSeriesProcessors;
 
   /** Get an instance of this class with all existing entity processors */
-<<<<<<< HEAD
-  public ProcessorProvider(DateTimeFormatter dateTimeFormatter) {
+  public ProcessorProvider(DateTimeFormatter dateTimeFormatter) throws EntityProcessorException {
     this.entityProcessors = init(allEntityProcessors(dateTimeFormatter));
     this.timeSeriesProcessors = allTimeSeriesProcessors(dateTimeFormatter);
-=======
-  public ProcessorProvider() throws EntityProcessorException {
-    this.entityProcessors = init(allEntityProcessors());
-    this.timeSeriesProcessors = allTimeSeriesProcessors();
->>>>>>> fa7e84c7
   }
 
   /**
@@ -242,8 +237,7 @@
    *
    * @return a collection of all existing processors
    */
-<<<<<<< HEAD
-  public static Collection<EntityProcessor<? extends UniqueEntity>> allEntityProcessors() {
+  public static Collection<EntityProcessor<? extends UniqueEntity>> allEntityProcessors() throws EntityProcessorException {
     DateTimeFormatter dateTimeFormatter = TimeUtil.withDefaults.getDateTimeFormatter();
     return allEntityProcessors(dateTimeFormatter);
   }
@@ -255,11 +249,7 @@
    * @return a collection of all existing processors
    */
   public static Collection<EntityProcessor<? extends UniqueEntity>> allEntityProcessors(
-      DateTimeFormatter dateTimeFormatter) {
-=======
-  public static Collection<EntityProcessor<? extends UniqueEntity>> allEntityProcessors()
-      throws EntityProcessorException {
->>>>>>> fa7e84c7
+      DateTimeFormatter dateTimeFormatter) throws EntityProcessorException {
     Collection<EntityProcessor<? extends UniqueEntity>> resultingProcessors = new ArrayList<>();
     resultingProcessors.addAll(allInputEntityProcessors(dateTimeFormatter));
     resultingProcessors.addAll(allResultEntityProcessors(dateTimeFormatter));
@@ -271,8 +261,7 @@
    *
    * @return a collection of all input processors
    */
-<<<<<<< HEAD
-  public static Collection<EntityProcessor<? extends UniqueEntity>> allInputEntityProcessors() {
+  public static Collection<EntityProcessor<? extends UniqueEntity>> allInputEntityProcessors() throws EntityProcessorException {
     DateTimeFormatter dateTimeFormatter = TimeUtil.withDefaults.getDateTimeFormatter();
     return allInputEntityProcessors(dateTimeFormatter);
   }
@@ -284,11 +273,7 @@
    * @return a collection of all input processors
    */
   public static Collection<EntityProcessor<? extends UniqueEntity>> allInputEntityProcessors(
-      DateTimeFormatter dateTimeFormatter) {
-=======
-  public static Collection<EntityProcessor<? extends UniqueEntity>> allInputEntityProcessors()
-      throws EntityProcessorException {
->>>>>>> fa7e84c7
+      DateTimeFormatter dateTimeFormatter) throws EntityProcessorException {
     Collection<EntityProcessor<? extends UniqueEntity>> resultingProcessors = new ArrayList<>();
     for (Class<? extends InputEntity> cls : InputEntityProcessor.eligibleEntityClasses) {
       resultingProcessors.add(new InputEntityProcessor(cls, dateTimeFormatter));
@@ -301,8 +286,7 @@
    *
    * @return a collection of all result processors
    */
-<<<<<<< HEAD
-  public static Collection<EntityProcessor<? extends UniqueEntity>> allResultEntityProcessors() {
+  public static Collection<EntityProcessor<? extends UniqueEntity>> allResultEntityProcessors() throws EntityProcessorException {
     DateTimeFormatter dateTimeFormatter = TimeUtil.withDefaults.getDateTimeFormatter();
     return allResultEntityProcessors(dateTimeFormatter);
   }
@@ -314,11 +298,7 @@
    * @return a collection of all result processors
    */
   public static Collection<EntityProcessor<? extends UniqueEntity>> allResultEntityProcessors(
-      DateTimeFormatter dateTimeFormatter) {
-=======
-  public static Collection<EntityProcessor<? extends UniqueEntity>> allResultEntityProcessors()
-      throws EntityProcessorException {
->>>>>>> fa7e84c7
+      DateTimeFormatter dateTimeFormatter) throws EntityProcessorException {
     Collection<EntityProcessor<? extends UniqueEntity>> resultingProcessors = new ArrayList<>();
     for (Class<? extends ResultEntity> cls : ResultEntityProcessor.eligibleEntityClasses) {
       resultingProcessors.add(new ResultEntityProcessor(cls, dateTimeFormatter));
@@ -336,8 +316,7 @@
           TimeSeriesProcessorKey,
           TimeSeriesProcessor<
               TimeSeries<TimeSeriesEntry<Value>, Value>, TimeSeriesEntry<Value>, Value>>
-<<<<<<< HEAD
-      allTimeSeriesProcessors() {
+      allTimeSeriesProcessors() throws EntityProcessorException {
     DateTimeFormatter dateTimeFormatter = TimeUtil.withDefaults.getDateTimeFormatter();
     return allTimeSeriesProcessors(dateTimeFormatter);
   }
@@ -353,7 +332,7 @@
           TimeSeriesProcessorKey,
           TimeSeriesProcessor<
               TimeSeries<TimeSeriesEntry<Value>, Value>, TimeSeriesEntry<Value>, Value>>
-      allTimeSeriesProcessors(DateTimeFormatter dateTimeFormatter) {
+      allTimeSeriesProcessors(DateTimeFormatter dateTimeFormatter) throws EntityProcessorException {
     return TimeSeriesProcessor.eligibleKeys.stream()
         .collect(
             Collectors.toMap(
@@ -364,28 +343,6 @@
                         (Class<TimeSeriesEntry<Value>>) key.getEntryClass(),
                         (Class<Value>) key.getValueClass(),
                         dateTimeFormatter)));
-=======
-      allTimeSeriesProcessors() throws EntityProcessorException {
-    try {
-      return Try.scanStream(
-              TimeSeriesProcessor.eligibleKeys.stream()
-                  .map(
-                      key ->
-                          Try.of(
-                              () ->
-                                  new TimeSeriesProcessor<>(
-                                      (Class<TimeSeries<TimeSeriesEntry<Value>, Value>>)
-                                          key.getTimeSeriesClass(),
-                                      (Class<TimeSeriesEntry<Value>>) key.getEntryClass(),
-                                      (Class<Value>) key.getValueClass()),
-                              EntityProcessorException.class)),
-              "list of processors")
-          .getOrThrow()
-          .collect(Collectors.toMap(TimeSeriesProcessor::getRegisteredKey, Function.identity()));
-    } catch (FailureException e) {
-      throw new EntityProcessorException(e.getCause());
-    }
->>>>>>> fa7e84c7
   }
 
   @SuppressWarnings("unchecked cast")
