--- conflicted
+++ resolved
@@ -79,12 +79,8 @@
    * @param foreSeenClass Class and its children that are foreseen to be handled with this processor
    * @param dateTimeFormatter Formatter to use for date time processing
    */
-<<<<<<< HEAD
-  protected Processor(Class<? extends T> foreSeenClass, DateTimeFormatter dateTimeFormatter) {
+  protected Processor(Class<? extends T> foreSeenClass, DateTimeFormatter dateTimeFormatter) throws EntityProcessorException {
     this.dateTimeFormatter = dateTimeFormatter;
-=======
-  protected Processor(Class<? extends T> foreSeenClass) throws EntityProcessorException {
->>>>>>> fa7e84c7
     if (!getEligibleEntityClasses().contains(foreSeenClass))
       throw new EntityProcessorException(
           "Cannot register class '"
@@ -116,11 +112,7 @@
    * Maps the foreseen table fields to the objects getters
    *
    * @param cls class to use for mapping
-<<<<<<< HEAD
-   * @return a map of field name to its respective getter method name
-=======
    * @return a map of all field values of the class
->>>>>>> fa7e84c7
    */
   protected SortedMap<String, Method> mapFieldNameToGetter(Class<?> cls)
       throws EntityProcessorException {
@@ -132,11 +124,7 @@
    *
    * @param cls class to use for mapping
    * @param ignoreFields A collection of all field names to ignore during process
-<<<<<<< HEAD
-   * @return a map of field name to its respective getter method name
-=======
    * @return a map of all field values of the class
->>>>>>> fa7e84c7
    */
   protected SortedMap<String, Method> mapFieldNameToGetter(
       Class<?> cls, Collection<String> ignoreFields) throws EntityProcessorException {
@@ -268,7 +256,7 @@
               .orElse(Success.of("")) // (in case of empty optional)
               .getOrThrow());
       case "ZonedDateTime" -> resultStringBuilder.append(
-          dateTimeFormatter.format((ZonedDateTime) methodReturnObject));
+          processZonedDateTime((ZonedDateTime) methodReturnObject));
       case "OperationTime" -> resultStringBuilder.append(
           processOperationTime((OperationTime) methodReturnObject, fieldName));
       case "VoltageLevel" -> resultStringBuilder.append(
