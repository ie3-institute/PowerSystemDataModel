/*
 * © 2021. TU Dortmund University,
 * Institute of Energy Systems, Energy Efficiency and Energy Economics,
 * Research group Distribution grid planning and operation
*/
package edu.ie3.datamodel.io.processor.timeseries;

import static edu.ie3.datamodel.io.processor.timeseries.FieldSourceToMethod.FieldSource.*;

import edu.ie3.datamodel.exceptions.EntityProcessorException;
import edu.ie3.datamodel.io.processor.EntityProcessor;
import edu.ie3.datamodel.models.timeseries.TimeSeries;
import edu.ie3.datamodel.models.timeseries.TimeSeriesEntry;
import edu.ie3.datamodel.models.timeseries.individual.IndividualTimeSeries;
import edu.ie3.datamodel.models.timeseries.individual.TimeBasedValue;
import edu.ie3.datamodel.models.timeseries.repetitive.LoadProfileEntry;
import edu.ie3.datamodel.models.timeseries.repetitive.LoadProfileInput;
import edu.ie3.datamodel.models.value.*;
import edu.ie3.util.TimeUtil;
import java.lang.reflect.Method;
import java.time.format.DateTimeFormatter;
import java.util.*;
import java.util.stream.Collectors;
import java.util.stream.Stream;

public class TimeSeriesProcessor<
        T extends TimeSeries<E, V>, E extends TimeSeriesEntry<V>, V extends Value>
    extends EntityProcessor<TimeSeries> {
  /**
   * List of all combinations of time series class, entry class and value class, this processor is
   * able to handle
   */
  public static final List<TimeSeriesProcessorKey> eligibleKeys =
      List.of(
          new TimeSeriesProcessorKey(
              IndividualTimeSeries.class, TimeBasedValue.class, EnergyPriceValue.class),
          new TimeSeriesProcessorKey(
              IndividualTimeSeries.class, TimeBasedValue.class, TemperatureValue.class),
          new TimeSeriesProcessorKey(
              IndividualTimeSeries.class, TimeBasedValue.class, WindValue.class),
          new TimeSeriesProcessorKey(
              IndividualTimeSeries.class, TimeBasedValue.class, SolarIrradianceValue.class),
          new TimeSeriesProcessorKey(
              IndividualTimeSeries.class, TimeBasedValue.class, WeatherValue.class),
          new TimeSeriesProcessorKey(
              IndividualTimeSeries.class, TimeBasedValue.class, HeatDemandValue.class),
          new TimeSeriesProcessorKey(
              IndividualTimeSeries.class, TimeBasedValue.class, PValue.class),
          new TimeSeriesProcessorKey(
              IndividualTimeSeries.class, TimeBasedValue.class, HeatAndPValue.class),
          new TimeSeriesProcessorKey(
              IndividualTimeSeries.class, TimeBasedValue.class, SValue.class),
          new TimeSeriesProcessorKey(
              IndividualTimeSeries.class, TimeBasedValue.class, HeatAndSValue.class),
          new TimeSeriesProcessorKey(LoadProfileInput.class, LoadProfileEntry.class, PValue.class));

  /**
   * Specific combination of time series class, entry class and value class, this processor is
   * foreseen to handle.
   */
  private final TimeSeriesProcessorKey registeredKey;

  /**
   * Mapping from field name to the source, where to find the information and which getter method to
   * invoke
   */
  private final SortedMap<String, FieldSourceToMethod> fieldToSource;

  private final String[] flattenedHeaderElements;

<<<<<<< HEAD
  public TimeSeriesProcessor(Class<T> timeSeriesClass, Class<E> entryClass, Class<V> valueClass) {
    this(timeSeriesClass, entryClass, valueClass, TimeUtil.withDefaults.getDateTimeFormatter());
  }

  public TimeSeriesProcessor(
      Class<T> timeSeriesClass,
      Class<E> entryClass,
      Class<V> valueClass,
      DateTimeFormatter dateTimeFormatter) {
    super(timeSeriesClass, dateTimeFormatter);
=======
  public TimeSeriesProcessor(Class<T> timeSeriesClass, Class<E> entryClass, Class<V> valueClass)
      throws EntityProcessorException {
    super(timeSeriesClass);
>>>>>>> fa7e84c7

    /* Check, if this processor can handle the foreseen combination of time series, entry and value */
    TimeSeriesProcessorKey timeSeriesKey =
        new TimeSeriesProcessorKey(timeSeriesClass, entryClass, valueClass);
    if (!eligibleKeys.contains(timeSeriesKey))
      throw new EntityProcessorException(
          "Cannot register time series combination '"
              + timeSeriesKey
              + "' with entity processor '"
              + this.getClass().getSimpleName()
              + "'. Eligible combinations: "
              + eligibleKeys.stream()
                  .map(TimeSeriesProcessorKey::toString)
                  .collect(Collectors.joining(", ")));
    this.registeredKey = timeSeriesKey;

    /* Register, where to get which information from */
    this.fieldToSource = buildFieldToSource(timeSeriesClass, entryClass, valueClass);

    /* Collect all header elements */
    this.flattenedHeaderElements = fieldToSource.keySet().toArray(new String[0]);
  }

  public TimeSeriesProcessorKey getRegisteredKey() {
    return registeredKey;
  }

  /**
   * Collects the mapping, where to find which information and how to get them (in terms of getter
   * method).
   *
   * @param timeSeriesClass Class of the time series
   * @param entryClass Class of the entry in the time series for the "outer" fields
   * @param valueClass Class of the actual value in the entries for the "inner" fields
   * @return A mapping from field name to a tuple of source information and equivalent getter method
   */
  private SortedMap<String, FieldSourceToMethod> buildFieldToSource(
      Class<T> timeSeriesClass, Class<E> entryClass, Class<V> valueClass)
      throws EntityProcessorException {
    /* Get the mapping from field name to getter method ignoring the getter for returning all entries */
    Map<String, FieldSourceToMethod> timeSeriesMapping =
        mapFieldNameToGetter(timeSeriesClass, Arrays.asList("entries", "uuid", "type"))
            .entrySet()
            .stream()
            .collect(
                Collectors.toMap(
                    Map.Entry::getKey,
                    entry -> new FieldSourceToMethod(TIMESERIES, entry.getValue())));
    /* Get the mapping from field name to getter method for the entry, but ignoring the getter for the value */
    Map<String, FieldSourceToMethod> entryMapping =
        mapFieldNameToGetter(entryClass, Collections.singletonList("value")).entrySet().stream()
            .collect(
                Collectors.toMap(
                    Map.Entry::getKey, entry -> new FieldSourceToMethod(ENTRY, entry.getValue())));
    Map<String, FieldSourceToMethod> valueMapping;
    if (!valueClass.equals(WeatherValue.class)) {
      valueMapping =
          mapFieldNameToGetter(valueClass).entrySet().stream()
              .collect(
                  Collectors.toMap(
                      Map.Entry::getKey,
                      entry -> new FieldSourceToMethod(VALUE, entry.getValue())));
    } else {
      /* Treat the nested weather values specially. */
      /* Flatten the nested structure of Weather value */
      valueMapping =
          Stream.concat(
                  Stream.concat(
                      Stream.concat(
                          mapFieldNameToGetter(
                                  valueClass,
                                  Arrays.asList("solarIrradiance", "temperature", "wind"))
                              .entrySet()
                              .stream()
                              .map(
                                  entry ->
                                      new AbstractMap.SimpleEntry<>(
                                          entry.getKey(),
                                          new FieldSourceToMethod(VALUE, entry.getValue()))),
                          mapFieldNameToGetter(SolarIrradianceValue.class).entrySet().stream()
                              .map(
                                  entry ->
                                      new AbstractMap.SimpleEntry<>(
                                          entry.getKey(),
                                          new FieldSourceToMethod(
                                              WEATHER_IRRADIANCE, entry.getValue())))),
                      mapFieldNameToGetter(TemperatureValue.class).entrySet().stream()
                          .map(
                              entry ->
                                  new AbstractMap.SimpleEntry<>(
                                      entry.getKey(),
                                      new FieldSourceToMethod(
                                          WEATHER_TEMPERATURE, entry.getValue())))),
                  mapFieldNameToGetter(WindValue.class).entrySet().stream()
                      .map(
                          entry ->
                              new AbstractMap.SimpleEntry<>(
                                  entry.getKey(),
                                  new FieldSourceToMethod(WEATHER_WIND, entry.getValue()))))
              .collect(Collectors.toMap(Map.Entry::getKey, Map.Entry::getValue));
    }

    /* Put everything together */
    HashMap<String, FieldSourceToMethod> jointMapping = new HashMap<>();
    jointMapping.putAll(timeSeriesMapping);
    jointMapping.putAll(entryMapping);
    jointMapping.putAll(valueMapping);

    /* Let uuid be the first entry */
    return putUuidFirst(jointMapping);
  }

  @Override
  public LinkedHashMap<String, String> handleEntity(TimeSeries entity) {
    throw new UnsupportedOperationException(
        "Don't invoke this simple method, but TimeSeriesProcessor#handleTimeSeries(TimeSeries).");
  }

  /**
   * Handles the time series by processing each entry and collecting the results
   *
   * @param timeSeries Time series to handle
   * @return A set of mappings from field name to value
   */
  public Set<LinkedHashMap<String, String>> handleTimeSeries(T timeSeries)
      throws EntityProcessorException {
    TimeSeriesProcessorKey key = new TimeSeriesProcessorKey(timeSeries);
    if (!registeredKey.equals(key))
      throw new EntityProcessorException(
          "Cannot handle a time series combination "
              + key
              + " with this EntityProcessor. Please either provide a time series combination of "
              + registeredKey
              + " or create a new processor for "
              + key
              + "!");

    Set<LinkedHashMap<String, String>> fieldToValueSet = new LinkedHashSet<>();

    for (E entry : timeSeries.getEntries()) {
      Map<String, String> entryResult = handleEntry(timeSeries, entry);

      /* Prepare the actual result and add them to the set of all results */
      fieldToValueSet.add(new LinkedHashMap<>(entryResult));
    }

    return fieldToValueSet;
  }

  /**
   * Processes a single entry to a mapping from field name to value as String representation. The
   * information from the time series are added as well.
   *
   * @param timeSeries Time series for additional information
   * @param entry Actual entry to handle
   * @return A sorted map from field name to value as String representation
   */
  private Map<String, String> handleEntry(T timeSeries, E entry) throws EntityProcessorException {
    /* Handle the information in the time series */
    Map<String, Method> timeSeriesFieldToMethod = extractFieldToMethod(TIMESERIES);
    LinkedHashMap<String, String> timeSeriesResults =
        processObject(timeSeries, timeSeriesFieldToMethod);

    /* Handle the information in the entry */
    Map<String, Method> entryFieldToMethod = extractFieldToMethod(ENTRY);
    LinkedHashMap<String, String> entryResults = processObject(entry, entryFieldToMethod);

    /* Handle the information in the value */
    Map<String, Method> valueFieldToMethod = extractFieldToMethod(VALUE);
    LinkedHashMap<String, String> valueResult = processObject(entry.getValue(), valueFieldToMethod);
    /* Treat WeatherValues specially, as they are nested ones */
    if (entry.getValue() instanceof WeatherValue weatherValue) {
      Map<String, Method> irradianceFieldToMethod = extractFieldToMethod(WEATHER_IRRADIANCE);
      valueResult.putAll(processObject(weatherValue.getSolarIrradiance(), irradianceFieldToMethod));

      Map<String, Method> temperatureFieldToMethod = extractFieldToMethod(WEATHER_TEMPERATURE);
      valueResult.putAll(processObject(weatherValue.getTemperature(), temperatureFieldToMethod));

      Map<String, Method> windFieldToMethod = extractFieldToMethod(WEATHER_WIND);
      valueResult.putAll(processObject(weatherValue.getWind(), windFieldToMethod));
    }

    /* Join all information and sort them */
    Map<String, String> combinedResult = new HashMap<>();
    combinedResult.putAll(timeSeriesResults);
    combinedResult.putAll(entryResults);
    combinedResult.putAll(valueResult);
    return putUuidFirst(combinedResult);
  }

  /**
   * Extracts the field name to method map for the specific source
   *
   * @param source Source to extract field name to methods for
   * @return Field name to methods for the desired source
   */
  private Map<String, Method> extractFieldToMethod(FieldSourceToMethod.FieldSource source) {
    return fieldToSource.entrySet().stream()
        .filter(entry -> entry.getValue().source().equals(source))
        .collect(Collectors.toMap(Map.Entry::getKey, entry -> entry.getValue().method()));
  }

  @Override
  public String[] getHeaderElements() {
    return flattenedHeaderElements;
  }

  @Override
  protected List<Class<? extends TimeSeries>> getEligibleEntityClasses() {
    return eligibleKeys.stream()
        .map(TimeSeriesProcessorKey::getTimeSeriesClass)
        .distinct()
        .collect(Collectors.toList());
  }
}<|MERGE_RESOLUTION|>--- conflicted
+++ resolved
@@ -68,8 +68,7 @@
 
   private final String[] flattenedHeaderElements;
 
-<<<<<<< HEAD
-  public TimeSeriesProcessor(Class<T> timeSeriesClass, Class<E> entryClass, Class<V> valueClass) {
+  public TimeSeriesProcessor(Class<T> timeSeriesClass, Class<E> entryClass, Class<V> valueClass) throws EntityProcessorException {
     this(timeSeriesClass, entryClass, valueClass, TimeUtil.withDefaults.getDateTimeFormatter());
   }
 
@@ -77,13 +76,8 @@
       Class<T> timeSeriesClass,
       Class<E> entryClass,
       Class<V> valueClass,
-      DateTimeFormatter dateTimeFormatter) {
+      DateTimeFormatter dateTimeFormatter) throws EntityProcessorException {
     super(timeSeriesClass, dateTimeFormatter);
-=======
-  public TimeSeriesProcessor(Class<T> timeSeriesClass, Class<E> entryClass, Class<V> valueClass)
-      throws EntityProcessorException {
-    super(timeSeriesClass);
->>>>>>> fa7e84c7
 
     /* Check, if this processor can handle the foreseen combination of time series, entry and value */
     TimeSeriesProcessorKey timeSeriesKey =
