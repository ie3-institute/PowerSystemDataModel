/*
 * © 2021. TU Dortmund University,
 * Institute of Energy Systems, Energy Efficiency and Energy Economics,
 * Research group Distribution grid planning and operation
*/
package edu.ie3.datamodel.io.processor.timeseries;

import static edu.ie3.datamodel.io.processor.timeseries.FieldSourceToMethod.FieldSource.*;

import edu.ie3.datamodel.exceptions.EntityProcessorException;
import edu.ie3.datamodel.io.processor.EntityProcessor;
import edu.ie3.datamodel.models.timeseries.TimeSeries;
import edu.ie3.datamodel.models.timeseries.TimeSeriesEntry;
import edu.ie3.datamodel.models.timeseries.individual.IndividualTimeSeries;
import edu.ie3.datamodel.models.timeseries.individual.TimeBasedValue;
import edu.ie3.datamodel.models.timeseries.repetitive.*;
import edu.ie3.datamodel.models.value.*;
import edu.ie3.datamodel.models.value.load.BdewLoadValues;
<<<<<<< HEAD
import edu.ie3.datamodel.models.value.load.RandomLoadValues;
=======
>>>>>>> 4b0f4a4b
import java.lang.reflect.Method;
import java.util.*;
import java.util.stream.Collectors;
import java.util.stream.Stream;

public class TimeSeriesProcessor<
<<<<<<< HEAD
        T extends TimeSeries<E, V>, E extends TimeSeriesEntry<? extends Value>, V extends Value>
=======
        T extends TimeSeries<E, V, R>,
        E extends TimeSeriesEntry<V>,
        V extends Value,
        R extends Value>
>>>>>>> 4b0f4a4b
    extends EntityProcessor<TimeSeries> {
  /**
   * List of all combinations of time series class, entry class and value class, this processor is
   * able to handle
   */
  public static final List<TimeSeriesProcessorKey> eligibleKeys =
      List.of(
          new TimeSeriesProcessorKey(
              IndividualTimeSeries.class, TimeBasedValue.class, EnergyPriceValue.class),
          new TimeSeriesProcessorKey(
              IndividualTimeSeries.class, TimeBasedValue.class, TemperatureValue.class),
          new TimeSeriesProcessorKey(
              IndividualTimeSeries.class, TimeBasedValue.class, WindValue.class),
          new TimeSeriesProcessorKey(
              IndividualTimeSeries.class, TimeBasedValue.class, SolarIrradianceValue.class),
          new TimeSeriesProcessorKey(
              IndividualTimeSeries.class, TimeBasedValue.class, WeatherValue.class),
          new TimeSeriesProcessorKey(
              IndividualTimeSeries.class, TimeBasedValue.class, HeatDemandValue.class),
          new TimeSeriesProcessorKey(
              IndividualTimeSeries.class, TimeBasedValue.class, PValue.class),
          new TimeSeriesProcessorKey(
              IndividualTimeSeries.class, TimeBasedValue.class, HeatAndPValue.class),
          new TimeSeriesProcessorKey(
              IndividualTimeSeries.class, TimeBasedValue.class, SValue.class),
          new TimeSeriesProcessorKey(
              IndividualTimeSeries.class, TimeBasedValue.class, HeatAndSValue.class),
          new TimeSeriesProcessorKey(
<<<<<<< HEAD
              BdewLoadProfileTimeSeries.class, LoadProfileEntry.class, BdewLoadValues.class),
          new TimeSeriesProcessorKey(
              RandomLoadProfileTimeSeries.class, LoadProfileEntry.class, RandomLoadValues.class));
=======
              BdewLoadProfileTimeSeries.class, LoadProfileEntry.class, BdewLoadValues.class));
>>>>>>> 4b0f4a4b

  /**
   * Specific combination of time series class, entry class and value class, this processor is
   * foreseen to handle.
   */
  private final TimeSeriesProcessorKey registeredKey;

  /**
   * Mapping from field name to the source, where to find the information and which getter method to
   * invoke
   */
  private final SortedMap<String, FieldSourceToMethod> fieldToSource;

  private final String[] flattenedHeaderElements;

  public TimeSeriesProcessor(Class<T> timeSeriesClass, Class<E> entryClass, Class<V> valueClass)
      throws EntityProcessorException {
    super(timeSeriesClass);

    /* Check, if this processor can handle the foreseen combination of time series, entry and value */
    TimeSeriesProcessorKey timeSeriesKey =
        new TimeSeriesProcessorKey(timeSeriesClass, entryClass, valueClass);
    if (!eligibleKeys.contains(timeSeriesKey))
      throw new EntityProcessorException(
          "Cannot register time series combination '"
              + timeSeriesKey
              + "' with entity processor '"
              + this.getClass().getSimpleName()
              + "'. Eligible combinations: "
              + eligibleKeys.stream()
                  .map(TimeSeriesProcessorKey::toString)
                  .collect(Collectors.joining(", ")));
    this.registeredKey = timeSeriesKey;

    /* Register, where to get which information from */
    this.fieldToSource = buildFieldToSource(timeSeriesClass, entryClass, valueClass);

    /* Collect all header elements */
    this.flattenedHeaderElements = fieldToSource.keySet().toArray(new String[0]);
  }

  public TimeSeriesProcessorKey getRegisteredKey() {
    return registeredKey;
  }

  /**
   * Collects the mapping, where to find which information and how to get them (in terms of getter
   * method).
   *
   * @param timeSeriesClass Class of the time series
   * @param entryClass Class of the entry in the time series for the "outer" fields
   * @param valueClass Class of the actual value in the entries for the "inner" fields
   * @return A mapping from field name to a tuple of source information and equivalent getter method
   */
  private SortedMap<String, FieldSourceToMethod> buildFieldToSource(
      Class<T> timeSeriesClass, Class<E> entryClass, Class<V> valueClass)
      throws EntityProcessorException {
    /* Get the mapping from field name to getter method ignoring the getter for returning all entries */
    Map<String, FieldSourceToMethod> timeSeriesMapping =
        mapFieldNameToGetter(
                timeSeriesClass, Arrays.asList("entries", "uuid", "type", "loadProfile"))
            .entrySet()
            .stream()
            .collect(
                Collectors.toMap(
                    Map.Entry::getKey,
                    entry -> new FieldSourceToMethod(TIMESERIES, entry.getValue())));
    /* Get the mapping from field name to getter method for the entry, but ignoring the getter for the value */
    Map<String, FieldSourceToMethod> entryMapping =
        mapFieldNameToGetter(entryClass, Collections.singletonList("value")).entrySet().stream()
            .collect(
                Collectors.toMap(
                    Map.Entry::getKey, entry -> new FieldSourceToMethod(ENTRY, entry.getValue())));
    Map<String, FieldSourceToMethod> valueMapping;
    if (!valueClass.equals(WeatherValue.class)) {
      valueMapping =
          mapFieldNameToGetter(valueClass).entrySet().stream()
              .collect(
                  Collectors.toMap(
                      Map.Entry::getKey,
                      entry -> new FieldSourceToMethod(VALUE, entry.getValue())));
    } else {
      /* Treat the nested weather values specially. */
      /* Flatten the nested structure of Weather value */
      valueMapping =
          Stream.concat(
                  Stream.concat(
                      Stream.concat(
                          mapFieldNameToGetter(
                                  valueClass,
                                  Arrays.asList("solarIrradiance", "temperature", "wind"))
                              .entrySet()
                              .stream()
                              .map(
                                  entry ->
                                      new AbstractMap.SimpleEntry<>(
                                          entry.getKey(),
                                          new FieldSourceToMethod(VALUE, entry.getValue()))),
                          mapFieldNameToGetter(SolarIrradianceValue.class).entrySet().stream()
                              .map(
                                  entry ->
                                      new AbstractMap.SimpleEntry<>(
                                          entry.getKey(),
                                          new FieldSourceToMethod(
                                              WEATHER_IRRADIANCE, entry.getValue())))),
                      mapFieldNameToGetter(TemperatureValue.class).entrySet().stream()
                          .map(
                              entry ->
                                  new AbstractMap.SimpleEntry<>(
                                      entry.getKey(),
                                      new FieldSourceToMethod(
                                          WEATHER_TEMPERATURE, entry.getValue())))),
                  mapFieldNameToGetter(WindValue.class).entrySet().stream()
                      .map(
                          entry ->
                              new AbstractMap.SimpleEntry<>(
                                  entry.getKey(),
                                  new FieldSourceToMethod(WEATHER_WIND, entry.getValue()))))
              .collect(Collectors.toMap(Map.Entry::getKey, Map.Entry::getValue));
    }

    /* Put everything together */
    HashMap<String, FieldSourceToMethod> jointMapping = new HashMap<>();
    jointMapping.putAll(timeSeriesMapping);
    jointMapping.putAll(entryMapping);
    jointMapping.putAll(valueMapping);

    /* Let uuid be the first entry */
    return putUuidFirst(jointMapping);
  }

  @Override
  public LinkedHashMap<String, String> handleEntity(TimeSeries entity) {
    throw new UnsupportedOperationException(
        "Don't invoke this simple method, but TimeSeriesProcessor#handleTimeSeries(TimeSeries).");
  }

  /**
   * Handles the time series by processing each entry and collecting the results
   *
   * @param timeSeries Time series to handle
   * @return A set of mappings from field name to value
   */
  public Set<LinkedHashMap<String, String>> handleTimeSeries(T timeSeries)
      throws EntityProcessorException {
    TimeSeriesProcessorKey key = new TimeSeriesProcessorKey(timeSeries);
    if (!registeredKey.equals(key))
      throw new EntityProcessorException(
          "Cannot handle a time series combination "
              + key
              + " with this EntityProcessor. Please either provide a time series combination of "
              + registeredKey
              + " or create a new processor for "
              + key
              + "!");

    Set<LinkedHashMap<String, String>> fieldToValueSet = new LinkedHashSet<>();

    for (E entry : timeSeries.getEntries()) {
      Map<String, String> entryResult = handleEntry(timeSeries, entry);

      /* Prepare the actual result and add them to the set of all results */
      fieldToValueSet.add(new LinkedHashMap<>(entryResult));
    }

    return fieldToValueSet;
  }

  /**
   * Processes a single entry to a mapping from field name to value as String representation. The
   * information from the time series are added as well.
   *
   * @param timeSeries Time series for additional information
   * @param entry Actual entry to handle
   * @return A sorted map from field name to value as String representation
   */
  private Map<String, String> handleEntry(T timeSeries, E entry) throws EntityProcessorException {
    /* Handle the information in the time series */
    Map<String, Method> timeSeriesFieldToMethod = extractFieldToMethod(TIMESERIES);
    LinkedHashMap<String, String> timeSeriesResults =
        processObject(timeSeries, timeSeriesFieldToMethod);

    /* Handle the information in the entry */
    Map<String, Method> entryFieldToMethod = extractFieldToMethod(ENTRY);
    LinkedHashMap<String, String> entryResults = processObject(entry, entryFieldToMethod);

    /* Handle the information in the value */
    Map<String, Method> valueFieldToMethod = extractFieldToMethod(VALUE);
    LinkedHashMap<String, String> valueResult = processObject(entry.getValue(), valueFieldToMethod);
    /* Treat WeatherValues specially, as they are nested ones */
    if (entry.getValue() instanceof WeatherValue weatherValue) {
      Map<String, Method> irradianceFieldToMethod = extractFieldToMethod(WEATHER_IRRADIANCE);
      valueResult.putAll(processObject(weatherValue.getSolarIrradiance(), irradianceFieldToMethod));

      Map<String, Method> temperatureFieldToMethod = extractFieldToMethod(WEATHER_TEMPERATURE);
      valueResult.putAll(processObject(weatherValue.getTemperature(), temperatureFieldToMethod));

      Map<String, Method> windFieldToMethod = extractFieldToMethod(WEATHER_WIND);
      valueResult.putAll(processObject(weatherValue.getWind(), windFieldToMethod));
    }

    /* Join all information and sort them */
    Map<String, String> combinedResult = new HashMap<>();
    combinedResult.putAll(timeSeriesResults);
    combinedResult.putAll(entryResults);
    combinedResult.putAll(valueResult);
    return putUuidFirst(combinedResult);
  }

  /**
   * Extracts the field name to method map for the specific source
   *
   * @param source Source to extract field name to methods for
   * @return Field name to methods for the desired source
   */
  private Map<String, Method> extractFieldToMethod(FieldSourceToMethod.FieldSource source) {
    return fieldToSource.entrySet().stream()
        .filter(entry -> entry.getValue().source().equals(source))
        .collect(Collectors.toMap(Map.Entry::getKey, entry -> entry.getValue().method()));
  }

  @Override
  public String[] getHeaderElements() {
    return flattenedHeaderElements;
  }

  @Override
  protected List<Class<? extends TimeSeries>> getEligibleEntityClasses() {
    return eligibleKeys.stream()
        .map(TimeSeriesProcessorKey::getTimeSeriesClass)
        .distinct()
        .collect(Collectors.toList());
  }
}<|MERGE_RESOLUTION|>--- conflicted
+++ resolved
@@ -16,24 +16,16 @@
 import edu.ie3.datamodel.models.timeseries.repetitive.*;
 import edu.ie3.datamodel.models.value.*;
 import edu.ie3.datamodel.models.value.load.BdewLoadValues;
-<<<<<<< HEAD
-import edu.ie3.datamodel.models.value.load.RandomLoadValues;
-=======
->>>>>>> 4b0f4a4b
 import java.lang.reflect.Method;
 import java.util.*;
 import java.util.stream.Collectors;
 import java.util.stream.Stream;
 
 public class TimeSeriesProcessor<
-<<<<<<< HEAD
-        T extends TimeSeries<E, V>, E extends TimeSeriesEntry<? extends Value>, V extends Value>
-=======
         T extends TimeSeries<E, V, R>,
         E extends TimeSeriesEntry<V>,
         V extends Value,
         R extends Value>
->>>>>>> 4b0f4a4b
     extends EntityProcessor<TimeSeries> {
   /**
    * List of all combinations of time series class, entry class and value class, this processor is
@@ -62,13 +54,9 @@
           new TimeSeriesProcessorKey(
               IndividualTimeSeries.class, TimeBasedValue.class, HeatAndSValue.class),
           new TimeSeriesProcessorKey(
-<<<<<<< HEAD
               BdewLoadProfileTimeSeries.class, LoadProfileEntry.class, BdewLoadValues.class),
           new TimeSeriesProcessorKey(
               RandomLoadProfileTimeSeries.class, LoadProfileEntry.class, RandomLoadValues.class));
-=======
-              BdewLoadProfileTimeSeries.class, LoadProfileEntry.class, BdewLoadValues.class));
->>>>>>> 4b0f4a4b
 
   /**
    * Specific combination of time series class, entry class and value class, this processor is
