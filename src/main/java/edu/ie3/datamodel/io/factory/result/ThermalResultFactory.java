--- conflicted
+++ resolved
@@ -41,15 +41,6 @@
   }
 
   @Override
-<<<<<<< HEAD
-  protected List<Set<String>> getFields(EntityData entityData) {
-    Set<String> minConstructorParams = newSet(TIME, INPUT_MODEL, Q_DOT);
-    Set<String> optionalFields = expandSet(minConstructorParams, ENTITY_UUID);
-
-    if (entityData.getTargetClass().equals(ThermalHouseResult.class)) {
-      minConstructorParams = newSet(TIME, INPUT_MODEL, Q_DOT, INDOOR_TEMPERATURE);
-    } else if (entityData.getTargetClass().equals(CylindricalStorageResult.class)) {
-=======
   protected List<Set<String>> getFields(Class<?> entityClass) {
     Set<String> minConstructorParams = newSet(TIME, INPUT_MODEL, Q_DOT);
     Set<String> optionalFields = expandSet(minConstructorParams, ENTITY_UUID);
@@ -57,7 +48,6 @@
     if (entityClass.equals(ThermalHouseResult.class)) {
       minConstructorParams = newSet(TIME, INPUT_MODEL, Q_DOT, INDOOR_TEMPERATURE);
     } else if (entityClass.equals(CylindricalStorageResult.class)) {
->>>>>>> 7584fbc1
       minConstructorParams = newSet(TIME, INPUT_MODEL, Q_DOT, ENERGY, FILL_LEVEL);
     }
 
