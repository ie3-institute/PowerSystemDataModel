--- conflicted
+++ resolved
@@ -29,11 +29,7 @@
   }
 
   @Override
-<<<<<<< HEAD
-  protected List<Set<String>> getFields(EntityData data) {
-=======
   protected List<Set<String>> getFields(Class<?> entityClass) {
->>>>>>> 7584fbc1
 
     Set<String> minConstructorParams = newSet(TIME, INPUT_MODEL, CLOSED);
     Set<String> optionalFields = expandSet(minConstructorParams, ENTITY_UUID);
