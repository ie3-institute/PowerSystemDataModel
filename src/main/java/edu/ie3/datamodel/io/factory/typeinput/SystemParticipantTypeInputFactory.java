/*
 * © 2020. TU Dortmund University,
 * Institute of Energy Systems, Energy Efficiency and Energy Economics,
 * Research group Distribution grid planning and operation
*/
package edu.ie3.datamodel.io.factory.typeinput;

import edu.ie3.datamodel.exceptions.FactoryException;
import edu.ie3.datamodel.io.factory.SimpleEntityData;
import edu.ie3.datamodel.models.StandardUnits;
import edu.ie3.datamodel.models.input.system.type.*;
import edu.ie3.util.quantities.interfaces.Currency;
import edu.ie3.util.quantities.interfaces.DimensionlessRate;
import edu.ie3.util.quantities.interfaces.EnergyPrice;
import edu.ie3.util.quantities.interfaces.SpecificEnergy;
import java.util.Collections;
import java.util.List;
import java.util.Set;
import java.util.UUID;
import javax.measure.Quantity;
import javax.measure.quantity.*;

public class SystemParticipantTypeInputFactory
    extends AssetTypeInputEntityFactory<SystemParticipantTypeInput> {
  // SystemParticipantTypeInput parameters
  private static final String CAP_EX = "capex";
  private static final String OP_EX = "opex";
  private static final String S_RATED = "srated";
  private static final String COS_PHI = "cosphi";

  // required in multiple types
  private static final String ETA_CONV = "etaconv";
  private static final String P_THERMAL = "pthermal";
  private static final String E_STORAGE = "estorage";

  // EvTypeInput
  private static final String E_CONS = "econs";

  // BmTypeInput
  private static final String ACTIVE_POWER_GRADIENT = "activepowergradient";

  // WecTypeInput
  private static final String ROTOR_AREA = "rotorarea";
  private static final String HUB_HEIGHT = "hubheight";

  // ChpTypeInput
  private static final String ETA_EL = "etael";
  private static final String ETA_THERMAL = "etathermal";
  private static final String P_OWN = "pown";

  // StorageTypeInput
  private static final String P_MAX = "pmax";
  private static final String ETA = "eta";
  private static final String DOD = "dod";
  private static final String LIFETIME = "lifetime";
  private static final String LIFECYCLE = "lifecycle";

  public SystemParticipantTypeInputFactory() {
    super(
        EvTypeInput.class,
        HpTypeInput.class,
        BmTypeInput.class,
        WecTypeInput.class,
        ChpTypeInput.class,
        StorageTypeInput.class);
  }

  @Override
  protected List<Set<String>> getFields(SimpleEntityData data) {
    Set<String> standardConstructorParams =
        newSet(ENTITY_UUID, ENTITY_ID, CAP_EX, OP_EX, S_RATED, COS_PHI);

    Set<String> constructorParameters = null;
    if (data.getEntityClass().equals(EvTypeInput.class)) {
      constructorParameters = expandSet(standardConstructorParams, E_STORAGE, E_CONS);
    } else if (data.getEntityClass().equals(HpTypeInput.class)) {
      constructorParameters = expandSet(standardConstructorParams, P_THERMAL);
    } else if (data.getEntityClass().equals(BmTypeInput.class)) {
      constructorParameters = expandSet(standardConstructorParams, ACTIVE_POWER_GRADIENT, ETA_CONV);
    } else if (data.getEntityClass().equals(WecTypeInput.class)) {
      constructorParameters =
          expandSet(standardConstructorParams, ETA_CONV, ROTOR_AREA, HUB_HEIGHT);
    } else if (data.getEntityClass().equals(ChpTypeInput.class)) { // into new file
      constructorParameters =
          expandSet(standardConstructorParams, ETA_EL, ETA_THERMAL, P_THERMAL, P_OWN);
    } else if (data.getEntityClass().equals(StorageTypeInput.class)) {
      constructorParameters =
          expandSet(
              standardConstructorParams,
              E_STORAGE,
              P_MAX,
              ACTIVE_POWER_GRADIENT,
              ETA,
              DOD,
              LIFETIME,
              LIFECYCLE);
    }

    return Collections.singletonList(constructorParameters);
  }

  @Override
  protected SystemParticipantTypeInput buildModel(SimpleEntityData data) {
    UUID uuid = data.getUUID(ENTITY_UUID);
    String id = data.getField(ENTITY_ID);
    Quantity<Currency> capEx = data.getQuantity(CAP_EX, StandardUnits.CAPEX);
    Quantity<EnergyPrice> opEx = data.getQuantity(OP_EX, StandardUnits.ENERGY_PRICE);
    Quantity<Power> sRated = data.getQuantity(S_RATED, StandardUnits.S_RATED);
    double cosPhi = data.getDouble(COS_PHI);

    if (data.getEntityClass().equals(EvTypeInput.class))
      return buildEvTypeInput(data, uuid, id, capEx, opEx, sRated, cosPhi);
    else if (data.getEntityClass().equals(HpTypeInput.class))
      return buildHpTypeInput(data, uuid, id, capEx, opEx, sRated, cosPhi);
    else if (data.getEntityClass().equals(BmTypeInput.class))
      return buildBmTypeInput(data, uuid, id, capEx, opEx, sRated, cosPhi);
    else if (data.getEntityClass().equals(WecTypeInput.class))
      return buildWecTypeInput(data, uuid, id, capEx, opEx, sRated, cosPhi);
    else if (data.getEntityClass().equals(ChpTypeInput.class))
      return buildChpTypeInput(data, uuid, id, capEx, opEx, sRated, cosPhi);
    else if (data.getEntityClass().equals(StorageTypeInput.class))
      return buildStorageTypeInput(data, uuid, id, capEx, opEx, sRated, cosPhi);
    else
      throw new FactoryException(
          "SystemParticipantTypeInputFactory does not know how to build a "
              + data.getEntityClass().getName());
  }

  private SystemParticipantTypeInput buildEvTypeInput(
      SimpleEntityData data,
      UUID uuid,
      String id,
      Quantity<Currency> capEx,
      Quantity<EnergyPrice> opEx,
      Quantity<Power> sRated,
      double cosPhi) {
    Quantity<Energy> eStorage = data.getQuantity(E_STORAGE, StandardUnits.ENERGY_IN);
    Quantity<SpecificEnergy> eCons = data.getQuantity(E_CONS, StandardUnits.ENERGY_PER_DISTANCE);

    return new EvTypeInput(uuid, id, capEx, opEx, eStorage, eCons, sRated, cosPhi);
  }

  private SystemParticipantTypeInput buildHpTypeInput(
      SimpleEntityData data,
      UUID uuid,
      String id,
      Quantity<Currency> capEx,
      Quantity<EnergyPrice> opEx,
      Quantity<Power> sRated,
      double cosPhi) {
    Quantity<Power> pThermal = data.getQuantity(P_THERMAL, StandardUnits.ACTIVE_POWER_IN);

    return new HpTypeInput(uuid, id, capEx, opEx, sRated, cosPhi, pThermal);
  }

  private SystemParticipantTypeInput buildBmTypeInput(
      SimpleEntityData data,
      UUID uuid,
      String id,
      Quantity<Currency> capEx,
      Quantity<EnergyPrice> opEx,
      Quantity<Power> sRated,
      double cosPhi) {
    Quantity<DimensionlessRate> loadGradient =
        data.getQuantity(ACTIVE_POWER_GRADIENT, StandardUnits.ACTIVE_POWER_GRADIENT);
    Quantity<Dimensionless> etaConv = data.getQuantity(ETA_CONV, StandardUnits.EFFICIENCY);

    return new BmTypeInput(uuid, id, capEx, opEx, loadGradient, sRated, cosPhi, etaConv);
  }

  private SystemParticipantTypeInput buildWecTypeInput(
      SimpleEntityData data,
      UUID uuid,
      String id,
      Quantity<Currency> capEx,
      Quantity<EnergyPrice> opEx,
      Quantity<Power> sRated,
      double cosPhi) {
    Quantity<Dimensionless> etaConv = data.getQuantity(ETA_CONV, StandardUnits.EFFICIENCY);
    Quantity<Area> rotorArea = data.getQuantity(ROTOR_AREA, StandardUnits.ROTOR_AREA);
    Quantity<Length> hubHeight = data.getQuantity(HUB_HEIGHT, StandardUnits.HUB_HEIGHT);

    return new WecTypeInput(uuid, id, capEx, opEx, cosPhi, etaConv, sRated, rotorArea, hubHeight);
  }

  private SystemParticipantTypeInput buildChpTypeInput(
      SimpleEntityData data,
      UUID uuid,
      String id,
      Quantity<Currency> capEx,
      Quantity<EnergyPrice> opEx,
      Quantity<Power> sRated,
      double cosPhi) {
    Quantity<Dimensionless> etaEl = data.getQuantity(ETA_EL, StandardUnits.EFFICIENCY);
    Quantity<Dimensionless> etaThermal = data.getQuantity(ETA_THERMAL, StandardUnits.EFFICIENCY);
    Quantity<Power> pThermal = data.getQuantity(P_THERMAL, StandardUnits.ACTIVE_POWER_IN);
    Quantity<Power> pOwn = data.getQuantity(P_OWN, StandardUnits.ACTIVE_POWER_IN);

    return new ChpTypeInput(
        uuid, id, capEx, opEx, etaEl, etaThermal, sRated, cosPhi, pThermal, pOwn);
  }

  private SystemParticipantTypeInput buildStorageTypeInput(
      SimpleEntityData data,
      UUID uuid,
      String id,
      Quantity<Currency> capEx,
      Quantity<EnergyPrice> opEx,
      Quantity<Power> sRated,
      double cosPhi) {
    Quantity<Energy> eStorage = data.getQuantity(E_STORAGE, StandardUnits.ENERGY_IN);
    Quantity<Power> pMax = data.getQuantity(P_MAX, StandardUnits.ACTIVE_POWER_IN);
<<<<<<< HEAD
    Quantity<DimensionlessRate> cprate =
=======
    Quantity<DimensionlessRate> activePowerGradient =
>>>>>>> a9a0c2b4
        data.getQuantity(ACTIVE_POWER_GRADIENT, StandardUnits.ACTIVE_POWER_GRADIENT);
    Quantity<Dimensionless> eta = data.getQuantity(ETA, StandardUnits.EFFICIENCY);
    Quantity<Dimensionless> dod = data.getQuantity(DOD, StandardUnits.DOD);
    Quantity<Time> lifeTime = data.getQuantity(LIFETIME, StandardUnits.LIFE_TIME);
    int lifeCycle = data.getInt(LIFECYCLE);

    return new StorageTypeInput(
        uuid,
        id,
        capEx,
        opEx,
        eStorage,
        sRated,
        cosPhi,
        pMax,
        activePowerGradient,
        eta,
        dod,
        lifeTime,
        lifeCycle);
  }
}<|MERGE_RESOLUTION|>--- conflicted
+++ resolved
@@ -210,11 +210,7 @@
       double cosPhi) {
     Quantity<Energy> eStorage = data.getQuantity(E_STORAGE, StandardUnits.ENERGY_IN);
     Quantity<Power> pMax = data.getQuantity(P_MAX, StandardUnits.ACTIVE_POWER_IN);
-<<<<<<< HEAD
-    Quantity<DimensionlessRate> cprate =
-=======
     Quantity<DimensionlessRate> activePowerGradient =
->>>>>>> a9a0c2b4
         data.getQuantity(ACTIVE_POWER_GRADIENT, StandardUnits.ACTIVE_POWER_GRADIENT);
     Quantity<Dimensionless> eta = data.getQuantity(ETA, StandardUnits.EFFICIENCY);
     Quantity<Dimensionless> dod = data.getQuantity(DOD, StandardUnits.DOD);
