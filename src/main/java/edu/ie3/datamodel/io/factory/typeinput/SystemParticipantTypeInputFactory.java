/*
 * © 2021. TU Dortmund University,
 * Institute of Energy Systems, Energy Efficiency and Energy Economics,
 * Research group Distribution grid planning and operation
*/
package edu.ie3.datamodel.io.factory.typeinput;

import edu.ie3.datamodel.exceptions.FactoryException;
import edu.ie3.datamodel.exceptions.ParsingException;
import edu.ie3.datamodel.io.factory.EntityData;
import edu.ie3.datamodel.models.StandardUnits;
import edu.ie3.datamodel.models.input.system.characteristic.WecCharacteristicInput;
import edu.ie3.datamodel.models.input.system.type.*;
import edu.ie3.util.quantities.interfaces.Currency;
import edu.ie3.util.quantities.interfaces.DimensionlessRate;
import edu.ie3.util.quantities.interfaces.EnergyPrice;
import edu.ie3.util.quantities.interfaces.SpecificEnergy;
import java.util.Collections;
import java.util.List;
import java.util.Set;
import java.util.UUID;
import javax.measure.quantity.*;
import tech.units.indriya.ComparableQuantity;

public class SystemParticipantTypeInputFactory
    extends AssetTypeInputEntityFactory<SystemParticipantTypeInput> {
  // SystemParticipantTypeInput parameters
  private static final String CAP_EX = "capex";
  private static final String OP_EX = "opex";
  private static final String S_RATED = "sRated";
  private static final String COS_PHI_RATED = "cosPhiRated";

  // required in multiple types
  private static final String ETA_CONV = "etaConv";
  private static final String P_THERMAL = "pThermal";
  private static final String E_STORAGE = "eStorage";

  // EvTypeInput
  private static final String E_CONS = "eCons";
  private static final String S_RATEDDC = "sRatedDC";
  // BmTypeInput
  private static final String ACTIVE_POWER_GRADIENT = "activePowerGradient";

  // WecTypeInput
  private static final String ROTOR_AREA = "rotorArea";
  private static final String HUB_HEIGHT = "hubHeight";

  // ChpTypeInput
  private static final String ETA_EL = "etaEl";
  private static final String ETA_THERMAL = "etaThermal";
  private static final String P_OWN = "pOwn";

  // StorageTypeInput
  private static final String P_MAX = "pMax";
  private static final String ETA = "eta";
<<<<<<< HEAD
=======
  private static final String DOD = "dod";
  private static final String LIFETIME = "lifeTime";
  private static final String LIFECYCLE = "lifeCycle";
>>>>>>> c56597cf

  // WecTypeInput
  private static final String CP_CHARACTERISTIC = "cpCharacteristic";

  public SystemParticipantTypeInputFactory() {
    super(
        EvTypeInput.class,
        HpTypeInput.class,
        BmTypeInput.class,
        WecTypeInput.class,
        ChpTypeInput.class,
        StorageTypeInput.class);
  }

  @Override
  protected List<Set<String>> getFields(Class<?> entityClass) {
    Set<String> standardConstructorParams = newSet(UUID, ID, CAP_EX, OP_EX, S_RATED, COS_PHI_RATED);

    Set<String> constructorParameters = null;
    if (entityClass.equals(EvTypeInput.class)) {
      constructorParameters = expandSet(standardConstructorParams, E_STORAGE, E_CONS);
    } else if (entityClass.equals(HpTypeInput.class)) {
      constructorParameters = expandSet(standardConstructorParams, P_THERMAL);
    } else if (entityClass.equals(BmTypeInput.class)) {
      constructorParameters = expandSet(standardConstructorParams, ACTIVE_POWER_GRADIENT, ETA_CONV);
    } else if (entityClass.equals(WecTypeInput.class)) {
      constructorParameters =
          expandSet(standardConstructorParams, CP_CHARACTERISTIC, ETA_CONV, ROTOR_AREA, HUB_HEIGHT);
    } else if (entityClass.equals(ChpTypeInput.class)) { // into new file
      constructorParameters =
          expandSet(standardConstructorParams, ETA_EL, ETA_THERMAL, P_THERMAL, P_OWN);
    } else if (entityClass.equals(StorageTypeInput.class)) {
      constructorParameters =
          expandSet(
              standardConstructorParams,
              E_STORAGE,
              P_MAX,
              ACTIVE_POWER_GRADIENT,
              ETA);
    }

    return Collections.singletonList(constructorParameters);
  }

  @Override
  protected SystemParticipantTypeInput buildModel(EntityData data) {
    UUID uuid = data.getUUID(UUID);
    String id = data.getField(ID);
    ComparableQuantity<Currency> capEx = data.getQuantity(CAP_EX, StandardUnits.CAPEX);
    ComparableQuantity<EnergyPrice> opEx = data.getQuantity(OP_EX, StandardUnits.ENERGY_PRICE);
    ComparableQuantity<Power> sRated = data.getQuantity(S_RATED, StandardUnits.S_RATED);
    double cosPhi = data.getDouble(COS_PHI_RATED);

    if (data.getTargetClass().equals(EvTypeInput.class))
      return buildEvTypeInput(data, uuid, id, capEx, opEx, sRated, cosPhi);
    else if (data.getTargetClass().equals(HpTypeInput.class))
      return buildHpTypeInput(data, uuid, id, capEx, opEx, sRated, cosPhi);
    else if (data.getTargetClass().equals(BmTypeInput.class))
      return buildBmTypeInput(data, uuid, id, capEx, opEx, sRated, cosPhi);
    else if (data.getTargetClass().equals(WecTypeInput.class))
      return buildWecTypeInput(data, uuid, id, capEx, opEx, sRated, cosPhi);
    else if (data.getTargetClass().equals(ChpTypeInput.class))
      return buildChpTypeInput(data, uuid, id, capEx, opEx, sRated, cosPhi);
    else if (data.getTargetClass().equals(StorageTypeInput.class))
      return buildStorageTypeInput(data, uuid, id, capEx, opEx, sRated, cosPhi);
    else
      throw new FactoryException(
          "SystemParticipantTypeInputFactory does not know how to build a "
              + data.getTargetClass().getName());
  }

  private SystemParticipantTypeInput buildEvTypeInput(
      EntityData data,
      UUID uuid,
      String id,
      ComparableQuantity<Currency> capEx,
      ComparableQuantity<EnergyPrice> opEx,
      ComparableQuantity<Power> sRated,
      double cosPhi) {
    ComparableQuantity<Energy> eStorage = data.getQuantity(E_STORAGE, StandardUnits.ENERGY_IN);

    ComparableQuantity<SpecificEnergy> eCons =
        data.getQuantity(E_CONS, StandardUnits.ENERGY_PER_DISTANCE);

    ComparableQuantity<Power> sRatedDC = data.getQuantity(S_RATEDDC, StandardUnits.ACTIVE_POWER_IN);

    return new EvTypeInput(uuid, id, capEx, opEx, eStorage, eCons, sRated, cosPhi, sRatedDC);
  }

  private SystemParticipantTypeInput buildHpTypeInput(
      EntityData data,
      UUID uuid,
      String id,
      ComparableQuantity<Currency> capEx,
      ComparableQuantity<EnergyPrice> opEx,
      ComparableQuantity<Power> sRated,
      double cosPhi) {
    ComparableQuantity<Power> pThermal = data.getQuantity(P_THERMAL, StandardUnits.ACTIVE_POWER_IN);

    return new HpTypeInput(uuid, id, capEx, opEx, sRated, cosPhi, pThermal);
  }

  private SystemParticipantTypeInput buildBmTypeInput(
      EntityData data,
      UUID uuid,
      String id,
      ComparableQuantity<Currency> capEx,
      ComparableQuantity<EnergyPrice> opEx,
      ComparableQuantity<Power> sRated,
      double cosPhi) {
    ComparableQuantity<DimensionlessRate> loadGradient =
        data.getQuantity(ACTIVE_POWER_GRADIENT, StandardUnits.ACTIVE_POWER_GRADIENT);
    ComparableQuantity<Dimensionless> etaConv =
        data.getQuantity(ETA_CONV, StandardUnits.EFFICIENCY);

    return new BmTypeInput(uuid, id, capEx, opEx, loadGradient, sRated, cosPhi, etaConv);
  }

  private SystemParticipantTypeInput buildWecTypeInput(
      EntityData data,
      UUID uuid,
      String id,
      ComparableQuantity<Currency> capEx,
      ComparableQuantity<EnergyPrice> opEx,
      ComparableQuantity<Power> sRated,
      double cosPhi) {
    ComparableQuantity<Dimensionless> etaConv =
        data.getQuantity(ETA_CONV, StandardUnits.EFFICIENCY);

    ComparableQuantity<Area> rotorArea = data.getQuantity(ROTOR_AREA, StandardUnits.ROTOR_AREA);

    ComparableQuantity<Length> hubHeight = data.getQuantity(HUB_HEIGHT, StandardUnits.HUB_HEIGHT);

    WecCharacteristicInput cpCharacteristic;
    try {
      cpCharacteristic = new WecCharacteristicInput(data.getField(CP_CHARACTERISTIC));
    } catch (ParsingException e) {
      throw new FactoryException(
          "Cannot parse the following Betz characteristic: '"
              + data.getField(CP_CHARACTERISTIC)
              + "'",
          e);
    }

    return new WecTypeInput(
        uuid, id, capEx, opEx, sRated, cosPhi, cpCharacteristic, etaConv, rotorArea, hubHeight);
  }

  private SystemParticipantTypeInput buildChpTypeInput(
      EntityData data,
      UUID uuid,
      String id,
      ComparableQuantity<Currency> capEx,
      ComparableQuantity<EnergyPrice> opEx,
      ComparableQuantity<Power> sRated,
      double cosPhi) {
    ComparableQuantity<Dimensionless> etaEl = data.getQuantity(ETA_EL, StandardUnits.EFFICIENCY);

    ComparableQuantity<Dimensionless> etaThermal =
        data.getQuantity(ETA_THERMAL, StandardUnits.EFFICIENCY);

    ComparableQuantity<Power> pThermal = data.getQuantity(P_THERMAL, StandardUnits.ACTIVE_POWER_IN);

    ComparableQuantity<Power> pOwn = data.getQuantity(P_OWN, StandardUnits.ACTIVE_POWER_IN);

    return new ChpTypeInput(
        uuid, id, capEx, opEx, etaEl, etaThermal, sRated, cosPhi, pThermal, pOwn);
  }

  private SystemParticipantTypeInput buildStorageTypeInput(
      EntityData data,
      UUID uuid,
      String id,
      ComparableQuantity<Currency> capEx,
      ComparableQuantity<EnergyPrice> opEx,
      ComparableQuantity<Power> sRated,
      double cosPhi) {
    ComparableQuantity<Energy> eStorage = data.getQuantity(E_STORAGE, StandardUnits.ENERGY_IN);
    ComparableQuantity<Power> pMax = data.getQuantity(P_MAX, StandardUnits.ACTIVE_POWER_IN);
    ComparableQuantity<DimensionlessRate> activePowerGradient =
        data.getQuantity(ACTIVE_POWER_GRADIENT, StandardUnits.ACTIVE_POWER_GRADIENT);
    ComparableQuantity<Dimensionless> eta = data.getQuantity(ETA, StandardUnits.EFFICIENCY);

    return new StorageTypeInput(
        uuid,
        id,
        capEx,
        opEx,
        eStorage,
        sRated,
        cosPhi,
        pMax,
        activePowerGradient,
        eta);
  }
}<|MERGE_RESOLUTION|>--- conflicted
+++ resolved
@@ -53,12 +53,6 @@
   // StorageTypeInput
   private static final String P_MAX = "pMax";
   private static final String ETA = "eta";
-<<<<<<< HEAD
-=======
-  private static final String DOD = "dod";
-  private static final String LIFETIME = "lifeTime";
-  private static final String LIFECYCLE = "lifeCycle";
->>>>>>> c56597cf
 
   // WecTypeInput
   private static final String CP_CHARACTERISTIC = "cpCharacteristic";
