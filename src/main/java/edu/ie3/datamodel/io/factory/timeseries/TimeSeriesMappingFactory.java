/*
 * © 2021. TU Dortmund University,
 * Institute of Energy Systems, Energy Efficiency and Energy Economics,
 * Research group Distribution grid planning and operation
*/
package edu.ie3.datamodel.io.factory.timeseries;

import edu.ie3.datamodel.io.factory.EntityData;
import edu.ie3.datamodel.io.factory.EntityFactory;
import edu.ie3.datamodel.io.source.TimeSeriesMappingSource;
import java.util.Collections;
import java.util.List;
import java.util.Set;
import java.util.UUID;
import java.util.stream.Collectors;
import java.util.stream.Stream;

public class TimeSeriesMappingFactory
    extends EntityFactory<TimeSeriesMappingSource.MappingEntry, EntityData> {
  private static final String UUID = "uuid";
  private static final String PARTICIPANT = "participant";
  private static final String TIME_SERIES = "timeSeries";

  public TimeSeriesMappingFactory() {
    super(TimeSeriesMappingSource.MappingEntry.class);
  }

  @Override
<<<<<<< HEAD
  protected List<Set<String>> getFields(EntityData data) {
=======
  protected List<Set<String>> getFields(Class<?> entityClass) {
>>>>>>> 7584fbc1
    return Collections.singletonList(
        Stream.of(UUID, PARTICIPANT, TIME_SERIES).collect(Collectors.toSet()));
  }

  @Override
  protected TimeSeriesMappingSource.MappingEntry buildModel(EntityData data) {
    UUID uuid = data.getUUID(UUID);
    UUID participant = data.getUUID(PARTICIPANT);
    UUID timeSeries = data.getUUID(TIME_SERIES);
    return new TimeSeriesMappingSource.MappingEntry(uuid, participant, timeSeries);
  }
}<|MERGE_RESOLUTION|>--- conflicted
+++ resolved
@@ -26,11 +26,7 @@
   }
 
   @Override
-<<<<<<< HEAD
-  protected List<Set<String>> getFields(EntityData data) {
-=======
   protected List<Set<String>> getFields(Class<?> entityClass) {
->>>>>>> 7584fbc1
     return Collections.singletonList(
         Stream.of(UUID, PARTICIPANT, TIME_SERIES).collect(Collectors.toSet()));
   }
