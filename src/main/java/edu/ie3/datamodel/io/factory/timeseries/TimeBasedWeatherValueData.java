/*
 * © 2020. TU Dortmund University,
 * Institute of Energy Systems, Energy Efficiency and Energy Economics,
 * Research group Distribution grid planning and operation
*/
package edu.ie3.datamodel.io.factory.timeseries;

import edu.ie3.datamodel.models.value.WeatherValue;
import java.util.Map;
import javax.measure.Quantity;
import javax.measure.Unit;
import org.locationtech.jts.geom.Point;
import tech.units.indriya.ComparableQuantity;

public class TimeBasedWeatherValueData extends TimeBasedValueData<WeatherValue> {

  private final Point coordinate;

  /**
   * Creates a new TimeBasedEntryData object
   *
   * @param fieldsToAttributes attribute map: field name to value
   * @param coordinate coordinate for this WeatherValue
   */
  public TimeBasedWeatherValueData(Map<String, String> fieldsToAttributes, Point coordinate) {
    super(fieldsToAttributes, WeatherValue.class);
    this.coordinate = coordinate;
  }

  public Point getCoordinate() {
    return coordinate;
  }

  @Override
  public <Q extends Quantity<Q>> ComparableQuantity<Q> getQuantity(String field, Unit<Q> unit) {
    return getField(field).isEmpty() ? null : super.getQuantity(field, unit);
  }

  @Override
  public boolean equals(Object o) {
    if (this == o) return true;
    if (o == null || getClass() != o.getClass()) return false;
    if (!super.equals(o)) return false;

    TimeBasedWeatherValueData that = (TimeBasedWeatherValueData) o;
    return coordinate.equals(that.coordinate);
  }

  @Override
  public int hashCode() {
    int result = super.hashCode();
    result = 31 * result + (coordinate != null ? coordinate.hashCode() : 0);
    return result;
  }

  @Override
  public String toString() {
    return "TimeBasedWeatherValueData{"
        + "fieldsToAttributes="
        + getFieldsToValues()
<<<<<<< HEAD
        + ", entityClass="
        + getEntityClass()
        + "valueClass="
        + valueClass
=======
        + ", targetClass="
        + getTargetClass()
>>>>>>> 5ab61668
        + ", coordinate="
        + coordinate
        + '}';
  }
}<|MERGE_RESOLUTION|>--- conflicted
+++ resolved
@@ -58,15 +58,8 @@
     return "TimeBasedWeatherValueData{"
         + "fieldsToAttributes="
         + getFieldsToValues()
-<<<<<<< HEAD
-        + ", entityClass="
-        + getEntityClass()
-        + "valueClass="
-        + valueClass
-=======
         + ", targetClass="
         + getTargetClass()
->>>>>>> 5ab61668
         + ", coordinate="
         + coordinate
         + '}';
