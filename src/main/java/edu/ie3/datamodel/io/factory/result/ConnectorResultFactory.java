--- conflicted
+++ resolved
@@ -58,14 +58,9 @@
 
   @Override
   protected ConnectorResult buildModel(SimpleEntityData data) {
-<<<<<<< HEAD
-    final Class<? extends UniqueEntity> entityClass = data.getEntityClass();
+    final Class<? extends UniqueEntity> entityClass = data.getTargetClass();
     ZonedDateTime timestamp = timeUtil.toZonedDateTime(data.getField(TIMESTAMP));
-=======
-    final Class<? extends UniqueEntity> entityClass = data.getTargetClass();
 
-    ZonedDateTime timestamp = TimeTools.toZonedDateTime(data.getField(TIMESTAMP));
->>>>>>> 13115d69
     UUID inputModel = data.getUUID(INPUT_MODEL);
     ComparableQuantity<ElectricCurrent> iAMag =
         data.getQuantity(IAMAG, StandardUnits.ELECTRIC_CURRENT_MAGNITUDE);
