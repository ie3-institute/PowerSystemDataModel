/*
 * © 2021. TU Dortmund University,
 * Institute of Energy Systems, Energy Efficiency and Energy Economics,
 * Research group Distribution grid planning and operation
*/
package edu.ie3.datamodel.io.factory;

import edu.ie3.datamodel.exceptions.FactoryException;
import edu.ie3.datamodel.utils.Try;
import edu.ie3.datamodel.utils.Try.*;
import java.util.*;
import java.util.function.IntFunction;
import java.util.stream.Collectors;
import org.slf4j.Logger;
import org.slf4j.LoggerFactory;

/**
 * Abstract factory class, that is able to transfer specific "flat" information in to actual model
 * class instances.
 *
 * @param <C> Type of the intended target class.
 * @param <D> Type of the "flat" information.
 * @param <R> Type of the intended return type (might differ slightly from target class (cf. {@link
 *     edu.ie3.datamodel.io.factory.timeseries.TimeBasedValueFactory})).
 */
public abstract class Factory<C, D extends FactoryData, R> {
  public static final Logger log = LoggerFactory.getLogger(Factory.class);

  private final List<Class<? extends C>> supportedClasses;

  protected Factory(Class<? extends C>... supportedClasses) {
    this.supportedClasses = Arrays.asList(supportedClasses);
  }

  public List<Class<? extends C>> getSupportedClasses() {
    return supportedClasses;
  }

  /**
   * Builds entity with data from given EntityData object after doing all kinds of checks on the
   * data
   *
   * @param data EntityData (or subclass) containing the data
   * @return An entity wrapped in a {@link Success} if successful, or an exception wrapped in a
   *     {@link Failure}
   */
<<<<<<< HEAD
  public Try<R> get(D data) {
=======
  public Try<R, FactoryException> get(D data) {
>>>>>>> 8192a49f
    isSupportedClass(data.getTargetClass());

    // magic: case-insensitive get/set calls on set strings
    final List<Set<String>> allFields = getFields(data);

    try {
      validateParameters(data, allFields.toArray((IntFunction<Set<String>[]>) Set[]::new));

      // build the model
      return new Success<>(buildModel(data));
    } catch (FactoryException e) {
<<<<<<< HEAD
      // only catch FactoryExceptions, as more serious exceptions should be handled elsewhere
      log.error(
          "An error occurred when creating instance of {}.class.",
          data.getTargetClass().getSimpleName(),
          e);
      return new Failure<>(e);
    }
=======
      return new Failure<>(
          new FactoryException(
              "An error occurred when creating instance of "
                  + data.getTargetClass().getSimpleName()
                  + ".class.",
              e));
    }
  }

  /**
   * Builds entity with data from given EntityData object after doing all kinds of checks on the
   * data
   *
   * @param data EntityData (or subclass) containing the data wrapped in a {@link Try}
   * @return An entity wrapped in a {@link Success} if successful, or an exception wrapped in a
   *     {@link Failure}
   */
  public Try<R, FactoryException> get(Try<D, ?> data) {
    return data.transformF(FactoryException::new).flatMap(this::get);
>>>>>>> 8192a49f
  }

  /**
   * Builds model with data from given {@link FactoryData} object. Throws {@link FactoryException}
   * if something goes wrong.
   *
   * @param data {@link FactoryData} (or subclass) containing the data
   * @return model created from data
   * @throws FactoryException if the model cannot be build
   */
  protected abstract R buildModel(D data);

  /**
   * Checks, if the specific given class can be handled by this factory.
   *
   * @param desiredClass Class that should be built
   */
  private void isSupportedClass(Class<?> desiredClass) {
    if (!supportedClasses.contains(desiredClass))
      throw new FactoryException(
          "Cannot process "
              + desiredClass.getSimpleName()
              + ".class with this factory!\nThis factory can only process the following classes:\n - "
              + supportedClasses.stream()
                  .map(Class::getSimpleName)
                  .collect(Collectors.joining("\n - ")));
  }

  /**
   * Returns list of sets of attribute names that the entity requires to be built. At least one of
   * these sets needs to be delivered for entity creation to be successful.
   *
   * @param data EntityData (or subclass) containing the data
   * @return list of possible attribute sets
   */
  protected abstract List<Set<String>> getFields(D data);

  /**
   * Validates the factory specific constructor parameters in two ways. 1) the biggest set of the
   * provided field sets is compared against fields the class implements. If this test passes then
   * we know for sure that the field names at least in the biggest constructor are equal to the
   * provided factory strings 2) if 1) passes, the provided entity data (which is equal to the data
   * e.g. read from the outside) is compared to all available constructor parameters provided by the
   * fieldSets Array. If we find exactly one constructor, that matches the field names we can
   * proceed. Otherwise a detailed exception message is thrown.
   *
   * @param data the entity containing at least the entity class as well a mapping of the provided
   *     field name strings to its value (e.g. a headline of a csv to column values)
   * @param fieldSets a set containing all available constructor combinations as field names
   * @return the index of the set in the fieldSets array that fits the provided entity data
   */
  protected int validateParameters(D data, Set<String>... fieldSets) {
    Map<String, String> fieldsToValues = data.getFieldsToValues();

    // get all sets that match the fields to attributes
    List<Set<String>> validFieldSets =
        Arrays.stream(fieldSets).filter(x -> x.equals(fieldsToValues.keySet())).toList();

    if (validFieldSets.size() == 1) {
      // if we can identify a unique parameter set for a constructor, we take it and return the
      // index
      Set<String> validFieldSet = validFieldSets.get(0);
      return Arrays.asList(fieldSets).indexOf(validFieldSet);
    } else {
      // build the exception string with extensive debug information
      String providedFieldMapString =
          fieldsToValues.keySet().stream()
              .map(key -> key + " -> " + fieldsToValues.get(key))
              .collect(Collectors.joining(",\n"));

      String providedKeysString = "[" + String.join(", ", fieldsToValues.keySet()) + "]";

      String possibleOptions = getFieldsString(fieldSets).toString();

      throw new FactoryException(
          "The provided fields "
              + providedKeysString
              + " with data \n{"
              + providedFieldMapString
              + "}"
              + " are invalid for instance of "
              + data.getTargetClass().getSimpleName()
              + ". \nThe following fields (without complex objects e.g. nodes, operators, ...) to be passed to a constructor of '"
              + data.getTargetClass().getSimpleName()
              + "' are possible (NOT case-sensitive!):\n"
              + possibleOptions);
    }
  }

  protected static StringBuilder getFieldsString(Set<String>... fieldSets) {
    StringBuilder possibleOptions = new StringBuilder();
    for (int i = 0; i < fieldSets.length; i++) {
      Set<String> fieldSet = fieldSets[i];
      String option = i + ": [" + String.join(", ", fieldSet) + "]\n";
      possibleOptions.append(option);
    }
    return possibleOptions;
  }

  /**
   * Creates a new set of attribute names from given list of attributes. This method should always
   * be used when returning attribute sets, i.e. through {@link #getFields(FactoryData)}.
   *
   * @param attributes attribute names
   * @return new set exactly containing attribute names
   */
  protected TreeSet<String> newSet(String... attributes) {
    TreeSet<String> set = new TreeSet<>(String.CASE_INSENSITIVE_ORDER);
    set.addAll(Arrays.asList(attributes));
    return set;
  }

  /**
   * Expands a set of attributes with further attributes. This method should always be used when
   * returning attribute sets, i.e. through getting the needed fields. The set maintains a
   * lexicographic order, that is case-insensitive.
   *
   * @param attributeSet set of attributes to expand
   * @param more attribute names to expand given set with
   * @return new set exactly containing given attribute set plus additional attributes
   */
  protected TreeSet<String> expandSet(Set<String> attributeSet, String... more) {
    TreeSet<String> newSet = new TreeSet<>(String.CASE_INSENSITIVE_ORDER);
    newSet.addAll(attributeSet);
    newSet.addAll(Arrays.asList(more));
    return newSet;
  }
}<|MERGE_RESOLUTION|>--- conflicted
+++ resolved
@@ -44,11 +44,7 @@
    * @return An entity wrapped in a {@link Success} if successful, or an exception wrapped in a
    *     {@link Failure}
    */
-<<<<<<< HEAD
-  public Try<R> get(D data) {
-=======
   public Try<R, FactoryException> get(D data) {
->>>>>>> 8192a49f
     isSupportedClass(data.getTargetClass());
 
     // magic: case-insensitive get/set calls on set strings
@@ -60,15 +56,6 @@
       // build the model
       return new Success<>(buildModel(data));
     } catch (FactoryException e) {
-<<<<<<< HEAD
-      // only catch FactoryExceptions, as more serious exceptions should be handled elsewhere
-      log.error(
-          "An error occurred when creating instance of {}.class.",
-          data.getTargetClass().getSimpleName(),
-          e);
-      return new Failure<>(e);
-    }
-=======
       return new Failure<>(
           new FactoryException(
               "An error occurred when creating instance of "
@@ -88,7 +75,6 @@
    */
   public Try<R, FactoryException> get(Try<D, ?> data) {
     return data.transformF(FactoryException::new).flatMap(this::get);
->>>>>>> 8192a49f
   }
 
   /**
