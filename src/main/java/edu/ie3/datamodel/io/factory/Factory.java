--- conflicted
+++ resolved
@@ -6,14 +6,8 @@
 package edu.ie3.datamodel.io.factory;
 
 import edu.ie3.datamodel.exceptions.FactoryException;
-<<<<<<< HEAD
-import edu.ie3.datamodel.utils.options.Failure;
-import edu.ie3.datamodel.utils.options.Success;
-import edu.ie3.datamodel.utils.options.Try;
-=======
 import edu.ie3.datamodel.utils.Try;
 import edu.ie3.datamodel.utils.Try.*;
->>>>>>> 6c1828db
 import java.util.*;
 import java.util.function.IntFunction;
 import java.util.stream.Collectors;
@@ -50,11 +44,7 @@
    * @return An entity wrapped in a {@link Success} if successful, or an exception wrapped in a
    *     {@link Failure}
    */
-<<<<<<< HEAD
-  public Try<R, FactoryException> get(D data) {
-=======
   public Try<R> get(D data) {
->>>>>>> 6c1828db
     isSupportedClass(data.getTargetClass());
 
     // magic: case-insensitive get/set calls on set strings
@@ -71,12 +61,7 @@
           "An error occurred when creating instance of {}.class.",
           data.getTargetClass().getSimpleName(),
           e);
-<<<<<<< HEAD
-      return new Failure<>(
-          new FactoryException("Error occurred in row " + data.getRowIndex() + ".", e));
-=======
       return new Failure<>(e);
->>>>>>> 6c1828db
     }
   }
 
