/*
 * © 2020. TU Dortmund University,
 * Institute of Energy Systems, Energy Efficiency and Energy Economics,
 * Research group Distribution grid planning and operation
*/
package edu.ie3.datamodel.io.factory.timeseries;

import static edu.ie3.datamodel.io.factory.timeseries.TimeBasedSimpleValueFactory.*;

import edu.ie3.datamodel.models.StandardUnits;
import edu.ie3.datamodel.models.timeseries.individual.TimeBasedValue;
import edu.ie3.datamodel.models.value.WeatherValue;
import edu.ie3.util.TimeUtil;
import edu.ie3.util.quantities.PowerSystemUnits;
import edu.ie3.util.quantities.interfaces.Irradiance;
import java.time.ZonedDateTime;
import java.util.Collections;
import java.util.List;
import java.util.Set;
import javax.measure.quantity.Angle;
import javax.measure.quantity.Speed;
import javax.measure.quantity.Temperature;
import org.locationtech.jts.geom.Point;
import tech.units.indriya.ComparableQuantity;

/**
 * Factory implementation of {@link TimeBasedWeatherValueFactory}, that is able to handle field to
 * value mapping in the typical PowerSystemDataModel (PSDM) column scheme
 */
public class PsdmTimeBasedWeatherValueFactory extends TimeBasedWeatherValueFactory {
  private static final String COORDINATE = "coordinate";
<<<<<<< HEAD
  private static final String DIFFUSE_IRRADIATION = "diffuseirradiation";
  private static final String DIRECT_IRRADIATION = "directirradiation";
=======
  private static final String DIFFUSE_IRRADIANCE = "diffuseirradiation";
  private static final String DIRECT_IRRADIANCE = "directirradiation";
>>>>>>> 7266eb74
  private static final String TEMPERATURE = "temperature";
  private static final String WIND_DIRECTION = "winddirection";
  private static final String WIND_VELOCITY = "windvelocity";

  public PsdmTimeBasedWeatherValueFactory(TimeUtil timeUtil) {
    super(timeUtil);
  }

  public PsdmTimeBasedWeatherValueFactory(String timePattern) {
    super(timePattern);
  }

  public PsdmTimeBasedWeatherValueFactory() {
    super();
  }

  @Override
  public String getCoordinateIdFieldString() {
    return COORDINATE;
  }

  @Override
  public String getTimeFieldString() {
    return TIME;
  }

  @Override
  protected List<Set<String>> getFields(TimeBasedWeatherValueData data) {
    Set<String> minConstructorParams =
        newSet(
            UUID,
            TIME,
            DIFFUSE_IRRADIANCE,
            DIRECT_IRRADIANCE,
            TEMPERATURE,
            WIND_DIRECTION,
            WIND_VELOCITY);
    return Collections.singletonList(minConstructorParams);
  }

  @Override
  protected TimeBasedValue<WeatherValue> buildModel(TimeBasedWeatherValueData data) {
    Point coordinate = data.getCoordinate();
    java.util.UUID uuid = data.getUUID(UUID);
    ZonedDateTime time = timeUtil.toZonedDateTime(data.getField(TIME));
    ComparableQuantity<Irradiance> directIrradiance =
        data.getQuantity(DIRECT_IRRADIANCE, PowerSystemUnits.WATT_PER_SQUAREMETRE);
    ComparableQuantity<Irradiance> diffuseIrradiance =
        data.getQuantity(DIFFUSE_IRRADIANCE, PowerSystemUnits.WATT_PER_SQUAREMETRE);
    ComparableQuantity<Temperature> temperature =
        data.getQuantity(TEMPERATURE, StandardUnits.TEMPERATURE);
    ComparableQuantity<Angle> windDirection =
        data.getQuantity(WIND_DIRECTION, StandardUnits.WIND_DIRECTION);
    ComparableQuantity<Speed> windVelocity =
        data.getQuantity(WIND_VELOCITY, StandardUnits.WIND_VELOCITY);
    WeatherValue weatherValue =
        new WeatherValue(
            coordinate,
            directIrradiance,
            diffuseIrradiance,
            temperature,
            windDirection,
            windVelocity);
    return new TimeBasedValue<>(uuid, time, weatherValue);
  }
}<|MERGE_RESOLUTION|>--- conflicted
+++ resolved
@@ -29,13 +29,8 @@
  */
 public class PsdmTimeBasedWeatherValueFactory extends TimeBasedWeatherValueFactory {
   private static final String COORDINATE = "coordinate";
-<<<<<<< HEAD
-  private static final String DIFFUSE_IRRADIATION = "diffuseirradiation";
-  private static final String DIRECT_IRRADIATION = "directirradiation";
-=======
   private static final String DIFFUSE_IRRADIANCE = "diffuseirradiation";
   private static final String DIRECT_IRRADIANCE = "directirradiation";
->>>>>>> 7266eb74
   private static final String TEMPERATURE = "temperature";
   private static final String WIND_DIRECTION = "winddirection";
   private static final String WIND_VELOCITY = "windvelocity";
