--- conflicted
+++ resolved
@@ -16,30 +16,21 @@
 import java.util.UUID;
 
 public class HpInputFactory
-<<<<<<< HEAD
     extends ThermalSystemParticipantInputFactory<HpInput, HpInputEntityData> {
-=======
-    extends SystemParticipantInputEntityFactory<HpInput, HpInputEntityData> {
   private static final String TYPE = "type";
   private static final String THERMAL_BUS = "thermalBus";
->>>>>>> c96dd396
 
   public HpInputFactory() {
     super(HpInput.class);
   }
 
   @Override
-<<<<<<< HEAD
-  protected HpInput createThermalSystemModel(
-=======
   protected String[] getAdditionalFields() {
     return new String[] {TYPE, THERMAL_BUS};
   }
 
   @Override
-  protected HpInput buildModel(
-      HpInputEntityData data,
->>>>>>> c96dd396
+  protected HpInput createThermalSystemModel(
       UUID uuid,
       String id,
       OperatorInput operator,
