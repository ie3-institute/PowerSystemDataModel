--- conflicted
+++ resolved
@@ -37,13 +37,8 @@
   }
 
   @Override
-<<<<<<< HEAD
-  protected List<Set<String>> getFields(D data) {
-    List<Set<String>> fields = new ArrayList<>(super.getFields(data));
-=======
   protected List<Set<String>> getFields(Class<?> entityClass) {
-    List<Set<String>> fields = super.getFields(entityClass);
->>>>>>> 7584fbc1
+    List<Set<String>> fields = new ArrayList<>(super.getFields(entityClass));
     for (Set<String> set : fields) set.add(Q_CHARACTERISTICS);
 
     return fields;
