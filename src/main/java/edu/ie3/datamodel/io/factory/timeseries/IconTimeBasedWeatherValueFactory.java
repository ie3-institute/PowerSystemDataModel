/*
 * © 2020. TU Dortmund University,
 * Institute of Energy Systems, Energy Efficiency and Energy Economics,
 * Research group Distribution grid planning and operation
*/
package edu.ie3.datamodel.io.factory.timeseries;

import edu.ie3.datamodel.models.StandardUnits;
import edu.ie3.datamodel.models.timeseries.individual.TimeBasedValue;
import edu.ie3.datamodel.models.value.WeatherValue;
import edu.ie3.util.TimeUtil;
import edu.ie3.util.quantities.PowerSystemUnits;
import edu.ie3.util.quantities.interfaces.Irradiance;
import java.time.ZoneId;
import java.time.ZonedDateTime;
import java.util.*;
import javax.measure.quantity.Angle;
import javax.measure.quantity.Speed;
import javax.measure.quantity.Temperature;
import org.locationtech.jts.geom.Point;
import tech.units.indriya.ComparableQuantity;
import tech.units.indriya.quantity.Quantities;
import tech.units.indriya.unit.Units;

/**
 * Factory implementation of {@link TimeBasedWeatherValueFactory}, that is able to handle field to
 * value mapping in the column scheme, ie<sup>3</sup> uses to store it's data from German Federal
 * Weather Service's ICON-EU model
 */
public class IconTimeBasedWeatherValueFactory extends TimeBasedWeatherValueFactory {
  /* Redefine the column names to meet the icon specifications */
  private static final String COORDINATE = "coordinateid";
  private static final String TIME = "datum";
<<<<<<< HEAD
  private static final String DIFFUSE_IRRADIATION = "aswdifds";
  private static final String DIRECT_IRRADIATION = "aswdirs";
=======
  private static final String DIFFUSE_IRRADIANCE = "aswdifdS";
  private static final String DIRECT_IRRADIANCE = "aswdirS";
>>>>>>> 7266eb74
  private static final String TEMPERATURE = "t2m";
  private static final String WIND_VELOCITY_U = "u131m";
  private static final String WIND_VELOCITY_V = "v131m";

  public IconTimeBasedWeatherValueFactory(TimeUtil timeUtil) {
    super(timeUtil);
  }

  public IconTimeBasedWeatherValueFactory(String timePattern) {
    super(timePattern);
  }

  public IconTimeBasedWeatherValueFactory() {
    super(new TimeUtil(ZoneId.of("UTC"), Locale.GERMANY, "yyyy-MM-dd HH:mm:ss"));
  }

  @Override
  public String getCoordinateIdFieldString() {
    return COORDINATE;
  }

  @Override
  public String getTimeFieldString() {
    return TIME;
  }

  @Override
  protected List<Set<String>> getFields(TimeBasedWeatherValueData data) {
    Set<String> constructorParamsMin =
        newSet(
            TIME,
            DIFFUSE_IRRADIANCE,
            DIRECT_IRRADIANCE,
            TEMPERATURE,
            WIND_VELOCITY_U,
            WIND_VELOCITY_V);
<<<<<<< HEAD
    Set<String> allParameters =
        expandSet(
            constructorParamsMin,
            "albrad",
            "asobs",
            DIFFUSE_IRRADIATION,
            "aswdifus",
            DIRECT_IRRADIATION,
=======
    Set<String> allParameters = new HashSet<>(minConstructorParams);
    allParameters.addAll(
        newSet(
            "albRad",
            "asobS",
            DIFFUSE_IRRADIANCE,
            "aswdifuS",
            DIRECT_IRRADIANCE,
>>>>>>> 7266eb74
            TEMPERATURE,
            "tG",
            "u10m",
            WIND_VELOCITY_U,
            "u20m",
            "u216m",
            "u65m",
            "v10m",
            WIND_VELOCITY_V,
            "v20m",
            "v216m",
            "v65m",
            "w131m",
            "w20m",
            "w216m",
            "w65m",
            "z0",
            "p131m",
            "p20m",
            "p65m",
            "sobsrad",
            "t131m");
    Set<String> allParametersWithUuid = expandSet(allParameters, UUID);

    return Arrays.asList(constructorParamsMin, allParameters, allParametersWithUuid);
  }

  @Override
  protected TimeBasedValue<WeatherValue> buildModel(TimeBasedWeatherValueData data) {
    Point coordinate = data.getCoordinate();
    java.util.UUID uuid = data.containsKey(UUID) ? data.getUUID(UUID) : java.util.UUID.randomUUID();
    ZonedDateTime time = timeUtil.toZonedDateTime(data.getField(TIME));
    ComparableQuantity<Irradiance> directIrradiance =
        data.getQuantity(DIRECT_IRRADIANCE, PowerSystemUnits.WATT_PER_SQUAREMETRE);
    ComparableQuantity<Irradiance> diffuseIrradiance =
        data.getQuantity(DIFFUSE_IRRADIANCE, PowerSystemUnits.WATT_PER_SQUAREMETRE);
    ComparableQuantity<Temperature> temperature =
        data.getQuantity(TEMPERATURE, Units.KELVIN).to(StandardUnits.TEMPERATURE);
    ComparableQuantity<Angle> windDirection = getWindDirection(data);
    ComparableQuantity<Speed> windVelocity = getWindVelocity(data);
    WeatherValue weatherValue =
        new WeatherValue(
            coordinate,
            directIrradiance,
            diffuseIrradiance,
            temperature,
            windDirection,
            windVelocity);
    return new TimeBasedValue<>(uuid, time, weatherValue);
  }

  /**
   * Determines the wind direction. In ICON the wind velocity is given in three dimensional
   * Cartesian coordinates. Here, the upward component is neglected. 0° or 0 rad are defined to
   * point northwards. The angle increases clockwise. Please note, that the wind direction is the
   * direction, the wind <b>comes</b> from and not goes to. We choose to use the wind velocity
   * calculations at 131 m above ground, as this is a height that pretty good matches the common hub
   * height of today's onshore wind generators, that are commonly connected to the voltage levels of
   * interest.
   *
   * @param data Collective information to convert
   * @return A {@link ComparableQuantity} of type {@link Speed}, that is converted to {@link
   *     StandardUnits#WIND_VELOCITY}
   */
  private static ComparableQuantity<Angle> getWindDirection(TimeBasedWeatherValueData data) {
    /* Get the three dimensional parts of the wind velocity vector in cartesian coordinates */
    double u =
        data.getDouble(WIND_VELOCITY_U); // Wind component from west to east (parallel to latitudes)
    double v =
        data.getDouble(
            WIND_VELOCITY_V); // Wind component from south to north (parallel to longitudes)

    double angle = Math.toDegrees(Math.atan2(-u, -v));
    return Quantities.getQuantity(angle < 0 ? angle + 360d : angle, PowerSystemUnits.DEGREE_GEOM)
        .to(StandardUnits.WIND_DIRECTION);
  }

  /**
   * Determines the wind velocity. In ICON the wind velocity is given in three dimensional Cartesian
   * coordinates. Here, the upward component is neglected. We choose to use the wind velocity
   * calculations at 131 m above ground, as this is a height that pretty good matches the common hub
   * height of today's onshore wind generators, that are commonly connected to the voltage levels of
   * interest.
   *
   * @param data Collective information to convert
   * @return A {@link ComparableQuantity} of type {@link Speed}, that is converted to {@link
   *     StandardUnits#WIND_VELOCITY}
   */
  private static ComparableQuantity<Speed> getWindVelocity(TimeBasedWeatherValueData data) {
    /* Get the three dimensional parts of the wind velocity vector in cartesian coordinates */
    double u = data.getDouble(WIND_VELOCITY_U);
    double v = data.getDouble(WIND_VELOCITY_V);

    double velocity = Math.sqrt(Math.pow(u, 2) + Math.pow(v, 2));
    return Quantities.getQuantity(velocity, Units.METRE_PER_SECOND).to(StandardUnits.WIND_VELOCITY);
  }
}<|MERGE_RESOLUTION|>--- conflicted
+++ resolved
@@ -31,13 +31,8 @@
   /* Redefine the column names to meet the icon specifications */
   private static final String COORDINATE = "coordinateid";
   private static final String TIME = "datum";
-<<<<<<< HEAD
-  private static final String DIFFUSE_IRRADIATION = "aswdifds";
-  private static final String DIRECT_IRRADIATION = "aswdirs";
-=======
   private static final String DIFFUSE_IRRADIANCE = "aswdifdS";
   private static final String DIRECT_IRRADIANCE = "aswdirS";
->>>>>>> 7266eb74
   private static final String TEMPERATURE = "t2m";
   private static final String WIND_VELOCITY_U = "u131m";
   private static final String WIND_VELOCITY_V = "v131m";
@@ -74,25 +69,14 @@
             TEMPERATURE,
             WIND_VELOCITY_U,
             WIND_VELOCITY_V);
-<<<<<<< HEAD
     Set<String> allParameters =
         expandSet(
             constructorParamsMin,
             "albrad",
             "asobs",
-            DIFFUSE_IRRADIATION,
+            DIFFUSE_IRRADIANCE,
             "aswdifus",
-            DIRECT_IRRADIATION,
-=======
-    Set<String> allParameters = new HashSet<>(minConstructorParams);
-    allParameters.addAll(
-        newSet(
-            "albRad",
-            "asobS",
-            DIFFUSE_IRRADIANCE,
-            "aswdifuS",
             DIRECT_IRRADIANCE,
->>>>>>> 7266eb74
             TEMPERATURE,
             "tG",
             "u10m",
