--- conflicted
+++ resolved
@@ -14,10 +14,7 @@
 import edu.ie3.datamodel.models.input.connector.LineInput;
 import edu.ie3.datamodel.models.input.connector.type.LineTypeInput;
 import edu.ie3.datamodel.models.input.system.characteristic.OlmCharacteristicInput;
-<<<<<<< HEAD
-=======
 import edu.ie3.datamodel.utils.GridAndGeoUtils;
->>>>>>> 223211b6
 import java.util.UUID;
 import javax.measure.quantity.Length;
 import org.locationtech.jts.geom.LineString;
@@ -52,16 +49,7 @@
     final ComparableQuantity<Length> length = data.getQuantity(LENGTH, StandardUnits.LINE_LENGTH);
     final LineString geoPosition =
         data.getLineString(GEO_POSITION)
-<<<<<<< HEAD
-            .orElse(
-                new GeometryFactory()
-                    .createLineString(
-                        ArrayUtils.addAll(
-                            NodeInput.DEFAULT_GEO_POSITION.getCoordinates(),
-                            NodeInput.DEFAULT_GEO_POSITION.getCoordinates())));
-=======
             .orElse(GridAndGeoUtils.buildLineStringBetweenNodes(nodeA, nodeB));
->>>>>>> 223211b6
     final OlmCharacteristicInput olmCharacteristic;
     try {
       olmCharacteristic =
