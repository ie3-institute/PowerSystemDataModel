--- conflicted
+++ resolved
@@ -44,12 +44,7 @@
       OperationTime operationTime) {
     final int parallelDevices = data.getInt(PARALLEL_DEVICES);
     final LineTypeInput type = data.getType();
-<<<<<<< HEAD
-    final ComparableQuantity<Length> length = // TODO #65 Quantity replaced
-        data.getQuantity(LENGTH, StandardUnits.LINE_LENGTH);
-    final LineString geoPosition = data.getLineString(GEO_POSITION).orElse(null);
-=======
-    final Quantity<Length> length = data.getQuantity(LENGTH, StandardUnits.LINE_LENGTH);
+    final ComparableQuantity<Length> length = data.getQuantity(LENGTH, StandardUnits.LINE_LENGTH); // TODO #65 Quantity replaced
     final LineString geoPosition =
         data.getLineString(GEO_POSITION)
             .orElse(
@@ -58,7 +53,6 @@
                         ArrayUtils.addAll(
                             NodeInput.DEFAULT_GEO_POSITION.getCoordinates(),
                             NodeInput.DEFAULT_GEO_POSITION.getCoordinates())));
->>>>>>> 727cfc74
     final Optional<String> olmCharacteristic =
         data.containsKey(OLM_CHARACTERISTIC)
             ? Optional.of(data.getField(OLM_CHARACTERISTIC))
