--- conflicted
+++ resolved
@@ -14,10 +14,9 @@
 import edu.ie3.datamodel.models.input.connector.LineInput;
 import edu.ie3.datamodel.models.input.connector.type.LineTypeInput;
 import edu.ie3.datamodel.models.input.system.characteristic.OlmCharacteristicInput;
+import edu.ie3.datamodel.utils.GridAndGeoUtils;
 import java.util.UUID;
 import javax.measure.quantity.Length;
-
-import edu.ie3.datamodel.utils.GridAndGeoUtils;
 import org.locationtech.jts.geom.LineString;
 import tec.uom.se.ComparableQuantity;
 
@@ -47,21 +46,9 @@
     final int parallelDevices = data.getInt(PARALLEL_DEVICES);
     final LineTypeInput type = data.getType();
     final ComparableQuantity<Length> length = data.getQuantity(LENGTH, StandardUnits.LINE_LENGTH);
-<<<<<<< HEAD
-    final LineString geoPosition = data.getLineString(GEO_POSITION).orElse(GridAndGeoUtils.buildLineStringBetweenNodes(nodeA, nodeB));
-    final Optional<String> olmCharacteristic =
-        data.containsKey(OLM_CHARACTERISTIC)
-            ? Optional.of(data.getField(OLM_CHARACTERISTIC))
-            : Optional.empty();
-=======
     final LineString geoPosition =
         data.getLineString(GEO_POSITION)
-            .orElse(
-                new GeometryFactory()
-                    .createLineString(
-                        ArrayUtils.addAll(
-                            NodeInput.DEFAULT_GEO_POSITION.getCoordinates(),
-                            NodeInput.DEFAULT_GEO_POSITION.getCoordinates())));
+            .orElse(GridAndGeoUtils.buildLineStringBetweenNodes(nodeA, nodeB));
     final OlmCharacteristicInput olmCharacteristic;
     try {
       olmCharacteristic =
@@ -75,7 +62,6 @@
               + "'",
           e);
     }
->>>>>>> 1607fafc
     return new LineInput(
         uuid,
         id,
