--- conflicted
+++ resolved
@@ -67,11 +67,7 @@
   }
 
   @Override
-<<<<<<< HEAD
-  protected List<Set<String>> getFields(EntityData data) {
-=======
   protected List<Set<String>> getFields(Class<?> entityClass) {
->>>>>>> 7584fbc1
     /// all result models have the same constructor except StorageResult
     Set<String> minConstructorParams = newSet(TIME, INPUT_MODEL, POWER, REACTIVE_POWER);
     Set<String> optionalFields = expandSet(minConstructorParams, ENTITY_UUID);
