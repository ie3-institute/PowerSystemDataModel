/*
 * © 2021. TU Dortmund University,
 * Institute of Energy Systems, Energy Efficiency and Energy Economics,
 * Research group Distribution grid planning and operation
*/
package edu.ie3.datamodel.io.factory.input;

import edu.ie3.datamodel.models.OperationTime;
import edu.ie3.datamodel.models.input.OperatorInput;
import edu.ie3.datamodel.models.input.thermal.CylindricalStorageInput;
import edu.ie3.datamodel.models.input.thermal.ThermalBusInput;
import java.util.UUID;
<<<<<<< HEAD
import javax.measure.quantity.Power;
import javax.measure.quantity.Temperature;
import javax.measure.quantity.Volume;
import tech.units.indriya.ComparableQuantity;

public class CylindricalStorageInputFactory
    extends AssetInputEntityFactory<CylindricalStorageInput, ThermalUnitInputEntityData> {
  private static final String STORAGE_VOLUME_LVL = "storageVolumeLvl";
  private static final String INLET_TEMP = "inletTemp";
  private static final String RETURN_TEMP = "returnTemp";
  private static final String C = "c";
  private static final String P_THERMAL_MAX = "pThermalMax";
=======

public class CylindricalStorageInputFactory
    extends AbstractThermalStorageInputFactory<CylindricalStorageInput> {
>>>>>>> eef015a9

  public CylindricalStorageInputFactory() {
    super(CylindricalStorageInput.class);
  }

  @Override
<<<<<<< HEAD
  protected String[] getAdditionalFields() {
    return new String[] {STORAGE_VOLUME_LVL, INLET_TEMP, RETURN_TEMP, C, P_THERMAL_MAX};
  }

  @Override
=======
>>>>>>> eef015a9
  protected CylindricalStorageInput buildModel(
      ThermalUnitInputEntityData data,
      UUID uuid,
      String id,
      OperatorInput operator,
      OperationTime operationTime) {

    final ThermalBusInput bus = data.getBusInput();
<<<<<<< HEAD
    final ComparableQuantity<Volume> storageVolumeLvl =
        data.getQuantity(STORAGE_VOLUME_LVL, StandardUnits.VOLUME);
    final ComparableQuantity<Temperature> inletTemp =
        data.getQuantity(INLET_TEMP, StandardUnits.TEMPERATURE);
    final ComparableQuantity<Temperature> returnTemp =
        data.getQuantity(RETURN_TEMP, StandardUnits.TEMPERATURE);
    final ComparableQuantity<SpecificHeatCapacity> c =
        data.getQuantity(C, StandardUnits.SPECIFIC_HEAT_CAPACITY);
    final ComparableQuantity<Power> pThermalMax =
        data.getQuantity(P_THERMAL_MAX, StandardUnits.ACTIVE_POWER_IN);
=======
>>>>>>> eef015a9
    return new CylindricalStorageInput(
        uuid,
        id,
        operator,
        operationTime,
        bus,
<<<<<<< HEAD
        storageVolumeLvl,
        inletTemp,
        returnTemp,
        c,
        pThermalMax);
=======
        getStorageVolumeLvl(data),
        getInletTemp(data),
        getReturnTemp(data),
        getSpecificHeatCapacity(data),
        getMaxThermalPower(data));
>>>>>>> eef015a9
  }
}<|MERGE_RESOLUTION|>--- conflicted
+++ resolved
@@ -10,38 +10,15 @@
 import edu.ie3.datamodel.models.input.thermal.CylindricalStorageInput;
 import edu.ie3.datamodel.models.input.thermal.ThermalBusInput;
 import java.util.UUID;
-<<<<<<< HEAD
-import javax.measure.quantity.Power;
-import javax.measure.quantity.Temperature;
-import javax.measure.quantity.Volume;
-import tech.units.indriya.ComparableQuantity;
-
-public class CylindricalStorageInputFactory
-    extends AssetInputEntityFactory<CylindricalStorageInput, ThermalUnitInputEntityData> {
-  private static final String STORAGE_VOLUME_LVL = "storageVolumeLvl";
-  private static final String INLET_TEMP = "inletTemp";
-  private static final String RETURN_TEMP = "returnTemp";
-  private static final String C = "c";
-  private static final String P_THERMAL_MAX = "pThermalMax";
-=======
 
 public class CylindricalStorageInputFactory
     extends AbstractThermalStorageInputFactory<CylindricalStorageInput> {
->>>>>>> eef015a9
 
   public CylindricalStorageInputFactory() {
     super(CylindricalStorageInput.class);
   }
 
   @Override
-<<<<<<< HEAD
-  protected String[] getAdditionalFields() {
-    return new String[] {STORAGE_VOLUME_LVL, INLET_TEMP, RETURN_TEMP, C, P_THERMAL_MAX};
-  }
-
-  @Override
-=======
->>>>>>> eef015a9
   protected CylindricalStorageInput buildModel(
       ThermalUnitInputEntityData data,
       UUID uuid,
@@ -50,37 +27,16 @@
       OperationTime operationTime) {
 
     final ThermalBusInput bus = data.getBusInput();
-<<<<<<< HEAD
-    final ComparableQuantity<Volume> storageVolumeLvl =
-        data.getQuantity(STORAGE_VOLUME_LVL, StandardUnits.VOLUME);
-    final ComparableQuantity<Temperature> inletTemp =
-        data.getQuantity(INLET_TEMP, StandardUnits.TEMPERATURE);
-    final ComparableQuantity<Temperature> returnTemp =
-        data.getQuantity(RETURN_TEMP, StandardUnits.TEMPERATURE);
-    final ComparableQuantity<SpecificHeatCapacity> c =
-        data.getQuantity(C, StandardUnits.SPECIFIC_HEAT_CAPACITY);
-    final ComparableQuantity<Power> pThermalMax =
-        data.getQuantity(P_THERMAL_MAX, StandardUnits.ACTIVE_POWER_IN);
-=======
->>>>>>> eef015a9
     return new CylindricalStorageInput(
         uuid,
         id,
         operator,
         operationTime,
         bus,
-<<<<<<< HEAD
-        storageVolumeLvl,
-        inletTemp,
-        returnTemp,
-        c,
-        pThermalMax);
-=======
         getStorageVolumeLvl(data),
         getInletTemp(data),
         getReturnTemp(data),
         getSpecificHeatCapacity(data),
         getMaxThermalPower(data));
->>>>>>> eef015a9
   }
 }