/*
 * © 2021. TU Dortmund University,
 * Institute of Energy Systems, Energy Efficiency and Energy Economics,
 * Research group Distribution grid planning and operation
*/
package edu.ie3.datamodel.io.factory.timeseries;

import edu.ie3.datamodel.io.factory.EntityData;
import edu.ie3.datamodel.io.factory.EntityFactory;
import edu.ie3.datamodel.io.naming.timeseries.ColumnScheme;
import edu.ie3.datamodel.io.naming.timeseries.IndividualTimeSeriesMetaInformation;
import java.util.Collections;
import java.util.List;
import java.util.Set;
import java.util.UUID;
import java.util.stream.Collectors;
import java.util.stream.Stream;

/**
 * Factory that creates {@link IndividualTimeSeriesMetaInformation} entities from source field
 * mappings
 */
public class TimeSeriesMetaInformationFactory
    extends EntityFactory<IndividualTimeSeriesMetaInformation, EntityData> {
  private static final String TIME_SERIES = "timeSeries";
  private static final String COLUMN_SCHEME = "columnScheme";

  public TimeSeriesMetaInformationFactory() {
    super(IndividualTimeSeriesMetaInformation.class);
  }

  @Override
<<<<<<< HEAD
  protected List<Set<String>> getFields(EntityData data) {
=======
  protected List<Set<String>> getFields(Class<?> entityClass) {
>>>>>>> 7584fbc1
    return Collections.singletonList(
        Stream.of(TIME_SERIES, COLUMN_SCHEME).collect(Collectors.toSet()));
  }

  @Override
  protected IndividualTimeSeriesMetaInformation buildModel(EntityData data) {
    UUID timeSeries = data.getUUID(TIME_SERIES);
    ColumnScheme columnScheme = ColumnScheme.parse(data.getField(COLUMN_SCHEME)).orElseThrow();
    return new IndividualTimeSeriesMetaInformation(timeSeries, columnScheme);
  }
}<|MERGE_RESOLUTION|>--- conflicted
+++ resolved
@@ -30,11 +30,7 @@
   }
 
   @Override
-<<<<<<< HEAD
-  protected List<Set<String>> getFields(EntityData data) {
-=======
   protected List<Set<String>> getFields(Class<?> entityClass) {
->>>>>>> 7584fbc1
     return Collections.singletonList(
         Stream.of(TIME_SERIES, COLUMN_SCHEME).collect(Collectors.toSet()));
   }
