/*
 * © 2021. TU Dortmund University,
 * Institute of Energy Systems, Energy Efficiency and Energy Economics,
 * Research group Distribution grid planning and operation
*/
package edu.ie3.datamodel.io.sink;

import edu.ie3.datamodel.exceptions.ProcessorProviderException;
import edu.ie3.datamodel.io.connectors.DataConnector;
import edu.ie3.datamodel.io.processor.EntityProcessor;
import edu.ie3.datamodel.models.Entity;
import edu.ie3.datamodel.models.timeseries.TimeSeries;
import edu.ie3.datamodel.models.timeseries.TimeSeriesEntry;
import edu.ie3.datamodel.models.value.Value;
import java.util.Collection;

/**
 * Describes a class that manages data persistence. A sample implementation that can be used as a
 * blueprint for all method implementation incl. entity handling with processors can be found in
 * {@link CsvFileSink}
 */
public interface DataSink {

  /**
   * Shutdown this sink and do all cleanup operations (e.g. closing of the {@link DataConnector})
   * here
   */
  void shutdown();

  /**
   * Should implement the entry point of a data sink to persist an entity. By default this method
   * should take care about the extraction process of nested entities (if any) of input entities and
   * use {@link edu.ie3.datamodel.io.extractor.Extractor} accordingly. For an faster method e.g.
   * that neglects the nested objects persistence and only persists the uuid of the nested objects
   * (if any), instead of the object itself use {@link InputDataSink#persistIgnoreNested}
   *
   * @param entity the entity that should be persisted
   * @param <C> bounded to be all unique entities. Handling of specific entities is normally then
   *     executed by a specific {@link EntityProcessor}
   */
  <C extends Entity> void persist(C entity) throws ProcessorProviderException;

  /**
   * Should implement the entry point of a data sink to persist multiple entities in a collection.
   * By default this method should take care about the extraction process of nested entities (if
   * any) of input entities and use {@link edu.ie3.datamodel.io.extractor.Extractor} accordingly.
   * For a faster method that neglects the nested objects persistence and only persists the uuid of
   * the nested * objects (if any), instead of the object itself use {@link
   * InputDataSink#persistAllIgnoreNested}
   *
   * @param entities a collection of entities that should be persisted
   * @param <C> bounded to be all unique entities. Handling of specific entities is normally then
   *     executed by a specific {@link EntityProcessor}
   */
  <C extends Entity> void persistAll(Collection<C> entities) throws ProcessorProviderException;

  /**
   * Should implement the handling of a whole time series. Therefore the single entries have to be
   * extracted and persisted accordingly.
   *
   * @param timeSeries Time series to persist
   * @param <E> Type of entry in the time series
   * @param <V> Type of actual value, that is inside the entry
   * @param <R> Type of the value, the time series will return
   */
<<<<<<< HEAD
  <E extends TimeSeriesEntry<? extends Value>, V extends Value> void persistTimeSeries(
      TimeSeries<E, V> timeSeries) throws ProcessorProviderException;
=======
  <E extends TimeSeriesEntry<V>, V extends Value, R extends Value> void persistTimeSeries(
      TimeSeries<E, V, R> timeSeries) throws ProcessorProviderException;
>>>>>>> 4b0f4a4b
}<|MERGE_RESOLUTION|>--- conflicted
+++ resolved
@@ -63,11 +63,6 @@
    * @param <V> Type of actual value, that is inside the entry
    * @param <R> Type of the value, the time series will return
    */
-<<<<<<< HEAD
-  <E extends TimeSeriesEntry<? extends Value>, V extends Value> void persistTimeSeries(
-      TimeSeries<E, V> timeSeries) throws ProcessorProviderException;
-=======
   <E extends TimeSeriesEntry<V>, V extends Value, R extends Value> void persistTimeSeries(
       TimeSeries<E, V, R> timeSeries) throws ProcessorProviderException;
->>>>>>> 4b0f4a4b
 }