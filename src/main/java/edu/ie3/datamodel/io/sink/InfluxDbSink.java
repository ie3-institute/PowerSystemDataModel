/*
 * © 2021. TU Dortmund University,
 * Institute of Energy Systems, Energy Efficiency and Energy Economics,
 * Research group Distribution grid planning and operation
*/
package edu.ie3.datamodel.io.sink;

import edu.ie3.datamodel.exceptions.EntityProcessorException;
import edu.ie3.datamodel.exceptions.ProcessorProviderException;
import edu.ie3.datamodel.io.connectors.InfluxDbConnector;
import edu.ie3.datamodel.io.naming.EntityPersistenceNamingStrategy;
import edu.ie3.datamodel.io.processor.ProcessorProvider;
import edu.ie3.datamodel.models.Entity;
import edu.ie3.datamodel.models.result.ResultEntity;
import edu.ie3.datamodel.models.timeseries.TimeSeries;
import edu.ie3.datamodel.models.timeseries.TimeSeriesEntry;
import edu.ie3.datamodel.models.value.Value;
import java.time.ZonedDateTime;
import java.util.*;
import java.util.concurrent.TimeUnit;
import org.influxdb.dto.BatchPoints;
import org.influxdb.dto.Point;
import org.slf4j.Logger;
import org.slf4j.LoggerFactory;

/** InfluxDB Sink for result and time series data */
public class InfluxDbSink implements OutputDataSink {
  public static final Logger log = LoggerFactory.getLogger(InfluxDbSink.class);
  /** Field name for time */
  private static final String FIELD_NAME_TIME = "time";
  /** Field name for input model uuid field in result entities */
  private static final String FIELD_NAME_INPUT = "inputModel";

  private final InfluxDbConnector connector;
  private final EntityPersistenceNamingStrategy entityPersistenceNamingStrategy;
  private final ProcessorProvider processorProvider;

  /**
   * Initializes a new InfluxDbWeatherSource
   *
   * @param connector needed for database connection
   * @param entityPersistenceNamingStrategy needed to create measurement names for entities
   */
  public InfluxDbSink(
      InfluxDbConnector connector, EntityPersistenceNamingStrategy entityPersistenceNamingStrategy)
      throws EntityProcessorException {
    this.connector = connector;
    this.entityPersistenceNamingStrategy = entityPersistenceNamingStrategy;
    this.processorProvider =
        new ProcessorProvider(
            ProcessorProvider.allResultEntityProcessors(),
            ProcessorProvider.allTimeSeriesProcessors());
  }

  /**
   * Initializes a new InfluxDbWeatherSource with a default EntityPersistenceNamingStrategy
   *
   * @param connector needed for database connection
   */
  public InfluxDbSink(InfluxDbConnector connector) throws EntityProcessorException {
    this(connector, new EntityPersistenceNamingStrategy());
  }

  @Override
  public void shutdown() {
    connector.shutdown();
  }

  @Override
  public <C extends Entity> void persist(C entity) throws ProcessorProviderException {
    Set<Point> points = extractPoints(entity);
    // writes only the exact one point instead of unnecessarily wrapping it in BatchPoints
    if (points.size() == 1) write(points.iterator().next());
    else writeAll(points);
  }

  @Override
  public <C extends Entity> void persistAll(Collection<C> entities)
      throws ProcessorProviderException {
    Set<Point> points = new HashSet<>();
    for (C entity : entities) {
      points.addAll(extractPoints(entity));
    }
    writeAll(points);
  }

  @Override
<<<<<<< HEAD
  public <E extends TimeSeriesEntry<? extends Value>, V extends Value> void persistTimeSeries(
      TimeSeries<E, V> timeSeries) throws ProcessorProviderException {
=======
  public <E extends TimeSeriesEntry<V>, V extends Value, R extends Value> void persistTimeSeries(
      TimeSeries<E, V, R> timeSeries) throws ProcessorProviderException {
>>>>>>> 4b0f4a4b
    Set<Point> points = transformToPoints(timeSeries);
    writeAll(points);
  }

  /**
   * If batch writing is enabled, this call writes everything inside the batch to the database. This
   * will block until all pending points are written.
   */
  public void flush() {
    if (connector.getSession().isBatchEnabled()) connector.getSession().flush();
  }

  /**
   * Transforms a ResultEntity to an influxDB data point. <br>
   * As the equivalent to a relational table, the influxDB measurement point will be named using the
   * given EntityPersistenceNamingStrategy if possible, or the class name otherwise. All special
   * characters in the measurement name will be replaced by underscores.
   *
   * @param entity the entity to transform
   */
  private Point transformToPoint(ResultEntity entity) throws ProcessorProviderException {
    Optional<String> measurementName =
        entityPersistenceNamingStrategy.getResultEntityName(entity.getClass());
    if (measurementName.isEmpty())
      log.warn(
          "I could not get a measurement name for class {}. I am using its simple name instead.",
          entity.getClass().getSimpleName());
    return transformToPoint(entity, measurementName.orElse(entity.getClass().getSimpleName()));
  }

  /**
   * Transforms a ResultEntity to an influxDB data point. <br>
   * All special characters in the measurement name will be replaced by underscores.
   *
   * @param entity the entity to transform
   * @param measurementName equivalent to the name of a relational table
   */
  private Point transformToPoint(ResultEntity entity, String measurementName)
      throws ProcessorProviderException {

    LinkedHashMap<String, String> entityFieldData =
        processorProvider.handleEntity(entity).getOrThrow();
    entityFieldData.remove(FIELD_NAME_TIME);
    return Point.measurement(transformToMeasurementName(measurementName))
        .time(entity.getTime().toInstant().toEpochMilli(), TimeUnit.MILLISECONDS)
        .tag("input_model", entityFieldData.remove(FIELD_NAME_INPUT))
        .tag("scenario", connector.getScenarioName())
        .fields(Collections.unmodifiableMap(entityFieldData))
        .build();
  }

  /**
   * Transforms a timeSeries to influxDB data points, one point for each value. <br>
   * As the equivalent to a relational table, the influxDB measurement point will be named using the
   * given EntityPersistenceNamingStrategy if possible, or the class name otherwise. All special
   * characters in the measurement name will be replaced by underscores.
   *
   * @param timeSeries the time series to transform
   */
<<<<<<< HEAD
  private <E extends TimeSeriesEntry<? extends Value>, V extends Value>
      Set<Point> transformToPoints(TimeSeries<E, V> timeSeries) throws ProcessorProviderException {
=======
  private <E extends TimeSeriesEntry<V>, V extends Value, R extends Value>
      Set<Point> transformToPoints(TimeSeries<E, V, R> timeSeries)
          throws ProcessorProviderException {
>>>>>>> 4b0f4a4b
    if (timeSeries.getEntries().isEmpty()) return Collections.emptySet();

    Optional<String> measurementName = entityPersistenceNamingStrategy.getEntityName(timeSeries);
    if (measurementName.isEmpty()) {
      String valueClassName =
          timeSeries.getEntries().iterator().next().getValue().getClass().getSimpleName();
      log.warn(
          "I could not get a measurement name for TimeSeries value class {}. I am using its value's simple name instead.",
          valueClassName);
      return transformToPoints(timeSeries, valueClassName);
    }
    return transformToPoints(timeSeries, measurementName.get());
  }

  /**
   * Transforms a timeSeries to influxDB data points, one point for each value. <br>
   * All special characters in the measurement name will be replaced by underscores.
   *
   * @param timeSeries the time series to transform
   * @param measurementName equivalent to the name of a relational table
   */
<<<<<<< HEAD
  private <E extends TimeSeriesEntry<? extends Value>, V extends Value>
      Set<Point> transformToPoints(TimeSeries<E, V> timeSeries, String measurementName)
=======
  private <E extends TimeSeriesEntry<V>, V extends Value, R extends Value>
      Set<Point> transformToPoints(TimeSeries<E, V, R> timeSeries, String measurementName)
>>>>>>> 4b0f4a4b
          throws ProcessorProviderException {
    Set<Point> points = new HashSet<>();
    Set<LinkedHashMap<String, String>> entityFieldData =
        processorProvider.handleTimeSeries(timeSeries);

    for (LinkedHashMap<String, String> dataMapping : entityFieldData) {
      String timeString = dataMapping.remove(FIELD_NAME_TIME);
      long timeMillis = ZonedDateTime.parse(timeString).toInstant().toEpochMilli();
      Point point =
          Point.measurement(transformToMeasurementName(measurementName))
              .time(timeMillis, TimeUnit.MILLISECONDS)
              .tag("scenario", connector.getScenarioName())
              .fields(Collections.unmodifiableMap(dataMapping))
              .build();
      points.add(point);
    }
    return points;
  }

  /**
   * Transforms an entity to an influxDB data point. <br>
   * The measurement point will be named by the given EntityPersistenceNamingStrategy if possible,
   * or the class name otherwise. All special characters in the measurement name will be replaced by
   * underscores.
   *
   * @param entity the entity of which influxDB points will be extracted
   * @param <C> bounded to be all unique entities, but logs an error and returns an empty Set if it
   *     does not extend {@link ResultEntity} or {@link TimeSeries}
   */
  private <C extends Entity> Set<Point> extractPoints(C entity) throws ProcessorProviderException {
    Set<Point> points = new HashSet<>();
    /* Distinguish between result models and time series */
    if (entity instanceof ResultEntity resultEntity) {
      points.add(transformToPoint(resultEntity));
    } else if (entity instanceof TimeSeries<?, ?, ?> timeSeries) {
      points.addAll(transformToPoints(timeSeries));
    } else {
      log.error(
          "I don't know how to handle an entity of class {}", entity.getClass().getSimpleName());
    }
    return points;
  }

  /**
   * Writes the point to the database
   *
   * @param point point to write
   */
  private void write(Point point) {
    if (point == null) return;
    connector.getSession().write(point);
  }

  /**
   * Writes all points as a batch to the database
   *
   * @param points points to write
   */
  private void writeAll(Collection<Point> points) {
    if (points.isEmpty()) return;
    BatchPoints batchPoints = BatchPoints.builder().points(points).build();
    connector.getSession().write(batchPoints);
  }

  /**
   * Remove leading and trailing whitespace and replace all special characters with underscores
   *
   * @param filename the file name to transform
   */
  private static String transformToMeasurementName(String filename) {
    return filename.trim().replaceAll("\\W", "_");
  }
}<|MERGE_RESOLUTION|>--- conflicted
+++ resolved
@@ -85,13 +85,8 @@
   }
 
   @Override
-<<<<<<< HEAD
-  public <E extends TimeSeriesEntry<? extends Value>, V extends Value> void persistTimeSeries(
-      TimeSeries<E, V> timeSeries) throws ProcessorProviderException {
-=======
   public <E extends TimeSeriesEntry<V>, V extends Value, R extends Value> void persistTimeSeries(
       TimeSeries<E, V, R> timeSeries) throws ProcessorProviderException {
->>>>>>> 4b0f4a4b
     Set<Point> points = transformToPoints(timeSeries);
     writeAll(points);
   }
@@ -151,14 +146,9 @@
    *
    * @param timeSeries the time series to transform
    */
-<<<<<<< HEAD
-  private <E extends TimeSeriesEntry<? extends Value>, V extends Value>
-      Set<Point> transformToPoints(TimeSeries<E, V> timeSeries) throws ProcessorProviderException {
-=======
   private <E extends TimeSeriesEntry<V>, V extends Value, R extends Value>
       Set<Point> transformToPoints(TimeSeries<E, V, R> timeSeries)
           throws ProcessorProviderException {
->>>>>>> 4b0f4a4b
     if (timeSeries.getEntries().isEmpty()) return Collections.emptySet();
 
     Optional<String> measurementName = entityPersistenceNamingStrategy.getEntityName(timeSeries);
@@ -180,13 +170,8 @@
    * @param timeSeries the time series to transform
    * @param measurementName equivalent to the name of a relational table
    */
-<<<<<<< HEAD
-  private <E extends TimeSeriesEntry<? extends Value>, V extends Value>
-      Set<Point> transformToPoints(TimeSeries<E, V> timeSeries, String measurementName)
-=======
   private <E extends TimeSeriesEntry<V>, V extends Value, R extends Value>
       Set<Point> transformToPoints(TimeSeries<E, V, R> timeSeries, String measurementName)
->>>>>>> 4b0f4a4b
           throws ProcessorProviderException {
     Set<Point> points = new HashSet<>();
     Set<LinkedHashMap<String, String>> entityFieldData =
