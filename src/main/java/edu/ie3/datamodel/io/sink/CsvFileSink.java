--- conflicted
+++ resolved
@@ -30,11 +30,8 @@
 import edu.ie3.datamodel.models.value.Value;
 import edu.ie3.util.StringUtils;
 import java.io.IOException;
-<<<<<<< HEAD
+import java.nio.file.Path;
 import java.time.format.DateTimeFormatter;
-=======
-import java.nio.file.Path;
->>>>>>> fa7e84c7
 import java.util.*;
 import java.util.stream.Collectors;
 import java.util.stream.Stream;
@@ -63,17 +60,12 @@
 
   private final String csvSep;
 
-<<<<<<< HEAD
-  public CsvFileSink(String baseFolderPath) {
-    this(baseFolderPath, TimeUtil.withDefaults.getDateTimeFormatter());
-  }
-
-  public CsvFileSink(String baseFolderPath, DateTimeFormatter dateTimeFormatter) {
-    this(baseFolderPath, new FileNamingStrategy(), dateTimeFormatter, false, ",");
-=======
   public CsvFileSink(Path baseFolderPath) throws EntityProcessorException {
-    this(baseFolderPath, new FileNamingStrategy(), ",");
->>>>>>> fa7e84c7
+    this(baseFolderPath, new FileNamingStrategy(), TimeUtil.withDefaults.getDateTimeFormatter(), ",");
+  }
+
+  public CsvFileSink(Path baseFolderPath, DateTimeFormatter dateTimeFormatter) throws EntityProcessorException {
+    this(baseFolderPath, new FileNamingStrategy(), dateTimeFormatter, ",");
   }
 
   /**
@@ -83,32 +75,20 @@
    *
    * @param baseFolderPath the base folder path where the files should be put into
    * @param fileNamingStrategy the data sink file naming strategy that should be used
-<<<<<<< HEAD
    * @param dateTimeFormatter the formatter to use for processing date time fields
-   * @param initFiles true if the files should be created during initialization (might create files,
-   *     that only consist of a headline, because no data will be written into them), false
-   *     otherwise
    * @param csvSep the csv file separator that should be use
    */
   public CsvFileSink(
-      String baseFolderPath,
-      FileNamingStrategy fileNamingStrategy,
-      DateTimeFormatter dateTimeFormatter,
-      boolean initFiles,
-      String csvSep) {
+          Path baseFolderPath,
+          FileNamingStrategy fileNamingStrategy,
+          DateTimeFormatter dateTimeFormatter,
+          String csvSep)
+      throws EntityProcessorException {
     this(
-        baseFolderPath,
-        new ProcessorProvider(dateTimeFormatter),
-        fileNamingStrategy,
-        initFiles,
-        csvSep);
-=======
-   * @param csvSep the csv file separator that should be use
-   */
-  public CsvFileSink(Path baseFolderPath, FileNamingStrategy fileNamingStrategy, String csvSep)
-      throws EntityProcessorException {
-    this(baseFolderPath, new ProcessorProvider(), fileNamingStrategy, csvSep);
->>>>>>> fa7e84c7
+            baseFolderPath,
+            new ProcessorProvider(),
+            fileNamingStrategy,
+            csvSep);
   }
 
   /**
