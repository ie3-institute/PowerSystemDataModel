/*
 * © 2021. TU Dortmund University,
 * Institute of Energy Systems, Energy Efficiency and Energy Economics,
 * Research group Distribution grid planning and operation
*/
package edu.ie3.datamodel.io.sink;

import edu.ie3.datamodel.exceptions.ConnectorException;
import edu.ie3.datamodel.exceptions.ExtractorException;
import edu.ie3.datamodel.exceptions.ProcessorProviderException;
import edu.ie3.datamodel.exceptions.SinkException;
import edu.ie3.datamodel.io.connectors.CsvFileConnector;
import edu.ie3.datamodel.io.csv.BufferedCsvWriter;
import edu.ie3.datamodel.io.extractor.Extractor;
import edu.ie3.datamodel.io.extractor.NestedEntity;
import edu.ie3.datamodel.io.naming.FileNamingStrategy;
import edu.ie3.datamodel.io.processor.ProcessorProvider;
import edu.ie3.datamodel.io.processor.timeseries.TimeSeriesProcessorKey;
import edu.ie3.datamodel.models.UniqueEntity;
import edu.ie3.datamodel.models.input.*;
import edu.ie3.datamodel.models.input.connector.LineInput;
import edu.ie3.datamodel.models.input.connector.SwitchInput;
import edu.ie3.datamodel.models.input.connector.Transformer2WInput;
import edu.ie3.datamodel.models.input.connector.Transformer3WInput;
import edu.ie3.datamodel.models.input.container.GraphicElements;
import edu.ie3.datamodel.models.input.container.JointGridContainer;
import edu.ie3.datamodel.models.input.container.RawGridElements;
import edu.ie3.datamodel.models.input.container.SystemParticipants;
import edu.ie3.datamodel.models.input.system.*;
import edu.ie3.datamodel.models.result.ResultEntity;
import edu.ie3.datamodel.models.timeseries.TimeSeries;
import edu.ie3.datamodel.models.timeseries.TimeSeriesEntry;
import edu.ie3.datamodel.models.value.Value;
import edu.ie3.util.StringUtils;
import java.io.IOException;
import java.nio.file.Path;
import java.util.*;
import java.util.stream.Collectors;
import java.util.stream.Stream;
import org.slf4j.Logger;
import org.slf4j.LoggerFactory;

/**
 * Sink that provides all capabilities to write {@link UniqueEntity}s to .csv-files. Be careful
 * about using methods other than {@link #persistJointGrid(JointGridContainer)} because all other
 * methods <b>do not check</b> for duplicate entries but only dump the data they received. In
 * contrast, when using {@link #persistJointGrid(JointGridContainer)}, all nested entities get
 * extracted first and then dumped individually without any duplicate lines.
 *
 * @version 0.1
 * @since 19.03.20
 */
public class CsvFileSink implements InputDataSink, OutputDataSink {

  private static final Logger log = LoggerFactory.getLogger(CsvFileSink.class);

  private final CsvFileConnector connector;
  private final ProcessorProvider processorProvider;

  private final String csvSep;

<<<<<<< HEAD
  public CsvFileSink(Path baseFolderPath) {
    this(baseFolderPath, new FileNamingStrategy(), false, ",");
=======
  public CsvFileSink(String baseFolderPath) {
    this(baseFolderPath, new FileNamingStrategy(), ",");
>>>>>>> 275fb46c
  }

  /**
   * Create an instance of a csv file sink that can be used to persist Unique entities. This
   * implementation processes in sequential order. To parallelize this process one might consider
   * starting several sinks and use them for specific entities.
   *
   * @param baseFolderPath the base folder path where the files should be put into
   * @param fileNamingStrategy the data sink file naming strategy that should be used
   * @param csvSep the csv file separator that should be use
   */
<<<<<<< HEAD
  public CsvFileSink(
      Path baseFolderPath,
      FileNamingStrategy fileNamingStrategy,
      boolean initFiles,
      String csvSep) {
    this(baseFolderPath, new ProcessorProvider(), fileNamingStrategy, initFiles, csvSep);
=======
  public CsvFileSink(String baseFolderPath, FileNamingStrategy fileNamingStrategy, String csvSep) {
    this(baseFolderPath, new ProcessorProvider(), fileNamingStrategy, csvSep);
>>>>>>> 275fb46c
  }

  /**
   * Create an instance of a csv file sink that can be used to persist Unique entities. This
   * implementation processes in sequential order. To parallelize this process one might consider
   * starting several sinks and use them for specific entities. Be careful when providing your own
   * {@link ProcessorProvider} because if you're not 100% sure that it knows about all entities
   * you're going to process exceptions might occur. Therefore it is strongly advised to either use
   * a constructor without providing the {@link ProcessorProvider} or provide a general {@link
   * ProcessorProvider} by calling {@link ProcessorProvider#ProcessorProvider()}
   *
   * @param baseFolderPath the base folder path where the files should be put into
   * @param processorProvider the processor provided that should be used for entity serialization
   * @param fileNamingStrategy the data sink file naming strategy that should be used
   * @param csvSep the csv file separator that should be use
   */
  public CsvFileSink(
      Path baseFolderPath,
      ProcessorProvider processorProvider,
      FileNamingStrategy fileNamingStrategy,
      String csvSep) {
    this.csvSep = csvSep;
    this.processorProvider = processorProvider;
    this.connector = new CsvFileConnector(baseFolderPath, fileNamingStrategy);
  }

  @Override
  public <T extends UniqueEntity> void persistAll(Collection<T> entities) {
    for (T entity : entities) {
      persist(entity);
    }
  }

  @Override
  public <T extends UniqueEntity> void persist(T entity) {
    /* Distinguish between "regular" input / result models and time series */
    if (entity instanceof InputEntity inputEntity) {
      persistIncludeNested(inputEntity);
    } else if (entity instanceof ResultEntity) {
      write(entity);
    } else if (entity instanceof TimeSeries<?, ?> timeSeries) {
      persistTimeSeries(timeSeries);
    } else {
      log.error(
          "I don't know how to handle an entity of class {}", entity.getClass().getSimpleName());
    }
  }

  @Override
  public <C extends InputEntity> void persistIgnoreNested(C entity) {
    write(entity);
  }

  @Override
  public <C extends InputEntity> void persistAllIgnoreNested(Collection<C> entities) {
    entities.parallelStream().forEach(this::persistIgnoreNested);
  }

  @Override
  public <C extends InputEntity> void persistIncludeNested(C entity) {
    if (entity instanceof NestedEntity nestedEntity) {
      try {
        write(entity);
        for (InputEntity ent : Extractor.extractElements(nestedEntity)) {
          write(ent);
        }
      } catch (ExtractorException e) {
        log.error(
            String.format(
                "An error occurred during extraction of nested entity'%s': ",
                entity.getClass().getSimpleName()),
            e);
      }
    } else {
      write(entity);
    }
  }

  @Override
  public <C extends InputEntity> void persistAllIncludeNested(Collection<C> entities) {
    entities.parallelStream().forEach(this::persistIncludeNested);
  }

  @Override
  public void persistJointGrid(JointGridContainer jointGridContainer) {
    // get raw grid entities with types or operators
    RawGridElements rawGridElements = jointGridContainer.getRawGrid();
    Set<NodeInput> nodes = rawGridElements.getNodes();
    Set<LineInput> lines = rawGridElements.getLines();
    Set<Transformer2WInput> transformer2Ws = rawGridElements.getTransformer2Ws();
    Set<Transformer3WInput> transformer3Ws = rawGridElements.getTransformer3Ws();
    Set<SwitchInput> switches = rawGridElements.getSwitches();
    Set<MeasurementUnitInput> measurementUnits = rawGridElements.getMeasurementUnits();

    // get system participants with types or operators
    SystemParticipants systemParticipants = jointGridContainer.getSystemParticipants();
    Set<BmInput> bmPlants = systemParticipants.getBmPlants();
    Set<ChpInput> chpPlants = systemParticipants.getChpPlants();
    Set<EvcsInput> evCS = systemParticipants.getEvCS();
    Set<EvInput> evs = systemParticipants.getEvs();
    Set<FixedFeedInInput> fixedFeedIns = systemParticipants.getFixedFeedIns();
    Set<HpInput> heatPumps = systemParticipants.getHeatPumps();
    Set<LoadInput> loads = systemParticipants.getLoads();
    Set<PvInput> pvPlants = systemParticipants.getPvPlants();
    Set<StorageInput> storages = systemParticipants.getStorages();
    Set<WecInput> wecPlants = systemParticipants.getWecPlants();
    Set<EmInput> emSystems = systemParticipants.getEmSystems();

    // get graphic elements (just for better readability, we could also just get them directly
    // below)
    GraphicElements graphicElements = jointGridContainer.getGraphics();

    // extract types
    Set<AssetTypeInput> types =
        Stream.of(
                lines,
                transformer2Ws,
                transformer3Ws,
                bmPlants,
                chpPlants,
                evs,
                heatPumps,
                storages,
                wecPlants)
            .flatMap(Collection::stream)
            .map(Extractor::extractType)
            .collect(Collectors.toSet());

    // extract operators
    Set<OperatorInput> operators =
        Stream.of(
                nodes,
                lines,
                transformer2Ws,
                transformer3Ws,
                switches,
                measurementUnits,
                bmPlants,
                chpPlants,
                evCS,
                evs,
                fixedFeedIns,
                heatPumps,
                loads,
                pvPlants,
                storages,
                wecPlants,
                emSystems)
            .flatMap(Collection::stream)
            .map(Extractor::extractOperator)
            .flatMap(Optional::stream)
            .collect(Collectors.toSet());

    // persist all entities
    Stream.of(
            rawGridElements.allEntitiesAsList(),
            systemParticipants.allEntitiesAsList(),
            graphicElements.allEntitiesAsList(),
            types,
            operators)
        .flatMap(Collection::stream)
        .forEach(this::persistIgnoreNested);
  }

  @Override
  public void shutdown() {
    // shutdown the connector
    connector.shutdown();
  }

  @Override
  public <E extends TimeSeriesEntry<V>, V extends Value> void persistTimeSeries(
      TimeSeries<E, V> timeSeries) {
    try {
      TimeSeriesProcessorKey key = new TimeSeriesProcessorKey(timeSeries);
      String[] headerElements = csvHeaderElements(processorProvider.getHeaderElements(key));
      BufferedCsvWriter writer = connector.getOrInitWriter(timeSeries, headerElements, csvSep);
      persistTimeSeries(timeSeries, writer);
      connector.closeTimeSeriesWriter(timeSeries.getUuid());
    } catch (ProcessorProviderException e) {
      log.error(
          "Exception occurred during receiving of header elements. Cannot write this element.", e);
    } catch (ConnectorException e) {
      log.error("Exception occurred during acquisition of writer.", e);
    } catch (IOException e) {
      log.error("Exception occurred during closing of writer.", e);
    }
  }

  private <E extends TimeSeriesEntry<V>, V extends Value> void persistTimeSeries(
      TimeSeries<E, V> timeSeries, BufferedCsvWriter writer) {
    TimeSeriesProcessorKey key = new TimeSeriesProcessorKey(timeSeries);

    try {
      Set<LinkedHashMap<String, String>> entityFieldData =
          processorProvider
              .handleTimeSeries(timeSeries)
              .orElseThrow(
                  () ->
                      new SinkException(
                          "Cannot persist time series of combination '"
                              + key
                              + "'. This sink can only process the following combinations: ["
                              + processorProvider.getRegisteredTimeSeriesCombinations().stream()
                                  .map(TimeSeriesProcessorKey::toString)
                                  .collect(Collectors.joining(","))
                              + "]"));
      entityFieldData.forEach(
          data -> {
            try {
              writer.write(csvEntityFieldData(data));
            } catch (IOException e) {
              log.error("Cannot write the following entity data: '{}'. Exception: {}", data, e);
            } catch (SinkException e) {
              log.error("Exception occurred during processing the provided data fields: ", e);
            }
          });
    } catch (SinkException e) {
      log.error("Exception occurred during processor request: ", e);
    }
  }

  /**
   * Writes a entity into the corresponding CSV file. Does <b>not</b> include any nested entities.
   * The header names for the fields will be determined by the given {@link ProcessorProvider}.
   *
   * @param entity the entity to write
   * @param <C> bounded to be all unique entities
   */
  private <C extends UniqueEntity> void write(C entity) {
    LinkedHashMap<String, String> entityFieldData;
    try {
      entityFieldData =
          processorProvider
              .handleEntity(entity)
              .map(this::csvEntityFieldData)
              .orElseThrow(
                  () ->
                      new SinkException(
                          "Cannot persist entity of type '"
                              + entity.getClass().getSimpleName()
                              + "'. This sink can only process the following entities: ["
                              + processorProvider.getRegisteredClasses().stream()
                                  .map(Class::getSimpleName)
                                  .collect(Collectors.joining(","))
                              + "]"));

      String[] headerElements = processorProvider.getHeaderElements(entity.getClass());
      BufferedCsvWriter writer =
          connector.getOrInitWriter(entity.getClass(), headerElements, csvSep);
      writer.write(entityFieldData);
    } catch (ProcessorProviderException e) {
      log.error(
          "Exception occurred during receiving of header elements. Cannot write this element.", e);
    } catch (ConnectorException e) {
      log.error("Exception occurred during retrieval of writer. Cannot write this element.", e);
    } catch (IOException e) {
      log.error("Exception occurred during writing of this element. Cannot write this element.", e);
    } catch (SinkException e) {
      log.error(
          "Cannot persist provided entity '{}'. Exception: {}",
          entity.getClass().getSimpleName(),
          e);
    }
  }

  /**
   * Transforms a provided array of strings to valid csv formatted strings (according to csv
   * specification RFC 4180)
   *
   * @param strings array of strings that should be processed
   * @return a new array with valid csv formatted strings
   */
  private String[] csvHeaderElements(String[] strings) {
    return Arrays.stream(strings)
        .map(inputElement -> StringUtils.csvString(inputElement, csvSep))
        .toArray(String[]::new);
  }

  /**
   * Transforms a provided map of string to string to valid csv formatted strings (according to csv
   * specification RFC 4180)
   *
   * @param entityFieldData a string to string map that should be processed
   * @return a new map with valid csv formatted keys and values strings
   */
  private LinkedHashMap<String, String> csvEntityFieldData(
      LinkedHashMap<String, String> entityFieldData) {

    return entityFieldData.entrySet().stream()
        .map(
            mapEntry ->
                new AbstractMap.SimpleEntry<>(
                    StringUtils.csvString(mapEntry.getKey(), csvSep),
                    StringUtils.csvString(mapEntry.getValue(), csvSep)))
        .collect(
            Collectors.toMap(
                AbstractMap.SimpleEntry::getKey,
                AbstractMap.SimpleEntry::getValue,
                (v1, v2) -> {
                  throw new IllegalStateException(
                      "Converting entity data to RFC 4180 compliant strings has lead to duplicate keys. Initial input:\n\t"
                          + entityFieldData.entrySet().stream()
                              .map(entry -> entry.getKey() + " = " + entry.getValue())
                              .collect(Collectors.joining(",\n\t")));
                },
                LinkedHashMap::new));
  }
}<|MERGE_RESOLUTION|>--- conflicted
+++ resolved
@@ -59,13 +59,8 @@
 
   private final String csvSep;
 
-<<<<<<< HEAD
   public CsvFileSink(Path baseFolderPath) {
-    this(baseFolderPath, new FileNamingStrategy(), false, ",");
-=======
-  public CsvFileSink(String baseFolderPath) {
     this(baseFolderPath, new FileNamingStrategy(), ",");
->>>>>>> 275fb46c
   }
 
   /**
@@ -77,17 +72,8 @@
    * @param fileNamingStrategy the data sink file naming strategy that should be used
    * @param csvSep the csv file separator that should be use
    */
-<<<<<<< HEAD
-  public CsvFileSink(
-      Path baseFolderPath,
-      FileNamingStrategy fileNamingStrategy,
-      boolean initFiles,
-      String csvSep) {
-    this(baseFolderPath, new ProcessorProvider(), fileNamingStrategy, initFiles, csvSep);
-=======
-  public CsvFileSink(String baseFolderPath, FileNamingStrategy fileNamingStrategy, String csvSep) {
+  public CsvFileSink(Path baseFolderPath, FileNamingStrategy fileNamingStrategy, String csvSep) {
     this(baseFolderPath, new ProcessorProvider(), fileNamingStrategy, csvSep);
->>>>>>> 275fb46c
   }
 
   /**
