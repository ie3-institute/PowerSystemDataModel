/*
 * © 2020. TU Dortmund University,
 * Institute of Energy Systems, Energy Efficiency and Energy Economics,
 * Research group Distribution grid planning and operation
*/
package edu.ie3.datamodel.io.sink;

import edu.ie3.datamodel.exceptions.ConnectorException;
import edu.ie3.datamodel.exceptions.ExtractorException;
import edu.ie3.datamodel.exceptions.ProcessorProviderException;
import edu.ie3.datamodel.exceptions.SinkException;
import edu.ie3.datamodel.io.FileNamingStrategy;
import edu.ie3.datamodel.io.connectors.CsvFileConnector;
import edu.ie3.datamodel.io.csv.BufferedCsvWriter;
import edu.ie3.datamodel.io.extractor.Extractor;
import edu.ie3.datamodel.io.extractor.NestedEntity;
import edu.ie3.datamodel.io.processor.ProcessorProvider;
import edu.ie3.datamodel.io.processor.timeseries.TimeSeriesProcessorKey;
import edu.ie3.datamodel.models.UniqueEntity;
import edu.ie3.datamodel.models.input.*;
import edu.ie3.datamodel.models.input.connector.LineInput;
import edu.ie3.datamodel.models.input.connector.SwitchInput;
import edu.ie3.datamodel.models.input.connector.Transformer2WInput;
import edu.ie3.datamodel.models.input.connector.Transformer3WInput;
import edu.ie3.datamodel.models.input.container.*;
import edu.ie3.datamodel.models.input.system.*;
import edu.ie3.datamodel.models.result.ResultEntity;
import edu.ie3.datamodel.models.timeseries.TimeSeries;
import edu.ie3.datamodel.models.timeseries.TimeSeriesEntry;
import edu.ie3.datamodel.models.value.Value;
import edu.ie3.util.StringUtils;
import java.io.IOException;
import java.util.*;
import java.util.stream.Collectors;
import java.util.stream.Stream;
import org.apache.logging.log4j.LogManager;
import org.apache.logging.log4j.Logger;

/**
 * Sink that provides all capabilities to write {@link UniqueEntity}s to .csv-files. Be careful
 * about using methods other than {@link #persistJointGrid(JointGridContainer)} because all other
 * methods <b>do not check</b> for duplicate entries but only dump the data they received. In
 * contrast, when using {@link #persistJointGrid(JointGridContainer)}, all nested entities get
 * extracted first and then dumped individually without any duplicate lines.
 *
 * @version 0.1
 * @since 19.03.20
 */
public class CsvFileSink implements InputDataSink, OutputDataSink {

  private static final Logger log = LogManager.getLogger(CsvFileSink.class);

  private final CsvFileConnector connector;
  private final ProcessorProvider processorProvider;

  private final String csvSep;

  public CsvFileSink(String baseFolderPath) {
    this(baseFolderPath, new FileNamingStrategy(), false, ",");
  }

  /**
   * Create an instance of a csv file sink that can be used to persist Unique entities. This
   * implementation processes in sequential order. To parallelize this process one might consider
   * starting several sinks and use them for specific entities.
   *
   * @param baseFolderPath the base folder path where the files should be put into
   * @param fileNamingStrategy the file naming strategy that should be used
   * @param initFiles true if the files should be created during initialization (might create files,
   *     that only consist of a headline, because no data will be written into them), false
   *     otherwise
   * @param csvSep the csv file separator that should be use
   */
  public CsvFileSink(
      String baseFolderPath,
      FileNamingStrategy fileNamingStrategy,
      boolean initFiles,
      String csvSep) {
    this(baseFolderPath, new ProcessorProvider(), fileNamingStrategy, initFiles, csvSep);
  }

  /**
   * Create an instance of a csv file sink that can be used to persist Unique entities. This
   * implementation processes in sequential order. To parallelize this process one might consider
   * starting several sinks and use them for specific entities. Be careful when providing your own
   * {@link ProcessorProvider} because if you're not 100% sure that it knows about all entities
   * you're going to process exceptions might occur. Therefore it is strongly advised to either use
   * a constructor without providing the {@link ProcessorProvider} or provide a general {@link
   * ProcessorProvider} by calling {@link ProcessorProvider#ProcessorProvider()}
   *
   * @param baseFolderPath the base folder path where the files should be put into
   * @param processorProvider the processor provided that should be used for entity de-serialization
   * @param fileNamingStrategy the file naming strategy that should be used
   * @param initFiles true if the files should be created during initialization (might create files,
   *     that only consist of a headline, because no data will be written into them), false
   *     otherwise
   * @param csvSep the csv file separator that should be use
   */
  public CsvFileSink(
      String baseFolderPath,
      ProcessorProvider processorProvider,
      FileNamingStrategy fileNamingStrategy,
      boolean initFiles,
      String csvSep) {
    this.csvSep = csvSep;
    this.processorProvider = processorProvider;
    this.connector = new CsvFileConnector(baseFolderPath, fileNamingStrategy);

    if (initFiles) initFiles(processorProvider, connector);
  }

  @Override
  public <T extends UniqueEntity> void persistAll(Collection<T> entities) {
    for (T entity : entities) {
      persist(entity);
    }
  }

  @Override
  public <T extends UniqueEntity> void persist(T entity) {
    /* Distinguish between "regular" input / result models and time series */
    if (entity instanceof InputEntity) {
      persistIncludeNested((InputEntity) entity);
    } else if (entity instanceof ResultEntity) {
      write(entity);
    } else if (entity instanceof TimeSeries) {
      TimeSeries<?, ?> timeSeries = (TimeSeries<?, ?>) entity;
      persistTimeSeries(timeSeries);
    } else {
      log.error(
          "I don't know how to handle an entity of class {}", entity.getClass().getSimpleName());
    }
  }

  @Override
<<<<<<< HEAD
  public <C extends InputEntity> void persistIgnoreNested(C entity) {
    write(entity);
  }

  @Override
  public <C extends InputEntity> void persistAllIgnoreNested(Collection<C> entities) {
    entities.parallelStream().forEach(this::persistIgnoreNested);
  }

  @Override
  public <C extends InputEntity> void persistIncludeNested(C entity) {
    if (entity instanceof NestedEntity) {
      try {
        write(entity);
        for (InputEntity ent : Extractor.extractElements((NestedEntity) entity)) {
          write(ent);
        }
      } catch (ExtractorException e) {
        log.error(
            String.format(
                "An error occurred during extraction of nested entity'%s': ",
                entity.getClass().getSimpleName()),
            e);
      }
    } else {
      write(entity);
=======
  public <C extends UniqueEntity> void persistIgnoreNested(C entity) {
    try {
      LinkedHashMap<String, String> entityFieldData =
          processorProvider
              .handleEntity(entity)
              .orElseThrow(
                  () ->
                      new SinkException(
                          "Cannot persist entity of type '"
                              + entity.getClass().getSimpleName()
                              + "'. This sink can only process the following entities: ["
                              + processorProvider.getRegisteredClasses().stream()
                                  .map(Class::getSimpleName)
                                  .collect(Collectors.joining(","))
                              + "]"));

      String[] headerElements =
          csvHeaderElements(processorProvider.getHeaderElements(entity.getClass()));

      BufferedCsvWriter writer =
          connector.getOrInitWriter(entity.getClass(), headerElements, csvSep);

      writer.write(csvEntityFieldData(entityFieldData));
    } catch (ProcessorProviderException e) {
      log.error(
          "Exception occurred during receiving of header elements. Cannot write this element.", e);
    } catch (ConnectorException e) {
      log.error("Exception occurred during retrieval of writer. Cannot write this element.", e);
    } catch (IOException e) {
      log.error("Exception occurred during writing of this element. Cannot write this element.", e);
    } catch (SinkException e) {
      log.error(
          "Cannot persist provided entity '{}'. Exception: {}",
          () -> entity.getClass().getSimpleName(),
          () -> e);
>>>>>>> 4d8917f9
    }
  }

  @Override
  public <C extends InputEntity> void persistAllIncludeNested(Collection<C> entities) {
    entities.parallelStream().forEach(this::persistIncludeNested);
  }

  @Override
  public void persistJointGrid(JointGridContainer jointGridContainer) {
    // get raw grid entities with types or operators
    RawGridElements rawGridElements = jointGridContainer.getRawGrid();
    Set<NodeInput> nodes = rawGridElements.getNodes();
    Set<LineInput> lines = rawGridElements.getLines();
    Set<Transformer2WInput> transformer2Ws = rawGridElements.getTransformer2Ws();
    Set<Transformer3WInput> transformer3Ws = rawGridElements.getTransformer3Ws();
    Set<SwitchInput> switches = rawGridElements.getSwitches();
    Set<MeasurementUnitInput> measurementUnits = rawGridElements.getMeasurementUnits();

    // get system participants with types or operators
    SystemParticipants systemParticipants = jointGridContainer.getSystemParticipants();
    Set<BmInput> bmPlants = systemParticipants.getBmPlants();
    Set<ChpInput> chpPlants = systemParticipants.getChpPlants();
    Set<EvcsInput> evCS = systemParticipants.getEvCS();
    Set<EvInput> evs = systemParticipants.getEvs();
    Set<FixedFeedInInput> fixedFeedIns = systemParticipants.getFixedFeedIns();
    Set<HpInput> heatPumps = systemParticipants.getHeatPumps();
    Set<LoadInput> loads = systemParticipants.getLoads();
    Set<PvInput> pvPlants = systemParticipants.getPvPlants();
    Set<StorageInput> storages = systemParticipants.getStorages();
    Set<WecInput> wecPlants = systemParticipants.getWecPlants();

    // get graphic elements (just for better readability, we could also just get them directly
    // below)
    GraphicElements graphicElements = jointGridContainer.getGraphics();

    // extract types
    Set<AssetTypeInput> types =
        Stream.of(
                lines,
                transformer2Ws,
                transformer3Ws,
                bmPlants,
                chpPlants,
                evs,
                heatPumps,
                storages,
                wecPlants)
            .flatMap(Collection::stream)
            .map(Extractor::extractType) // due to a bug in java 8 this *cannot* be replaced with
            // method reference!
            .collect(Collectors.toSet());

    // extract operators
    Set<OperatorInput> operators =
        Stream.of(
                nodes,
                lines,
                transformer2Ws,
                transformer3Ws,
                switches,
                measurementUnits,
                bmPlants,
                chpPlants,
                evCS,
                evs,
                fixedFeedIns,
                heatPumps,
                loads,
                pvPlants,
                storages,
                wecPlants)
            .flatMap(Collection::stream)
            .map(Extractor::extractOperator)
            .filter(Optional::isPresent)
            .map(Optional::get)
            .collect(Collectors.toSet());

    // persist all entities
    Stream.of(
            rawGridElements.allEntitiesAsList(),
            systemParticipants.allEntitiesAsList(),
            graphicElements.allEntitiesAsList(),
            types,
            operators)
        .flatMap(Collection::stream)
        .forEach(this::persistIgnoreNested);
  }

  @Override
  public void shutdown() {
    // shutdown the connector
    connector.shutdown();
  }

  @Override
  public <E extends TimeSeriesEntry<V>, V extends Value> void persistTimeSeries(
      TimeSeries<E, V> timeSeries) {
    TimeSeriesProcessorKey key = new TimeSeriesProcessorKey(timeSeries);

    try {
      Set<LinkedHashMap<String, String>> entityFieldData =
          processorProvider
              .handleTimeSeries(timeSeries)
              .orElseThrow(
                  () ->
                      new SinkException(
                          "Cannot persist time series of combination '"
                              + key
                              + "'. This sink can only process the following combinations: ["
                              + processorProvider.getRegisteredTimeSeriesCombinations().stream()
                                  .map(TimeSeriesProcessorKey::toString)
                                  .collect(Collectors.joining(","))
                              + "]"));

      String[] headerElements = csvHeaderElements(processorProvider.getHeaderElements(key));
      BufferedCsvWriter writer = connector.getOrInitWriter(timeSeries, headerElements, csvSep);
      entityFieldData.forEach(
          data -> {
            try {
              writer.write(csvEntityFieldData(data));
            } catch (IOException e) {
              log.error(
                  "Cannot write the following entity data: '{}'. Exception: {}",
                  () -> data,
                  () -> e);
            } catch (SinkException e) {
              log.error("Exception occurred during processing the provided data fields: ", e);
            }
          });
    } catch (ProcessorProviderException e) {
      log.error(
          "Exception occurred during receiving of header elements. Cannot write this element.", e);
    } catch (ConnectorException e) {
      log.error("Exception occurred during acquisition of writer.", e);
    } catch (SinkException e) {
      log.error("Exception occurred during processor request: ", e);
    }
  }

  /**
   * Writes a entity into the corresponding CSV file. Does <b>not</b> include any nested entities.
   * The header names for the fields will be determined by the given {@link ProcessorProvider}.
   *
   * @param entity the entity to write
   * @param <C> bounded to be all unique entities
   */
  private <C extends UniqueEntity> void write(C entity) {
    LinkedHashMap<String, String> entityFieldData;
    try {
      entityFieldData =
          processorProvider
              .handleEntity(entity)
              .orElseThrow(
                  () ->
                      new SinkException(
                          "Cannot persist entity of type '"
                              + entity.getClass().getSimpleName()
                              + "'. This sink can only process the following entities: ["
                              + processorProvider.getRegisteredClasses().stream()
                                  .map(Class::getSimpleName)
                                  .collect(Collectors.joining(","))
                              + "]"));

      String[] headerElements = processorProvider.getHeaderElements(entity.getClass());
      BufferedCsvWriter writer =
          connector.getOrInitWriter(entity.getClass(), headerElements, csvSep);
      writer.write(entityFieldData);
    } catch (ProcessorProviderException e) {
      log.error(
          "Exception occurred during receiving of header elements. Cannot write this element.", e);
    } catch (ConnectorException e) {
      log.error("Exception occurred during retrieval of writer. Cannot write this element.", e);
    } catch (IOException e) {
      log.error("Exception occurred during writing of this element. Cannot write this element.", e);
    } catch (SinkException e) {
      log.error(
          "Cannot persist provided entity '{}'. Exception: {}",
          () -> entity.getClass().getSimpleName(),
          () -> e);
    }
  }

  /**
   * Initialize files, hence create a file for each expected class that will be processed in the
   * future. Please note, that files for time series can only be create on presence of a concrete
   * time series, as their file name depends on the individual uuid of the time series.
   *
   * @param processorProvider the processor provider all files that will be processed is derived
   *     from
   * @param connector the connector to the files
   */
  private void initFiles(
      final ProcessorProvider processorProvider, final CsvFileConnector connector) {
    processorProvider
        .getRegisteredClasses()
        .forEach(
            clz -> {
              try {
                String[] headerElements =
                    csvHeaderElements(processorProvider.getHeaderElements(clz));

                connector.getOrInitWriter(clz, headerElements, csvSep);
              } catch (ProcessorProviderException e) {
                log.error(
                    "Error during receiving of head line elements. Cannot prepare writer for class {}.",
                    clz,
                    e);
              } catch (ConnectorException e) {
                log.error(
                    "Error during instantiation files. Cannot get or init writer for class {}.",
                    clz,
                    e);
              }
            });
  }

  /**
   * Transforms a provided array of strings to valid csv formatted strings (according to csv
   * specification RFC 4180)
   *
   * @param strings array of strings that should be processed
   * @return a new array with valid csv formatted strings
   */
  private String[] csvHeaderElements(String[] strings) {
    return Arrays.stream(strings)
        .map(inputElement -> StringUtils.csvString(inputElement, csvSep))
        .toArray(String[]::new);
  }

  /**
   * Transforms a provided map of string to string to valid csv formatted strings (according to csv
   * specification RFC 4180)
   *
   * @param entityFieldData a string to string map that should be processed
   * @return a new map with valid csv formatted keys and values strings
   */
  private LinkedHashMap<String, String> csvEntityFieldData(
      LinkedHashMap<String, String> entityFieldData) {

    return entityFieldData.entrySet().stream()
        .map(
            mapEntry ->
                new AbstractMap.SimpleEntry<>(
                    StringUtils.csvString(mapEntry.getKey(), csvSep),
                    StringUtils.csvString(mapEntry.getValue(), csvSep)))
        .collect(
            Collectors.toMap(
                AbstractMap.SimpleEntry::getKey,
                AbstractMap.SimpleEntry::getValue,
                (v1, v2) -> {
                  throw new IllegalStateException(
                      "Duplicate keys in entityFieldData are not allowed!"
                          + entityFieldData.entrySet().stream()
                              .map(entry -> entry.getKey() + " = " + entry.getValue())
                              .collect(Collectors.joining(",\n")));
                },
                LinkedHashMap::new));
  }
}<|MERGE_RESOLUTION|>--- conflicted
+++ resolved
@@ -133,7 +133,6 @@
   }
 
   @Override
-<<<<<<< HEAD
   public <C extends InputEntity> void persistIgnoreNested(C entity) {
     write(entity);
   }
@@ -160,43 +159,6 @@
       }
     } else {
       write(entity);
-=======
-  public <C extends UniqueEntity> void persistIgnoreNested(C entity) {
-    try {
-      LinkedHashMap<String, String> entityFieldData =
-          processorProvider
-              .handleEntity(entity)
-              .orElseThrow(
-                  () ->
-                      new SinkException(
-                          "Cannot persist entity of type '"
-                              + entity.getClass().getSimpleName()
-                              + "'. This sink can only process the following entities: ["
-                              + processorProvider.getRegisteredClasses().stream()
-                                  .map(Class::getSimpleName)
-                                  .collect(Collectors.joining(","))
-                              + "]"));
-
-      String[] headerElements =
-          csvHeaderElements(processorProvider.getHeaderElements(entity.getClass()));
-
-      BufferedCsvWriter writer =
-          connector.getOrInitWriter(entity.getClass(), headerElements, csvSep);
-
-      writer.write(csvEntityFieldData(entityFieldData));
-    } catch (ProcessorProviderException e) {
-      log.error(
-          "Exception occurred during receiving of header elements. Cannot write this element.", e);
-    } catch (ConnectorException e) {
-      log.error("Exception occurred during retrieval of writer. Cannot write this element.", e);
-    } catch (IOException e) {
-      log.error("Exception occurred during writing of this element. Cannot write this element.", e);
-    } catch (SinkException e) {
-      log.error(
-          "Cannot persist provided entity '{}'. Exception: {}",
-          () -> entity.getClass().getSimpleName(),
-          () -> e);
->>>>>>> 4d8917f9
     }
   }
 
