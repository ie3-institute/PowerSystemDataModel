/*
 * © 2023. TU Dortmund University,
 * Institute of Energy Systems, Energy Efficiency and Energy Economics,
 * Research group Distribution grid planning and operation
*/
package edu.ie3.datamodel.io.sink;

import static edu.ie3.datamodel.io.SqlUtils.quote;
import static java.util.stream.Collectors.groupingBy;

import edu.ie3.datamodel.exceptions.EntityProcessorException;
import edu.ie3.datamodel.exceptions.ExtractorException;
import edu.ie3.datamodel.exceptions.ProcessorProviderException;
import edu.ie3.datamodel.io.DbGridMetadata;
import edu.ie3.datamodel.io.connectors.SqlConnector;
import edu.ie3.datamodel.io.extractor.Extractor;
import edu.ie3.datamodel.io.extractor.NestedEntity;
import edu.ie3.datamodel.io.naming.DatabaseNamingStrategy;
import edu.ie3.datamodel.io.processor.EntityProcessor;
import edu.ie3.datamodel.io.processor.ProcessorProvider;
import edu.ie3.datamodel.io.processor.timeseries.TimeSeriesProcessorKey;
import edu.ie3.datamodel.models.Entity;
import edu.ie3.datamodel.models.input.AssetTypeInput;
import edu.ie3.datamodel.models.input.InputEntity;
import edu.ie3.datamodel.models.input.NodeInput;
import edu.ie3.datamodel.models.input.OperatorInput;
import edu.ie3.datamodel.models.input.connector.ConnectorInput;
import edu.ie3.datamodel.models.input.container.JointGridContainer;
import edu.ie3.datamodel.models.input.graphics.GraphicInput;
import edu.ie3.datamodel.models.input.system.SystemParticipantInput;
import edu.ie3.datamodel.models.input.thermal.ThermalBusInput;
import edu.ie3.datamodel.models.input.thermal.ThermalUnitInput;
import edu.ie3.datamodel.models.result.ResultEntity;
import edu.ie3.datamodel.models.timeseries.TimeSeries;
import edu.ie3.datamodel.models.timeseries.TimeSeriesEntry;
import edu.ie3.datamodel.models.timeseries.repetitive.LoadProfileTimeSeries;
import edu.ie3.datamodel.models.value.Value;
import edu.ie3.datamodel.utils.TriFunction;
import edu.ie3.util.StringUtils;
import java.sql.SQLException;
import java.util.*;
import java.util.stream.Collectors;
import java.util.stream.Stream;
import org.slf4j.Logger;
import org.slf4j.LoggerFactory;

public class SqlSink {

  protected static final Logger log = LoggerFactory.getLogger(SqlSink.class);

  private final SqlConnector connector;
  private final DatabaseNamingStrategy databaseNamingStrategy;
  private final ProcessorProvider processorProvider;
  private final String schemaName;

  private static final String TIME_SERIES = "time_series";
  private static final String LOAD_PROFILE = "load_profile";

  public SqlSink(
      String schemaName, DatabaseNamingStrategy databaseNamingStrategy, SqlConnector connector)
      throws EntityProcessorException {
    this(schemaName, new ProcessorProvider(), databaseNamingStrategy, connector);
  }

  public SqlSink(
      String schemaName,
      ProcessorProvider processorProvider,
      DatabaseNamingStrategy databaseNamingStrategy,
      SqlConnector connector) {
    this.connector = connector;
    this.databaseNamingStrategy = databaseNamingStrategy;
    this.processorProvider = processorProvider;
    this.schemaName = schemaName;
  }

  public void shutdown() {
    connector.shutdown();
  }

  // -=-=-=-=-=-=-=-=-=-=-=-=-=-=-=-=-=-=-=-=-=-=-=-=-=-=-=-=-=-=-=-=-=-=-=-=-=-=-=-=-=-=-=-=-=-=-=-=-=-=-=-=-=-=-=-

  /**
   * Entry point of a data sink to persist multiple entities in a collection.
   *
   * @param entities a collection of entities that should be persisted
   * @param identifier identifier of the grid
   * @param <C> bounded to be all unique entities. Handling of specific entities is normally then
   *     executed by a specific {@link EntityProcessor}
   */
  public <C extends Entity> void persistAll(Collection<C> entities, DbGridMetadata identifier) {
    // Extract nested entities and add them to the set of entities
    Set<C> entitiesToAdd = new HashSet<>(entities); // entities to persist
    entities.forEach(
        entity -> {
          if (entity instanceof NestedEntity nestedEntity) {
            try {
              entitiesToAdd.addAll(
                  (List<C>) Extractor.extractElements(nestedEntity).stream().toList());
            } catch (ExtractorException e) {
              log.error(
                  String.format(
                      "An error occurred during extraction of nested entity'%s': ",
                      entity.getClass()),
                  e);
            }
          }
        });

    // Persist the entities in hierarchic order to avoid failure because of foreign keys
    for (Class<?> cls : hierarchicInsert()) {
      persistMixedList(
          entitiesToAdd.stream().filter(ent -> cls.isAssignableFrom(ent.getClass())).toList(),
          identifier);
      entitiesToAdd.removeIf(ent -> cls.isAssignableFrom(ent.getClass()));
    }
    persistMixedList(new ArrayList<>(entitiesToAdd), identifier); // persist left entities
  }

  /**
   * Persist an entity. By default, this method takes care of the extraction process of nested
   * entities (if any)
   *
   * @param entity the entity that should be persisted
   * @param identifier identifier of the grid
   * @throws SQLException if an error occurred
   */
  public <C extends Entity> void persist(C entity, DbGridMetadata identifier) throws SQLException {
    if (entity instanceof InputEntity inputEntity) {
      persistIncludeNested(inputEntity, identifier);
    } else if (entity instanceof ResultEntity resultEntity) {
      insert(resultEntity, identifier);
    } else if (entity instanceof TimeSeries<?, ?, ?> timeSeries) {
      persistTimeSeries(timeSeries, identifier);
    } else {
      log.error(
          "I don't know how to handle an entity of class {}", entity.getClass().getSimpleName());
    }
  }

  /**
   * Persist an entity. In contrast to {@link SqlSink#persist} this function does not extract nested
   * entities.
   *
   * @param entity the entity that should be persisted
   * @param identifier identifier of the grid
   */
  public <C extends Entity> void persistIgnoreNested(C entity, DbGridMetadata identifier)
      throws SQLException {
    insert(entity, identifier);
  }

  /**
   * Persist an entity and all nested entities.
   *
   * @param entity the entity that should be persisted
   * @param identifier identifier of the grid
   */
  public <C extends Entity> void persistIncludeNested(C entity, DbGridMetadata identifier) {
    Set<C> entitiesToAdd = new HashSet<>();
    entitiesToAdd.add(entity);
    persistAll(entitiesToAdd, identifier);
  }

  /**
   * Persist a list of entities with different types. To minimize the number of queries, the
   * entities will be grouped by their class.
   */
  private <C extends Entity> void persistMixedList(List<C> entities, DbGridMetadata identifier) {
    Map<Class<C>, List<C>> entitiesPerClass =
        entities.stream().collect(groupingBy(entity -> (Class<C>) entity.getClass()));
    entitiesPerClass.forEach(
        (cls, ent) -> {
          try {
            persistList(ent, cls, identifier);
          } catch (SQLException e) {
            throw new RuntimeException(
                String.format(
                    "An error occurred during extraction of entity '%s', SQLReason: '%s'",
                    cls.getSimpleName(), e.getMessage()),
                e);
          }
        });
  }

  /**
   * Persist a list of entities with same types. To minimize the number of queries, the entities
   * will be grouped by their class.
   */
<<<<<<< HEAD
  private <C extends Entity, E extends TimeSeriesEntry<?>, V extends Value> void persistList(
      List<C> entities, Class<C> cls, DbGridMetadata identifier) throws SQLException {
=======
  private <C extends Entity, E extends TimeSeriesEntry<V>, V extends Value, R extends Value>
      void persistList(List<C> entities, Class<C> cls, DbGridMetadata identifier)
          throws SQLException {
>>>>>>> 4b0f4a4b
    // Check if there are only elements of the same class
    Class<?> firstClass = entities.get(0).getClass();
    boolean allSameClass = entities.stream().allMatch(e -> e.getClass() == firstClass);

    if (allSameClass) {
      if (InputEntity.class.isAssignableFrom(cls)) {
        insertListIgnoreNested(entities, cls, identifier, true);
      } else if (ResultEntity.class.isAssignableFrom(cls)) {
        insertListIgnoreNested(entities, cls, identifier, false);
      } else if (TimeSeries.class.isAssignableFrom(cls)) {
        entities.forEach(ts -> persistTimeSeries((TimeSeries<E, V, R>) ts, identifier));
      } else {
        log.error("I don't know how to handle an entity of class {}", cls.getSimpleName());
      }
    } else {
      log.error("The list isn't homogenous regarding the classes of the elements.");
    }
  }

  /**
   * Writes a list of entities into a sql table. It's necessary that all entities have the same
   * class.
   */
  private <C extends Entity> void insertListIgnoreNested(
      List<C> entities, Class<C> cls, DbGridMetadata identifier, boolean ignoreConflict)
      throws SQLException {
    try {
      String[] headerElements = processorProvider.getHeaderElements(cls);
      String query =
          basicInsertQueryValuesGrid(
              schemaName, databaseNamingStrategy.getEntityName(cls).orElseThrow(), headerElements);
      query =
          query
              + createInsertQueryBodyIgnoreConflict(
                  entities, headerElements, identifier, ignoreConflict);
      connector.executeUpdate(query);
    } catch (ProcessorProviderException e) {
      log.error("Exception occurred during processor request: ", e);
    }
  }

  /** Persist one time series. */
<<<<<<< HEAD
  protected <E extends TimeSeriesEntry<?>, V extends Value> void persistTimeSeries(
      TimeSeries<E, V> timeSeries, DbGridMetadata identifier) {
=======
  protected <E extends TimeSeriesEntry<V>, V extends Value, R extends Value> void persistTimeSeries(
      TimeSeries<E, V, R> timeSeries, DbGridMetadata identifier) {
>>>>>>> 4b0f4a4b
    try {
      TimeSeriesProcessorKey key = new TimeSeriesProcessorKey(timeSeries);
      String[] headerElements = processorProvider.getHeaderElements(key);
      persistTimeSeries(timeSeries, headerElements, identifier);
    } catch (ProcessorProviderException e) {
      log.error(
          "Exception occurred during receiving of header elements. Cannot write this element.", e);
    }
  }

<<<<<<< HEAD
  private <E extends TimeSeriesEntry<?>, V extends Value> void persistTimeSeries(
      TimeSeries<E, V> timeSeries, String[] headerElements, DbGridMetadata identifier)
=======
  private <E extends TimeSeriesEntry<V>, V extends Value, R extends Value> void persistTimeSeries(
      TimeSeries<E, V, R> timeSeries, String[] headerElements, DbGridMetadata identifier)
>>>>>>> 4b0f4a4b
      throws ProcessorProviderException {
    try {

      TriFunction<String, String, String[], String> queryBuilder;
      String timeSeriesIdentifier;

      if (timeSeries instanceof LoadProfileTimeSeries<?> lpts) {
        timeSeriesIdentifier = lpts.getLoadProfile().getKey();
        queryBuilder = this::basicInsertQueryValuesLPTS;
      } else {
        timeSeriesIdentifier = timeSeries.getUuid().toString();
        queryBuilder = this::basicInsertQueryValuesITS;
      }

      String query =
          queryBuilder.apply(
              schemaName,
              databaseNamingStrategy.getEntityName(timeSeries).orElseThrow(),
              headerElements);
      Set<LinkedHashMap<String, String>> entityFieldData =
          processorProvider.handleTimeSeries(timeSeries);

      query =
          query
              + entityFieldData.stream()
                  .map(
                      data ->
                          queryTimeSeriesValueLine(
                              sqlEntityFieldData(data),
                              headerElements,
                              identifier,
                              timeSeriesIdentifier))
                  .collect(Collectors.joining(",\n", "", ";"));
      executeQueryToPersist(query);
    } catch (ProcessorProviderException e) {
      throw new ProcessorProviderException("Exception occurred during processor request: ", e);
    }
  }

  private void executeQueryToPersist(String query) {
    try {
      connector.executeUpdate(query);
    } catch (SQLException e) {
      throw new RuntimeException(
          String.format(
              "An error occurred during extraction of the time series, SQLReason: '%s'",
              e.getMessage()),
          e);
    }
  }

  /** Persists a whole {@link JointGridContainer}. */
  public void persistJointGrid(JointGridContainer jointGridContainer, UUID gridUUID) {
    DbGridMetadata identifier = new DbGridMetadata(jointGridContainer.getGridName(), gridUUID);
    List<Entity> toAdd = new LinkedList<>(jointGridContainer.allEntitiesAsList());
    persistAll(toAdd, identifier);
  }

  /** Executes a query to insert a single entity to a SQL database. */
  private <C extends Entity> void insert(C entity, DbGridMetadata identifier) throws SQLException {
    try {
      String[] headerElements = processorProvider.getHeaderElements(entity.getClass());
      String query =
          basicInsertQueryValuesGrid(
                  schemaName,
                  databaseNamingStrategy.getEntityName(entity.getClass()).orElseThrow(),
                  headerElements)
              + queryValueLine(entity, headerElements, identifier)
              + ";";
      connector.executeUpdate(query);
    } catch (ProcessorProviderException e) {
      log.error(
          "Exception occurred during receiving of header elements. Cannot write this element.", e);
    }
  }

  // -=-=-=-=-=-=-=-=-=-=-=-=-=-=-=-=-=-=-=-=-=-=-=-=-=-=-=-=-=-=-=-=-=-=-=-=-=-=-=-=-=-=-=-=-=-=-=-=-=-=-=-=-=-

  /**
   * Provides the value lists for an insertion query. Conflicts because of the primary key 'uuid'
   * will be ignored. Conflicts can occur if an entity (e.g. node) already exist. WARNING: It's
   * assumed that all entities are from the same class C.
   */
  private <C extends Entity> String createInsertQueryBodyIgnoreConflict(
      List<C> entities, String[] headerElements, DbGridMetadata identifier, boolean ignoreConflict)
      throws ProcessorProviderException {
    Set<LinkedHashMap<String, String>> entityFieldData = processorProvider.handleEntities(entities);
    String suffix;
    if (ignoreConflict) {
      suffix = "\nON CONFLICT (uuid) DO NOTHING;";
    } else {
      suffix = ";\n";
    }
    String queryBody = "";
    queryBody =
        queryBody
            + entityFieldData.stream()
                .map(data -> queryValueLine(sqlEntityFieldData(data), headerElements, identifier))
                .collect(Collectors.joining(",\n", "", suffix));
    return queryBody;
  }

  /**
   * Creates a line with the values of one entity for an insertion query using the entityFieldData.
   */
  private String queryValueLine(
      LinkedHashMap<String, String> entityFieldData,
      String[] headerElements,
      DbGridMetadata identifier) {
    return writeOneLine(
        Stream.concat(
            Arrays.stream(headerElements).map(entityFieldData::get),
            identifier.getStreamForQuery()));
  }

  /** Creates a line with the values of one entity for an insertion query. */
  private <C extends Entity> String queryValueLine(
      C entity, String[] headerElements, DbGridMetadata identifier)
      throws ProcessorProviderException {
    return queryValueLine(
        processorProvider.handleEntity(entity).map(this::sqlEntityFieldData).getOrThrow(),
        headerElements,
        identifier);
  }

  private String queryTimeSeriesValueLine(
      Map<String, String> entityFieldData,
      String[] headerElements,
      DbGridMetadata identifier,
      String timeSeriesIdentifier) {
    return writeOneLine(
        Stream.concat(
            Stream.concat(
                Arrays.stream(headerElements).map(entityFieldData::get),
                identifier.getStreamForQuery()),
            Stream.of(quote(timeSeriesIdentifier, "'"))));
  }

  private LinkedHashMap<String, String> sqlEntityFieldData(
      LinkedHashMap<String, String> entityFieldData) {
    LinkedHashMap<String, String> quotedEntityFieldData = new LinkedHashMap<>(entityFieldData);
    quotedEntityFieldData.replaceAll((key, ent) -> quote(ent, "'"));

    return quotedEntityFieldData;
  }

  /** "INSERT INTO" line with schemaName.tableName */
  private static String basicInsertQuery(String schemaName, String tableName) {
    return "INSERT INTO\n\t" + schemaName + "." + tableName;
  }

  /** Provides the insert, column names, grid identifier and the VALUES statement for a query. */
  private String basicInsertQueryValuesGrid(
      String schemaName, String tableName, String[] headerElements) {
    String[] addParams = {DbGridMetadata.GRID_UUID_COLUMN};
    return basicInsertQueryWith(
        schemaName, tableName, StringUtils.camelCaseToSnakeCase(headerElements), addParams);
  }

  /**
   * Provides the insert, column names, grid identifier, time_series uuid and the VALUES statement
   * for a query.
   */
  private String basicInsertQueryValuesITS(
      String schemaName, String tableName, String[] headerElements) {
    String[] addParams = {DbGridMetadata.GRID_UUID_COLUMN, TIME_SERIES};
    return basicInsertQueryWith(
        schemaName, tableName, StringUtils.camelCaseToSnakeCase(headerElements), addParams);
  }

  /** Provides the insert, column names, grid identifier, and the VALUES statement for a query. */
  private String basicInsertQueryValuesLPTS(
      String schemaName, String tableName, String[] headerElements) {
    String[] addParams = {DbGridMetadata.GRID_UUID_COLUMN, LOAD_PROFILE};
    return basicInsertQueryWith(
        schemaName, tableName, StringUtils.camelCaseToSnakeCase(headerElements), addParams);
  }

  /** Provides the insert, column names, grid identifier, and the VALUES statement for a query */
  private String basicInsertQueryWith(
      String schemaName, String tableName, String[] headerElements, String[] addParams) {
    return basicInsertQuery(schemaName, tableName)
        + " "
        + writeOneLine(StringUtils.camelCaseToSnakeCase(headerElements), addParams)
        + "\nVALUES\n";
  }

  /** Provides the insert, column names, grid identifier, and the VALUES statement for a query. */
  private String basicInsertQueryValuesLPTS(
      String schemaName, String tableName, String[] headerElements) {
    String[] addParams = {DbGridMetadata.GRID_UUID_COLUMN, LOAD_PROFILE};
    return basicInsertQuery(schemaName, tableName)
        + " "
        + writeOneLine(StringUtils.camelCaseToSnakeCase(headerElements), addParams)
        + "\nVALUES\n";
  }

  /** Converts a stream of strings into an one line string with brackets. */
  private String writeOneLine(Stream<String> entries) {
    return "(" + entries.collect(Collectors.joining(",")) + ")";
  }

  /**
   * Converts an array of strings and an array of strings (for additional parameters) into an one
   * line string with brackets.
   */
  private String writeOneLine(String[] entries, String[] addParams) {
    return writeOneLine(Stream.concat(Arrays.stream(entries), Arrays.stream(addParams)));
  }

  // -=-=-=-=-=-=-=-=-=-=-=-=-=-=-=-=-=-=-=-=-=-=-=-=-=-=-=-=-=-=-=-=-=-=-=-=-=-=-=-=-=-=-=-=-=-=-=-=-=-=-=-

  /** @return insertion order for unique entities */
  private static List<Class<?>> hierarchicInsert() {
    List<Class<?>> sortedInsert = new ArrayList<>();
    sortedInsert.add(AssetTypeInput.class); // 1. Types
    sortedInsert.add(OperatorInput.class); // 2. Operators
    sortedInsert.add(NodeInput.class); // 3. Nodes
    sortedInsert.add(ThermalBusInput.class); // 4. ThermalBus
    sortedInsert.add(ThermalUnitInput.class); // 5. ThermalUnit
    sortedInsert.add(ConnectorInput.class); // 6a. ConnectorInput
    sortedInsert.add(SystemParticipantInput.class); // 6b. SystemParticipantInput
    sortedInsert.add(GraphicInput.class); // 7. GraphicInput
    return sortedInsert;
  }
}<|MERGE_RESOLUTION|>--- conflicted
+++ resolved
@@ -186,14 +186,9 @@
    * Persist a list of entities with same types. To minimize the number of queries, the entities
    * will be grouped by their class.
    */
-<<<<<<< HEAD
-  private <C extends Entity, E extends TimeSeriesEntry<?>, V extends Value> void persistList(
-      List<C> entities, Class<C> cls, DbGridMetadata identifier) throws SQLException {
-=======
   private <C extends Entity, E extends TimeSeriesEntry<V>, V extends Value, R extends Value>
       void persistList(List<C> entities, Class<C> cls, DbGridMetadata identifier)
           throws SQLException {
->>>>>>> 4b0f4a4b
     // Check if there are only elements of the same class
     Class<?> firstClass = entities.get(0).getClass();
     boolean allSameClass = entities.stream().allMatch(e -> e.getClass() == firstClass);
@@ -236,13 +231,8 @@
   }
 
   /** Persist one time series. */
-<<<<<<< HEAD
-  protected <E extends TimeSeriesEntry<?>, V extends Value> void persistTimeSeries(
-      TimeSeries<E, V> timeSeries, DbGridMetadata identifier) {
-=======
   protected <E extends TimeSeriesEntry<V>, V extends Value, R extends Value> void persistTimeSeries(
       TimeSeries<E, V, R> timeSeries, DbGridMetadata identifier) {
->>>>>>> 4b0f4a4b
     try {
       TimeSeriesProcessorKey key = new TimeSeriesProcessorKey(timeSeries);
       String[] headerElements = processorProvider.getHeaderElements(key);
@@ -253,13 +243,8 @@
     }
   }
 
-<<<<<<< HEAD
-  private <E extends TimeSeriesEntry<?>, V extends Value> void persistTimeSeries(
-      TimeSeries<E, V> timeSeries, String[] headerElements, DbGridMetadata identifier)
-=======
   private <E extends TimeSeriesEntry<V>, V extends Value, R extends Value> void persistTimeSeries(
       TimeSeries<E, V, R> timeSeries, String[] headerElements, DbGridMetadata identifier)
->>>>>>> 4b0f4a4b
       throws ProcessorProviderException {
     try {
 
@@ -447,16 +432,6 @@
         + "\nVALUES\n";
   }
 
-  /** Provides the insert, column names, grid identifier, and the VALUES statement for a query. */
-  private String basicInsertQueryValuesLPTS(
-      String schemaName, String tableName, String[] headerElements) {
-    String[] addParams = {DbGridMetadata.GRID_UUID_COLUMN, LOAD_PROFILE};
-    return basicInsertQuery(schemaName, tableName)
-        + " "
-        + writeOneLine(StringUtils.camelCaseToSnakeCase(headerElements), addParams)
-        + "\nVALUES\n";
-  }
-
   /** Converts a stream of strings into an one line string with brackets. */
   private String writeOneLine(Stream<String> entries) {
     return "(" + entries.collect(Collectors.joining(",")) + ")";
