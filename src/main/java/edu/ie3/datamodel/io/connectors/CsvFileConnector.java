--- conflicted
+++ resolved
@@ -137,44 +137,11 @@
     BufferedWriter writer = FileIOUtils.getBufferedWriterUTF8(fullPath);
 
     // write header
-<<<<<<< HEAD
-    writeFileHeader(writer, headerElements, csvSep);
-=======
-    writeFileHeader(clz, writer, prepareHeader(headerElements), csvSep);
->>>>>>> 528f1f1e
+    writeFileHeader(writer, prepareHeader(headerElements), csvSep);
 
     return writer;
   }
 
-<<<<<<< HEAD
-  private BufferedWriter initWriter(CsvFileDefinition fileDefinition)
-      throws ConnectorException, IOException {
-    File basePathDir = new File(baseFolderName);
-    if (basePathDir.isFile())
-      throw new ConnectorException(
-          "Base path dir '" + baseFolderName + "' already exists and is a file!");
-    if (!basePathDir.exists()) basePathDir.mkdirs();
-
-    String fullPath = baseFolderName + File.separator + fileDefinition.getFilePath();
-
-    BufferedWriter writer = FileIOUtils.getBufferedWriterUTF8(fullPath);
-
-    // write header
-    writeFileHeader(writer, fileDefinition.getHeadLineElements(), fileDefinition.getCsvSep());
-
-    return writer;
-  }
-
-  private void writeFileHeader(BufferedWriter writer, final String[] headerElements, String csvSep)
-      throws IOException {
-    for (int i = 0; i < headerElements.length; i++) {
-      String attribute = headerElements[i];
-      writer.append("\"").append(attribute).append("\""); // adds " to headline
-      if (i + 1 < headerElements.length) {
-        writer.append(csvSep);
-      } else {
-        writer.append("\n");
-=======
   /**
    * Prepares the header to be written out. In our case this means adding double quotes at the
    * beginning and end of each header element as well as transforming the header element to snake
@@ -190,21 +157,50 @@
         .toArray(String[]::new);
   }
 
-  private void writeFileHeader(
-      Class<? extends UniqueEntity> clz,
-      BufferedWriter writer,
-      final String[] headerElements,
-      String csvSep) {
-    try {
-      for (int i = 0; i < headerElements.length; i++) {
-        String attribute = headerElements[i];
-        writer.append(attribute);
-        if (i + 1 < headerElements.length) {
-          writer.append(csvSep);
-        } else {
-          writer.append("\n");
-        }
->>>>>>> 528f1f1e
+  /**
+   * Converts a given camel case string to its snake case representation
+   *
+   * @param camelCaseString the camel case string
+   * @return the resulting snake case representation
+   */
+  private String camelCaseToSnakeCase(String camelCaseString) {
+    String regularCamelCaseRegex = "([a-z])([A-Z]+)";
+    String regularSnakeCaseReplacement = "$1_$2";
+    String specialCamelCaseRegex = "((?<!_)[A-Z]?)((?<!^)[A-Z]+)";
+    String specialSnakeCaseReplacement = "$1_$2";
+    return camelCaseString
+        .replaceAll(regularCamelCaseRegex, regularSnakeCaseReplacement)
+        .replaceAll(specialCamelCaseRegex, specialSnakeCaseReplacement)
+        .toLowerCase();
+  }
+
+  private BufferedWriter initWriter(CsvFileDefinition fileDefinition)
+      throws ConnectorException, IOException {
+    File basePathDir = new File(baseFolderName);
+    if (basePathDir.isFile())
+      throw new ConnectorException(
+          "Base path dir '" + baseFolderName + "' already exists and is a file!");
+    if (!basePathDir.exists()) basePathDir.mkdirs();
+
+    String fullPath = baseFolderName + File.separator + fileDefinition.getFilePath();
+
+    BufferedWriter writer = FileIOUtils.getBufferedWriterUTF8(fullPath);
+
+    // write header
+    writeFileHeader(writer, fileDefinition.getHeadLineElements(), fileDefinition.getCsvSep());
+
+    return writer;
+  }
+
+  private void writeFileHeader(BufferedWriter writer, final String[] headerElements, String csvSep)
+      throws IOException {
+    for (int i = 0; i < headerElements.length; i++) {
+      String attribute = headerElements[i];
+      writer.append("\"").append(attribute).append("\""); // adds " to headline
+      if (i + 1 < headerElements.length) {
+        writer.append(csvSep);
+      } else {
+        writer.append("\n");
       }
     }
     writer.flush();
@@ -231,21 +227,4 @@
                         "Cannot determine the file name for time series '" + timeSeries + "'."));
     return new CsvFileDefinition(fileName, headLineElements, csvSep);
   }
-
-  /**
-   * Converts a given camel case string to its snake case representation
-   *
-   * @param camelCaseString the camel case string
-   * @return the resulting snake case representation
-   */
-  private String camelCaseToSnakeCase(String camelCaseString) {
-    String regularCamelCaseRegex = "([a-z])([A-Z]+)";
-    String regularSnakeCaseReplacement = "$1_$2";
-    String specialCamelCaseRegex = "((?<!_)[A-Z]?)((?<!^)[A-Z]+)";
-    String specialSnakeCaseReplacement = "$1_$2";
-    return camelCaseString
-        .replaceAll(regularCamelCaseRegex, regularSnakeCaseReplacement)
-        .replaceAll(specialCamelCaseRegex, specialSnakeCaseReplacement)
-        .toLowerCase();
-  }
 }