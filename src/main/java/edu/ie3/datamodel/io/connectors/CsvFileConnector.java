--- conflicted
+++ resolved
@@ -247,14 +247,8 @@
    * @param input String to manipulate
    * @return input without possible ending
    */
-<<<<<<< HEAD
-  public BufferedReader initIdCoordinateReader() throws FileNotFoundException {
-    String filePath = fileNamingStrategy.getIdCoordinateEntityName();
-    return initReader(filePath);
-=======
   private String removeFileEnding(String input) {
     return input.replaceAll(FILE_ENDING + "$", "");
->>>>>>> a323ddcc
   }
 
   /**
