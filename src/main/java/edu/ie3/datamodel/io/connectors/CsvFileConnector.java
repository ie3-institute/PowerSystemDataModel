/*
 * © 2021. TU Dortmund University,
 * Institute of Energy Systems, Energy Efficiency and Energy Economics,
 * Research group Distribution grid planning and operation
*/
package edu.ie3.datamodel.io.connectors;

import edu.ie3.datamodel.exceptions.ConnectorException;
import edu.ie3.datamodel.io.IoUtil;
import edu.ie3.datamodel.io.csv.*;
import edu.ie3.datamodel.io.naming.FileNamingStrategy;
import edu.ie3.datamodel.io.naming.TimeSeriesMetaInformation;
import edu.ie3.datamodel.io.naming.timeseries.ColumnScheme;
import edu.ie3.datamodel.io.naming.timeseries.IndividualTimeSeriesMetaInformation;
import edu.ie3.datamodel.models.UniqueEntity;
import edu.ie3.datamodel.models.timeseries.TimeSeries;
import edu.ie3.datamodel.models.timeseries.TimeSeriesEntry;
import edu.ie3.datamodel.models.value.Value;
import java.io.*;
import java.nio.charset.StandardCharsets;
import java.nio.file.Files;
import java.nio.file.Path;
import java.nio.file.Paths;
import java.util.*;
import java.util.function.Function;
import java.util.stream.Collectors;
import java.util.stream.Stream;
import org.apache.commons.io.FilenameUtils;
import org.slf4j.Logger;
import org.slf4j.LoggerFactory;

/**
 * Provides the connector (here: buffered writer) for specific files to be used by a {@link
 * edu.ie3.datamodel.io.sink.CsvFileSink}
 *
 * @version 0.1
 * @since 19.03.20
 */
public class CsvFileConnector implements DataConnector {
  private static final Logger log = LoggerFactory.getLogger(CsvFileConnector.class);

  private final Map<Class<? extends UniqueEntity>, BufferedCsvWriter> entityWriters =
      new HashMap<>();
  private final Map<UUID, BufferedCsvWriter> timeSeriesWriters = new HashMap<>();
  // ATTENTION: Do not finalize. It's meant for lazy evaluation.
  @Deprecated(since = "3.0", forRemoval = true)
  private Map<UUID, edu.ie3.datamodel.io.csv.CsvIndividualTimeSeriesMetaInformation>
      individualTimeSeriesMetaInformation;

  private final FileNamingStrategy fileNamingStrategy;
  private final String baseDirectoryName;

  private static final String FILE_ENDING = ".csv";

  public CsvFileConnector(String baseDirectoryName, FileNamingStrategy fileNamingStrategy) {
    this.baseDirectoryName = baseDirectoryName;
    this.fileNamingStrategy = fileNamingStrategy;
  }

  public synchronized BufferedCsvWriter getOrInitWriter(
      Class<? extends UniqueEntity> clz, String[] headerElements, String csvSep)
      throws ConnectorException {
    /* Try to the the right writer */
    BufferedCsvWriter predefinedWriter = entityWriters.get(clz);
    if (predefinedWriter != null) return predefinedWriter;

    /* If it is not available, build and register one */
    try {
      CsvFileDefinition fileDefinition = buildFileDefinition(clz, headerElements, csvSep);
      BufferedCsvWriter newWriter = initWriter(baseDirectoryName, fileDefinition);

      entityWriters.put(clz, newWriter);
      return newWriter;
    } catch (ConnectorException | IOException e) {
      throw new ConnectorException(
          "Can neither find suitable writer nor build the correct one in CsvFileConnector.", e);
    }
  }

  public synchronized <T extends TimeSeries<E, V>, E extends TimeSeriesEntry<V>, V extends Value>
      BufferedCsvWriter getOrInitWriter(T timeSeries, String[] headerElements, String csvSep)
          throws ConnectorException {
    /* Try to the the right writer */
    BufferedCsvWriter predefinedWriter = timeSeriesWriters.get(timeSeries.getUuid());
    if (predefinedWriter != null) return predefinedWriter;

    /* If it is not available, build and register one */
    try {
      CsvFileDefinition fileDefinition = buildFileDefinition(timeSeries, headerElements, csvSep);
      BufferedCsvWriter newWriter = initWriter(baseDirectoryName, fileDefinition);

      timeSeriesWriters.put(timeSeries.getUuid(), newWriter);
      return newWriter;
    } catch (ConnectorException | IOException e) {
      throw new ConnectorException(
          "Can neither find suitable writer nor build the correct one in CsvFileConnector.", e);
    }
  }

  /**
   * Initializes a writer with the given base folder and file definition
   *
   * @param baseDirectory Base directory, where the file hierarchy should start
   * @param fileDefinition Definition of the files shape
   * @return an initialized buffered writer
   * @throws ConnectorException If the base folder is a file
   * @throws IOException If the writer cannot be initialized correctly
   */
  private BufferedCsvWriter initWriter(String baseDirectory, CsvFileDefinition fileDefinition)
      throws ConnectorException, IOException {
    /* Join the full DIRECTORY path (excluding file name) */
    String baseDirectoryHarmonized = IoUtil.harmonizeFileSeparator(baseDirectory);
    String fullDirectoryPath =
        FilenameUtils.concat(baseDirectoryHarmonized, fileDefinition.directoryPath());
    String fullPath = FilenameUtils.concat(baseDirectoryHarmonized, fileDefinition.getFilePath());

    /* Create missing directories */
    File directories = new File(fullDirectoryPath);
    if (directories.isFile())
      throw new ConnectorException("Directory '" + directories + "' already exists and is a file!");
    if (!directories.exists() && !directories.mkdirs())
      throw new IOException("Unable to create directory tree '" + directories + "'");

    File pathFile = new File(fullPath);
    boolean append = pathFile.exists();
    BufferedCsvWriter writer =
        new BufferedCsvWriter(
            fullPath, fileDefinition.headLineElements(), fileDefinition.csvSep(), append);
    if (!append) {
      writer.writeFileHeader();
    } else {
      log.warn(
          "File '{}' already exist. Will append new content WITHOUT new header! Full path: {}",
          fileDefinition.fileName(),
          pathFile.getAbsolutePath());
    }
    return writer;
  }

  /**
   * Closes a time series writer for the time series with given {@link UUID}
   *
   * @param uuid identifier of time series, whose writer is meant to be closed
   * @throws IOException If closing of writer fails.
   */
  public synchronized void closeTimeSeriesWriter(UUID uuid) throws IOException {
    Optional<BufferedCsvWriter> maybeWriter = Optional.ofNullable(timeSeriesWriters.get(uuid));
    if (maybeWriter.isPresent()) {
      log.debug("Remove reference to time series writer for UUID '{}'.", uuid);
      timeSeriesWriters.remove(uuid);
      maybeWriter.get().close();
    } else {
      log.warn("No writer found for time series '{}'.", uuid);
    }
  }

  /**
   * Close an entity writer for the given class
   *
   * @param clz Class, that the writer is able to persist
   * @param <C> Type of class
   * @throws IOException If closing of writer fails.
   */
  public synchronized <C extends UniqueEntity> void closeEntityWriter(Class<C> clz)
      throws IOException {
    Optional<BufferedCsvWriter> maybeWriter = Optional.ofNullable(entityWriters.get(clz));
    if (maybeWriter.isPresent()) {
      log.debug("Remove reference to entity writer for class '{}'.", clz);
      entityWriters.remove(clz);
      maybeWriter.get().close();
    } else {
      log.warn("No writer found for class '{}'.", clz);
    }
  }

  /**
   * Initializes a file reader for the given class that should be read in. The expected file name is
   * determined based on {@link FileNamingStrategy} of the this {@link CsvFileConnector} instance
   *
   * @param clz the class of the entity that should be read
   * @return the reader that contains information about the file to be read in
   * @throws FileNotFoundException If the matching file cannot be found
   */
  public BufferedReader initReader(Class<? extends UniqueEntity> clz) throws FileNotFoundException {
    String filePath = null;
    try {
      filePath =
          fileNamingStrategy
              .getFilePath(clz)
              .orElseThrow(
                  () ->
                      new ConnectorException(
                          "Cannot find a naming strategy for class '"
                              + clz.getSimpleName()
                              + "'."));
    } catch (ConnectorException e) {
      log.error(
          "Cannot get reader for entity '{}' as no file naming strategy for this file exists. Exception: {}",
          clz.getSimpleName(),
          e);
    }
    return initReader(filePath);
  }

  /**
   * Initializes a file reader for the given file name. Use {@link
   * CsvFileConnector#initReader(Class)} for files that actually correspond to concrete entities.
   *
   * @param filePath sub directory tree starting from base folder, including file name
   * @return the reader that contains information about the file to be read in
   * @throws FileNotFoundException if no file with the provided file name can be found
   */
  public BufferedReader initReader(String filePath) throws FileNotFoundException {
    File fullPath = new File(baseDirectoryName + File.separator + filePath + FILE_ENDING);
    return new BufferedReader(
        new InputStreamReader(new FileInputStream(fullPath), StandardCharsets.UTF_8), 16384);
  }

  /**
   * Get time series meta information for a given uuid.
   *
   * <p>This method lazily evaluates the mapping from <i>all</i> time series files to their meta
   * information.
   *
   * @param timeSeriesUuid The time series in question
   * @return An option on the queried information
   * @deprecated since 3.0. Use {@link #getCsvIndividualTimeSeriesMetaInformation(ColumnScheme...)}
   *     instead
   */
  @Deprecated(since = "3.0", forRemoval = true)
  public Optional<edu.ie3.datamodel.io.csv.timeseries.IndividualTimeSeriesMetaInformation>
      getIndividualTimeSeriesMetaInformation(UUID timeSeriesUuid) {
    if (Objects.isNull(individualTimeSeriesMetaInformation))
      individualTimeSeriesMetaInformation = getCsvIndividualTimeSeriesMetaInformation();

    return Optional.ofNullable(individualTimeSeriesMetaInformation.get(timeSeriesUuid))
        .map(edu.ie3.datamodel.io.csv.timeseries.IndividualTimeSeriesMetaInformation::new);
  }

  /**
   * Receive the information for specific time series. They are given back filtered by the column
   * scheme in order to allow for accounting the different content types.
   *
   * @param columnSchemes the column schemes to initialize readers for. If no scheme is given, all
   *     possible readers will be initialized.
   * @return A mapping from column scheme to the individual time series meta information
   */
  public Map<UUID, edu.ie3.datamodel.io.csv.CsvIndividualTimeSeriesMetaInformation>
      getCsvIndividualTimeSeriesMetaInformation(final ColumnScheme... columnSchemes) {
    return getIndividualTimeSeriesFilePaths().parallelStream()
        .map(
            filePath -> {
              /* Extract meta information from file path and enhance it with the file path itself */
              IndividualTimeSeriesMetaInformation metaInformation =
                  fileNamingStrategy.individualTimeSeriesMetaInformation(filePath);
              return new edu.ie3.datamodel.io.csv.CsvIndividualTimeSeriesMetaInformation(
                  metaInformation, FileNamingStrategy.removeFileNameEnding(filePath));
            })
<<<<<<< HEAD
        .flatMap(Optional::stream)
        .collect(
            Collectors.groupingBy(
                edu.ie3.datamodel.io.csv.CsvIndividualTimeSeriesMetaInformation::getColumnScheme,
                Collectors.toSet()));
  }

  /**
   * Removes the file ending from input string
   *
   * @param input String to manipulate
   * @return input without possible ending
   */
  private String removeFileEnding(String input) {
    return input.replaceAll(FILE_ENDING + "$", "");
=======
        .filter(
            metaInformation ->
                columnSchemes == null
                    || columnSchemes.length == 0
                    || Stream.of(columnSchemes)
                        .anyMatch(scheme -> scheme.equals(metaInformation.getColumnScheme())))
        .collect(Collectors.toMap(TimeSeriesMetaInformation::getUuid, Function.identity()));
>>>>>>> 35bc117f
  }

  /**
   * Returns a set of relative paths strings to time series files, with respect to the base folder
   * path
   *
   * @return A set of relative paths to time series files, with respect to the base folder path
   */
  private Set<String> getIndividualTimeSeriesFilePaths() {
    Path baseDirectoryPath =
        Paths.get(
            FilenameUtils.getFullPath(baseDirectoryName)
                + FilenameUtils.getName(baseDirectoryName));
    try (Stream<Path> pathStream = Files.walk(baseDirectoryPath)) {
      return pathStream
          .map(baseDirectoryPath::relativize)
          .filter(
              path -> {
                String withoutEnding = FileNamingStrategy.removeFileNameEnding(path.toString());
                return fileNamingStrategy
                    .getIndividualTimeSeriesPattern()
                    .matcher(withoutEnding)
                    .matches();
              })
          .map(Path::toString)
          .collect(Collectors.toSet());
    } catch (IOException e) {
      log.error("Unable to determine time series files readers for time series.", e);
      return Collections.emptySet();
    }
  }

  /**
   * Initialises a reader to get grip on the file that contains mapping information between
   * coordinate id and actual coordinate
   *
   * @return A {@link BufferedReader}
   * @throws FileNotFoundException If the file is not present
   */
  public BufferedReader initIdCoordinateReader() throws FileNotFoundException {
    String filePath = fileNamingStrategy.getIdCoordinateEntityName();
    return initReader(filePath);
  }

  /**
   * Builds a new file definition consisting of file name and head line elements
   *
   * @param timeSeries Time series to derive naming information from
   * @param headLineElements Array of head line elements
   * @param csvSep Separator for csv columns
   * @return A suitable file definition
   * @throws ConnectorException If the definition cannot be determined
   */
  private <T extends TimeSeries<E, V>, E extends TimeSeriesEntry<V>, V extends Value>
      CsvFileDefinition buildFileDefinition(T timeSeries, String[] headLineElements, String csvSep)
          throws ConnectorException {
    String directoryPath = fileNamingStrategy.getDirectoryPath(timeSeries).orElse("");
    String fileName =
        fileNamingStrategy
            .getEntityName(timeSeries)
            .orElseThrow(
                () ->
                    new ConnectorException(
                        "Cannot determine the file name for time series '" + timeSeries + "'."));
    return new CsvFileDefinition(fileName, directoryPath, headLineElements, csvSep);
  }

  /**
   * Builds a new file definition consisting of file name and head line elements
   *
   * @param clz Class that is meant to be de-serialized into this file
   * @param headLineElements Array of head line elements
   * @param csvSep Separator for csv columns
   * @return A suitable file definition
   * @throws ConnectorException If the definition cannot be determined
   */
  private CsvFileDefinition buildFileDefinition(
      Class<? extends UniqueEntity> clz, String[] headLineElements, String csvSep)
      throws ConnectorException {
    String directoryPath = fileNamingStrategy.getDirectoryPath(clz).orElse("");
    String fileName =
        fileNamingStrategy
            .getEntityName(clz)
            .orElseThrow(
                () ->
                    new ConnectorException(
                        "Cannot determine the file name for class '" + clz.getSimpleName() + "'."));
    return new CsvFileDefinition(fileName, directoryPath, headLineElements, csvSep);
  }

  @Override
  public void shutdown() {
    Stream.of(entityWriters.values(), timeSeriesWriters.values())
        .flatMap(Collection::stream)
        .forEach(
            bufferedWriter -> {
              try {
                bufferedWriter.close();
              } catch (IOException e) {
                log.error("Error during CsvFileConnector shutdown process.", e);
              }
            });
  }

  /**
   * Enhancing the {@link IndividualTimeSeriesMetaInformation} with the full path to csv file
   *
   * @deprecated since 3.0. Use {@link
   *     edu.ie3.datamodel.io.csv.CsvIndividualTimeSeriesMetaInformation} instead
   */
  @Deprecated(since = "3.0", forRemoval = true)
  public static class CsvIndividualTimeSeriesMetaInformation
      extends edu.ie3.datamodel.io.csv.timeseries.IndividualTimeSeriesMetaInformation {
    private final String fullFilePath;

    public CsvIndividualTimeSeriesMetaInformation(
        UUID uuid,
        edu.ie3.datamodel.io.csv.timeseries.ColumnScheme columnScheme,
        String fullFilePath) {
      super(uuid, columnScheme);
      this.fullFilePath = fullFilePath;
    }

    public CsvIndividualTimeSeriesMetaInformation(
        edu.ie3.datamodel.io.csv.timeseries.IndividualTimeSeriesMetaInformation metaInformation,
        String fullFilePath) {
      this(metaInformation.getUuid(), metaInformation.getColumnScheme(), fullFilePath);
    }

    public String getFullFilePath() {
      return fullFilePath;
    }

    @Override
    public boolean equals(Object o) {
      if (this == o) return true;
      if (!(o instanceof CsvIndividualTimeSeriesMetaInformation that)) return false;
      if (!super.equals(o)) return false;
      return fullFilePath.equals(that.fullFilePath);
    }

    @Override
    public int hashCode() {
      return Objects.hash(super.hashCode(), fullFilePath);
    }

    @Override
    public String toString() {
      return "CsvIndividualTimeSeriesMetaInformation{"
          + "uuid="
          + getUuid()
          + ", columnScheme="
          + getColumnScheme()
          + ", fullFilePath='"
          + fullFilePath
          + '\''
          + '}';
    }
  }
}<|MERGE_RESOLUTION|>--- conflicted
+++ resolved
@@ -256,23 +256,6 @@
               return new edu.ie3.datamodel.io.csv.CsvIndividualTimeSeriesMetaInformation(
                   metaInformation, FileNamingStrategy.removeFileNameEnding(filePath));
             })
-<<<<<<< HEAD
-        .flatMap(Optional::stream)
-        .collect(
-            Collectors.groupingBy(
-                edu.ie3.datamodel.io.csv.CsvIndividualTimeSeriesMetaInformation::getColumnScheme,
-                Collectors.toSet()));
-  }
-
-  /**
-   * Removes the file ending from input string
-   *
-   * @param input String to manipulate
-   * @return input without possible ending
-   */
-  private String removeFileEnding(String input) {
-    return input.replaceAll(FILE_ENDING + "$", "");
-=======
         .filter(
             metaInformation ->
                 columnSchemes == null
@@ -280,7 +263,6 @@
                     || Stream.of(columnSchemes)
                         .anyMatch(scheme -> scheme.equals(metaInformation.getColumnScheme())))
         .collect(Collectors.toMap(TimeSeriesMetaInformation::getUuid, Function.identity()));
->>>>>>> 35bc117f
   }
 
   /**
