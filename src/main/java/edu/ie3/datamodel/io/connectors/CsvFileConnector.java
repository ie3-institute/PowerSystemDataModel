/*
 * © 2020. TU Dortmund University,
 * Institute of Energy Systems, Energy Efficiency and Energy Economics,
 * Research group Distribution grid planning and operation
*/
package edu.ie3.datamodel.io.connectors;

import edu.ie3.datamodel.exceptions.ConnectorException;
import edu.ie3.datamodel.io.csv.*;
import edu.ie3.datamodel.io.csv.timeseries.ColumnScheme;
import edu.ie3.datamodel.io.csv.timeseries.IndividualTimeSeriesMetaInformation;
import edu.ie3.datamodel.models.UniqueEntity;
import edu.ie3.datamodel.models.timeseries.TimeSeries;
import edu.ie3.datamodel.models.timeseries.TimeSeriesEntry;
import edu.ie3.datamodel.models.value.Value;
import java.io.*;
import java.nio.charset.StandardCharsets;
import java.nio.file.Files;
import java.nio.file.Path;
import java.nio.file.Paths;
import java.util.*;
import java.util.stream.Collectors;
import java.util.stream.Stream;
import org.apache.commons.io.FilenameUtils;
import org.apache.logging.log4j.LogManager;
import org.apache.logging.log4j.Logger;

/**
 * Provides the connector (here: buffered writer) for specific files to be used by a {@link
 * edu.ie3.datamodel.io.sink.CsvFileSink}
 *
 * @version 0.1
 * @since 19.03.20
 */
public class CsvFileConnector implements DataConnector {
  private static final Logger log = LogManager.getLogger(CsvFileConnector.class);

  private final Map<Class<? extends UniqueEntity>, BufferedCsvWriter> entityWriters =
      new HashMap<>();
  private final Map<UUID, BufferedCsvWriter> timeSeriesWriters = new HashMap<>();
  private final FileNamingStrategy fileNamingStrategy;
  private final String baseDirectoryName;

  private static final String FILE_ENDING = ".csv";
  private static final String FILE_SEPARATOR_REGEX = "[\\\\/]";
  private static final String FILE_SEPARATOR_REPLACEMENT =
      File.separator.equals("\\") ? "\\\\" : "/";

  public CsvFileConnector(String baseDirectoryName, FileNamingStrategy fileNamingStrategy) {
    this.baseDirectoryName = baseDirectoryName;
    this.fileNamingStrategy = fileNamingStrategy;
  }

  public synchronized BufferedCsvWriter getOrInitWriter(
      Class<? extends UniqueEntity> clz, String[] headerElements, String csvSep)
      throws ConnectorException {
    /* Try to the the right writer */
    BufferedCsvWriter predefinedWriter = entityWriters.get(clz);
    if (predefinedWriter != null) return predefinedWriter;

    /* If it is not available, build and register one */
    try {
      CsvFileDefinition fileDefinition = buildFileDefinition(clz, headerElements, csvSep);
      BufferedCsvWriter newWriter = initWriter(baseDirectoryName, fileDefinition);

      entityWriters.put(clz, newWriter);
      return newWriter;
    } catch (ConnectorException | IOException e) {
      throw new ConnectorException(
          "Can neither find suitable writer nor build the correct one in CsvFileConnector.", e);
    }
  }

  public synchronized <T extends TimeSeries<E, V>, E extends TimeSeriesEntry<V>, V extends Value>
      BufferedCsvWriter getOrInitWriter(T timeSeries, String[] headerElements, String csvSep)
          throws ConnectorException {
    /* Try to the the right writer */
    BufferedCsvWriter predefinedWriter = timeSeriesWriters.get(timeSeries.getUuid());
    if (predefinedWriter != null) return predefinedWriter;

    /* If it is not available, build and register one */
    try {
      CsvFileDefinition fileDefinition = buildFileDefinition(timeSeries, headerElements, csvSep);
      BufferedCsvWriter newWriter = initWriter(baseDirectoryName, fileDefinition);

      timeSeriesWriters.put(timeSeries.getUuid(), newWriter);
      return newWriter;
    } catch (ConnectorException | IOException e) {
      throw new ConnectorException(
          "Can neither find suitable writer nor build the correct one in CsvFileConnector.", e);
    }
  }

  /**
   * Initializes a writer with the given base folder and file definition
   *
   * @param baseDirectory Base directory, where the file hierarchy should start
   * @param fileDefinition Definition of the files shape
   * @return an initialized buffered writer
   * @throws ConnectorException If the base folder is a file
   * @throws IOException If the writer cannot be initialized correctly
   */
  private BufferedCsvWriter initWriter(String baseDirectory, CsvFileDefinition fileDefinition)
      throws ConnectorException, IOException {
    /* Join the full DIRECTORY path (excluding file name) */
    String baseDirectoryHarmonized =
        baseDirectory.replaceAll(FILE_SEPARATOR_REGEX, FILE_SEPARATOR_REPLACEMENT);
    String fullDirectoryPath =
        FilenameUtils.concat(baseDirectoryHarmonized, fileDefinition.getDirectoryPath());
    String fullPath = FilenameUtils.concat(baseDirectoryHarmonized, fileDefinition.getFilePath());

    /* Create missing directories */
    File directories = new File(fullDirectoryPath);
    if (directories.isFile())
      throw new ConnectorException("Directory '" + directories + "' already exists and is a file!");
    if (!directories.exists() && !directories.mkdirs())
      throw new IOException("Unable to create directory tree '" + directories.toString() + "'");

    File pathFile = new File(fullPath);
    boolean append = pathFile.exists();
    BufferedCsvWriter writer =
        new BufferedCsvWriter(
            fullPath, fileDefinition.getHeadLineElements(), fileDefinition.getCsvSep(), append);
    if (!append) {
      writer.writeFileHeader();
    } else {
      log.warn(
          "File '{}' already exist. Will append new content WITHOUT new header! Full path: {}",
          fileDefinition.getFileName(),
          pathFile.getAbsolutePath());
    }
    return writer;
  }

  /**
   * Initializes a file reader for the given class that should be read in. The expected file name is
   * determined based on {@link FileNamingStrategy} of the this {@link CsvFileConnector} instance
   *
   * @param clz the class of the entity that should be read
   * @return the reader that contains information about the file to be read in
   * @throws FileNotFoundException If the matching file cannot be found
   */
  public BufferedReader initReader(Class<? extends UniqueEntity> clz) throws FileNotFoundException {
    String filePath = null;
    try {
      filePath =
          fileNamingStrategy
              .getFilePath(clz)
              .orElseThrow(
                  () ->
                      new ConnectorException(
                          "Cannot find a naming strategy for class '"
                              + clz.getSimpleName()
                              + "'."));
    } catch (ConnectorException e) {
      log.error(
          "Cannot get reader for entity '{}' as no file naming strategy for this file exists. Exception:{}",
          clz::getSimpleName,
          () -> e);
    }
    return initReader(filePath);
  }

  /**
   * Initializes a file reader for the given file name. Use {@link
   * CsvFileConnector#initReader(Class)} for files that actually correspond to concrete entities.
   *
   * @param filePath sub directory tree starting from base folder, including file name
   * @return the reader that contains information about the file to be read in
   * @throws FileNotFoundException if no file with the provided file name can be found
   */
  public BufferedReader initReader(String filePath) throws FileNotFoundException {
    File fullPath = new File(baseDirectoryName + File.separator + filePath + FILE_ENDING);
    return new BufferedReader(
        new InputStreamReader(new FileInputStream(fullPath), StandardCharsets.UTF_8), 16384);
  }

  /**
   * Initialises the readers for time series with the specified column schemes. They are given back
   * grouped by the column scheme in order to allow for accounting the different content types.
   *
   * @param columnSchemes the column schemes to initialize readers for. If no scheme is given, all
   *     possible readers will be initialized.
   * @return A mapping from column type to respective readers
   */
  public Map<ColumnScheme, Set<TimeSeriesReadingData>> initTimeSeriesReader(
      ColumnScheme... columnSchemes) {
    return getIndividualTimeSeriesFilePaths()
        .parallelStream()
        .map(
            pathString -> {
              String filePathWithoutEnding = removeFileEnding(pathString);
              return buildReadingData(filePathWithoutEnding, columnSchemes);
            })
        .filter(Optional::isPresent)
        .map(Optional::get)
        .collect(Collectors.groupingBy(TimeSeriesReadingData::getColumnScheme, Collectors.toSet()));
  }

  /**
   * Returns a set of relative paths strings to time series files, with respect to the base folder
   * path
   *
   * @return A set of relative paths to time series files, with respect to the base folder path
   */
<<<<<<< HEAD
  public Set<String> getIndividualTimeSeriesFilePaths() {
    Path baseFolderPath = Paths.get(baseFolderName);
    try (Stream<Path> pathStream = Files.walk(baseFolderPath)) {
=======
  private Set<String> getIndividualTimeSeriesFilePaths() {
    Path baseDirectoryPath = Paths.get(baseDirectoryName);
    try (Stream<Path> pathStream = Files.walk(baseDirectoryPath)) {
>>>>>>> 882804b2
      return pathStream
          .map(baseDirectoryPath::relativize)
          .filter(
              path -> {
                String withoutEnding = removeFileEnding(path.toString());
                return fileNamingStrategy
                    .getIndividualTimeSeriesPattern()
                    .matcher(withoutEnding)
                    .matches();
              })
          .map(Path::toString)
          .collect(Collectors.toSet());
    } catch (IOException e) {
      log.error("Unable to determine time series files readers for time series.", e);
      return Collections.emptySet();
    }
  }

  /**
   * Compose the needed information for reading in a single time series. If the file points to a
   * non-individual time series or a time series of a column scheme other than the specified ones,
   * or the initialisation of the reader does not work, an empty {@link Optional} is given back
   *
   * @param filePathString String describing the path to the time series file
   * @param columnSchemes the allowed column schemes. If no scheme is specified, all schemes are
   *     allowed.
   * @return An {@link Optional} to {@link TimeSeriesReadingData}
   */
  private Optional<TimeSeriesReadingData> buildReadingData(
      String filePathString, ColumnScheme... columnSchemes) {
    try {
      FileNameMetaInformation metaInformation =
          fileNamingStrategy.extractTimeSeriesMetaInformation(filePathString);
      if (!IndividualTimeSeriesMetaInformation.class.isAssignableFrom(metaInformation.getClass())) {
        log.error(
            "The time series file '{}' does not represent an individual time series.",
            filePathString);
        return Optional.empty();
      }

      IndividualTimeSeriesMetaInformation individualMetaInformation =
          (IndividualTimeSeriesMetaInformation) metaInformation;

      if (columnSchemes != null
          && columnSchemes.length > 0
          && Stream.of(columnSchemes)
              .noneMatch(scheme -> scheme.equals(individualMetaInformation.getColumnScheme()))) {
        return Optional.empty();
      }

      BufferedReader reader = initReader(filePathString);
      return Optional.of(
          new TimeSeriesReadingData(
              individualMetaInformation.getUuid(),
              individualMetaInformation.getColumnScheme(),
              reader));
    } catch (FileNotFoundException e) {
      log.error("Cannot init the writer for time series file path '{}'.", filePathString, e);
      return Optional.empty();
    } catch (IllegalArgumentException e) {
      log.error(
          "Error during extraction of meta information from file name '{}'.", filePathString, e);
      return Optional.empty();
    }
  }

  /**
   * Removes the file ending from input string
   *
   * @param input String to manipulate
   * @return input without possible ending
   */
  private String removeFileEnding(String input) {
    return input.replaceAll(FILE_ENDING + "$", "");
  }

  /**
   * Builds a new file definition consisting of file name and head line elements
   *
   * @param timeSeries Time series to derive naming information from
   * @param headLineElements Array of head line elements
   * @param csvSep Separator for csv columns
   * @return A suitable file definition
   * @throws ConnectorException If the definition cannot be determined
   */
  private <T extends TimeSeries<E, V>, E extends TimeSeriesEntry<V>, V extends Value>
      CsvFileDefinition buildFileDefinition(T timeSeries, String[] headLineElements, String csvSep)
          throws ConnectorException {
    String directoryPath = fileNamingStrategy.getDirectoryPath(timeSeries).orElse("");
    String fileName =
        fileNamingStrategy
            .getFileName(timeSeries)
            .orElseThrow(
                () ->
                    new ConnectorException(
                        "Cannot determine the file name for time series '" + timeSeries + "'."));
    return new CsvFileDefinition(fileName, directoryPath, headLineElements, csvSep);
  }

  /**
   * Builds a new file definition consisting of file name and head line elements
   *
   * @param clz Class that is meant to be de-serialized into this file
   * @param headLineElements Array of head line elements
   * @param csvSep Separator for csv columns
   * @return A suitable file definition
   * @throws ConnectorException If the definition cannot be determined
   */
  private CsvFileDefinition buildFileDefinition(
      Class<? extends UniqueEntity> clz, String[] headLineElements, String csvSep)
      throws ConnectorException {
    String directoryPath = fileNamingStrategy.getDirectoryPath(clz).orElse("");
    String fileName =
        fileNamingStrategy
            .getFileName(clz)
            .orElseThrow(
                () ->
                    new ConnectorException(
                        "Cannot determine the file name for class '" + clz.getSimpleName() + "'."));
    return new CsvFileDefinition(fileName, directoryPath, headLineElements, csvSep);
  }

  @Override
  public void shutdown() {
    Stream.of(entityWriters.values(), timeSeriesWriters.values())
        .flatMap(Collection::stream)
        .forEach(
            bufferedWriter -> {
              try {
                bufferedWriter.close();
              } catch (IOException e) {
                log.error("Error during CsvFileConnector shutdown process.", e);
              }
            });
  }

  /** Class to bundle all information, that are necessary to read a single time series */
  public static class TimeSeriesReadingData {
    private final UUID uuid;
    private final ColumnScheme columnScheme;
    private final BufferedReader reader;

    public TimeSeriesReadingData(UUID uuid, ColumnScheme columnScheme, BufferedReader reader) {
      this.uuid = uuid;
      this.columnScheme = columnScheme;
      this.reader = reader;
    }

    public UUID getUuid() {
      return uuid;
    }

    public ColumnScheme getColumnScheme() {
      return columnScheme;
    }

    public BufferedReader getReader() {
      return reader;
    }

    @Override
    public boolean equals(Object o) {
      if (this == o) return true;
      if (!(o instanceof TimeSeriesReadingData)) return false;
      TimeSeriesReadingData that = (TimeSeriesReadingData) o;
      return uuid.equals(that.uuid)
          && columnScheme == that.columnScheme
          && reader.equals(that.reader);
    }

    @Override
    public int hashCode() {
      return Objects.hash(uuid, columnScheme, reader);
    }

    @Override
    public String toString() {
      return "TimeSeriesReadingData{"
          + "uuid="
          + uuid
          + ", columnScheme="
          + columnScheme
          + ", reader="
          + reader
          + '}';
    }
  }
}<|MERGE_RESOLUTION|>--- conflicted
+++ resolved
@@ -203,15 +203,9 @@
    *
    * @return A set of relative paths to time series files, with respect to the base folder path
    */
-<<<<<<< HEAD
   public Set<String> getIndividualTimeSeriesFilePaths() {
-    Path baseFolderPath = Paths.get(baseFolderName);
-    try (Stream<Path> pathStream = Files.walk(baseFolderPath)) {
-=======
-  private Set<String> getIndividualTimeSeriesFilePaths() {
     Path baseDirectoryPath = Paths.get(baseDirectoryName);
     try (Stream<Path> pathStream = Files.walk(baseDirectoryPath)) {
->>>>>>> 882804b2
       return pathStream
           .map(baseDirectoryPath::relativize)
           .filter(
