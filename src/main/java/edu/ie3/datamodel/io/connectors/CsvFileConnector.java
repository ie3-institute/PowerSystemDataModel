--- conflicted
+++ resolved
@@ -157,32 +157,7 @@
   }
 
   /**
-<<<<<<< HEAD
-   * Initializes a file reader for the given class that should be read in. The expected file name is
-   * determined based on {@link FileNamingStrategy} of the this {@link CsvFileConnector} instance
-   *
-   * @param clz the class of the entity that should be read
-   * @return the reader that contains information about the file to be read in
-   * @throws FileNotFoundException If the matching file cannot be found
-   */
-  public BufferedReader initReader(Class<? extends Entity> clz)
-      throws FileNotFoundException, ConnectorException {
-    Path filePath =
-        fileNamingStrategy
-            .getFilePath(clz)
-            .orElseThrow(
-                () ->
-                    new ConnectorException(
-                        "Cannot find a naming strategy for class '" + clz.getSimpleName() + "'."));
-    return initReader(filePath);
-  }
-
-  /**
-   * Initializes a file reader for the given file name. Use {@link
-   * CsvFileConnector#initReader(Class)} for files that actually correspond to concrete entities.
-=======
    * Initializes a file reader for the given file name.
->>>>>>> 471f8658
    *
    * @param filePath path of file starting from base folder, including file name but not file
    *     extension
